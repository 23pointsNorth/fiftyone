--- conflicted
+++ resolved
@@ -1135,17 +1135,10 @@
             metadata=fo.VideoMetadata(total_frame_count=4),
             tags=["test"],
             weather="sunny",
-<<<<<<< HEAD
-            events=fo.VideoClassifications(
-                classifications=[
-                    fo.VideoClassification(label="meeting", support=[1, 3]),
-                    fo.VideoClassification(label="party", support=[2, 4]),
-=======
             events=fo.TemporalDetections(
                 detections=[
                     fo.TemporalDetection(label="meeting", support=[1, 3]),
                     fo.TemporalDetection(label="party", support=[2, 4]),
->>>>>>> 8202f80e
                 ]
             ),
             support=[1, 2],
@@ -1159,17 +1152,10 @@
             metadata=fo.VideoMetadata(total_frame_count=5),
             tags=["test"],
             weather="cloudy",
-<<<<<<< HEAD
-            events=fo.VideoClassifications(
-                classifications=[
-                    fo.VideoClassification(label="party", support=[3, 5]),
-                    fo.VideoClassification(label="meeting", support=[1, 3]),
-=======
             events=fo.TemporalDetections(
                 detections=[
                     fo.TemporalDetection(label="party", support=[3, 5]),
                     fo.TemporalDetection(label="meeting", support=[1, 3]),
->>>>>>> 8202f80e
                 ]
             ),
             support=[1, 4],
@@ -1319,31 +1305,19 @@
             view.count_values("events.label"), {"party": 2, "meeting": 2}
         )
         self.assertDictEqual(
-<<<<<<< HEAD
-            dataset.count_values("events.classifications.label"),
-=======
             dataset.count_values("events.detections.label"),
->>>>>>> 8202f80e
             {"meeting": 2, "party": 2},
         )
 
         view2.save()
 
         self.assertEqual(len(view), 2)
-<<<<<<< HEAD
-        self.assertEqual(dataset.count("events.classifications"), 2)
-=======
         self.assertEqual(dataset.count("events.detections"), 2)
->>>>>>> 8202f80e
         self.assertDictEqual(
             view.count_values("events.label"), {"MEETING": 1, "PARTY": 1}
         )
         self.assertDictEqual(
-<<<<<<< HEAD
-            dataset.count_values("events.classifications.label"),
-=======
             dataset.count_values("events.detections.label"),
->>>>>>> 8202f80e
             {"MEETING": 1, "PARTY": 1},
         )
         self.assertIsNotNone(view.first().id)
@@ -1361,11 +1335,7 @@
             view.count_values("events.label"), {"party": 1, "MEETING": 1}
         )
         self.assertDictEqual(
-<<<<<<< HEAD
-            dataset.count_values("events.classifications.label"),
-=======
             dataset.count_values("events.detections.label"),
->>>>>>> 8202f80e
             {"party": 1, "MEETING": 1},
         )
 
@@ -1902,267 +1872,6 @@
         self.assertEqual(view.count_sample_tags(), {})
 
     @drop_datasets
-<<<<<<< HEAD
-    def test_to_frames_sparse(self):
-        dataset = fo.Dataset()
-
-        sample1 = fo.Sample(
-            filepath="video1.mp4",
-            metadata=fo.VideoMetadata(total_frame_count=4),
-        )
-        sample1.frames[1] = fo.Frame()
-        sample1.frames[2] = fo.Frame(
-            ground_truth=fo.Detections(
-                detections=[
-                    fo.Detection(label="cat"),
-                    fo.Detection(label="dog"),
-                ]
-            )
-        )
-        sample1.frames[3] = fo.Frame(hello="goodbye")
-
-        sample2 = fo.Sample(
-            filepath="video2.mp4",
-            metadata=fo.VideoMetadata(total_frame_count=5),
-        )
-        sample2.frames[1] = fo.Frame(
-            ground_truth=fo.Detections(
-                detections=[
-                    fo.Detection(label="dog"),
-                    fo.Detection(label="rabbit"),
-                ]
-            ),
-        )
-        sample2.frames[3] = fo.Frame()
-        sample2.frames[5] = fo.Frame(hello="there")
-
-        dataset.add_samples([sample1, sample2])
-
-        frames = dataset.to_frames(sparse=True, sample_frames=False)
-
-        self.assertEqual(len(frames), 6)
-
-        view = dataset.match_frames(F("ground_truth.detections").length() > 0)
-        frames = view.to_frames(sparse=True, sample_frames=False)
-
-        self.assertEqual(len(frames), 2)
-
-    @drop_datasets
-    def test_to_clip_frames(self):
-=======
-    def test_to_frame_patches(self):
->>>>>>> 8202f80e
-        dataset = fo.Dataset()
-
-        sample1 = fo.Sample(
-            filepath="video1.mp4",
-            metadata=fo.VideoMetadata(total_frame_count=4),
-            tags=["test"],
-            weather="sunny",
-            events=fo.VideoClassifications(
-                classifications=[
-                    fo.VideoClassification(label="meeting", support=[1, 3]),
-                    fo.VideoClassification(label="party", support=[2, 4]),
-                ]
-            ),
-        )
-        sample1.frames[1] = fo.Frame(hello="world")
-        sample1.frames[2] = fo.Frame(
-            ground_truth=fo.Detections(
-                detections=[
-                    fo.Detection(label="cat"),
-                    fo.Detection(label="dog"),
-                ]
-            )
-        )
-        sample1.frames[3] = fo.Frame(hello="goodbye")
-
-        sample2 = fo.Sample(
-            filepath="video2.mp4",
-            metadata=fo.VideoMetadata(total_frame_count=5),
-            tags=["test"],
-            weather="cloudy",
-            events=fo.VideoClassifications(
-                classifications=[
-                    fo.VideoClassification(label="party", support=[3, 5]),
-                    fo.VideoClassification(label="meeting", support=[1, 3]),
-                ]
-            ),
-        )
-        sample2.frames[1] = fo.Frame(
-            hello="goodbye",
-            ground_truth=fo.Detections(
-                detections=[
-                    fo.Detection(label="dog"),
-                    fo.Detection(label="rabbit"),
-                ]
-            ),
-        )
-        sample2.frames[3] = fo.Frame()
-        sample2.frames[5] = fo.Frame(hello="there")
-
-        dataset.add_samples([sample1, sample2])
-
-        # Note that frame views into overlapping clips are designed to NOT
-        # produce duplicate frames
-        clips = dataset.to_clips("events")
-        view = clips.to_frames(sample_frames=False)
-
-        self.assertSetEqual(
-            set(view.get_field_schema().keys()),
-            {
-                "id",
-                "filepath",
-                "metadata",
-                "tags",
-                "sample_id",
-                "frame_number",
-                "hello",
-                "ground_truth",
-            },
-        )
-
-        self.assertSetEqual(
-            set(view.select_fields().get_field_schema().keys()),
-            {
-                "id",
-                "filepath",
-                "metadata",
-                "tags",
-                "sample_id",
-                "frame_number",
-            },
-        )
-
-        with self.assertRaises(ValueError):
-            view.exclude_fields("sample_id")  # can't exclude default field
-
-        with self.assertRaises(ValueError):
-            view.exclude_fields("frame_number")  # can't exclude default field
-
-        index_info = view.get_index_information()
-        indexes = view.list_indexes()
-
-        default_indexes = {
-            "id",
-            "filepath",
-            "sample_id",
-            "_sample_id_1_frame_number_1",
-        }
-        self.assertSetEqual(set(index_info.keys()), default_indexes)
-        self.assertSetEqual(set(indexes), default_indexes)
-
-        with self.assertRaises(ValueError):
-            view.drop_index("id")  # can't drop default index
-
-        with self.assertRaises(ValueError):
-            view.drop_index("filepath")  # can't drop default index
-
-        with self.assertRaises(ValueError):
-            view.drop_index("sample_id")  # can't drop default index
-
-        self.assertEqual(len(view), 9)
-
-        frame = view.first()
-        self.assertIsInstance(frame.id, str)
-        self.assertIsInstance(frame._id, ObjectId)
-        self.assertIsInstance(frame.sample_id, str)
-        self.assertIsInstance(frame._sample_id, ObjectId)
-
-        for _id in view.values("id"):
-            self.assertIsInstance(_id, str)
-
-        for oid in view.values("_id"):
-            self.assertIsInstance(oid, ObjectId)
-
-        for _id in view.values("sample_id"):
-            self.assertIsInstance(_id, str)
-
-        for oid in view.values("_sample_id"):
-            self.assertIsInstance(oid, ObjectId)
-
-        self.assertDictEqual(dataset.count_sample_tags(), {"test": 2})
-        self.assertDictEqual(view.count_sample_tags(), {"test": 9})
-
-        view.tag_samples("foo")
-
-        self.assertEqual(view.count_sample_tags()["foo"], 9)
-        self.assertNotIn("foo", dataset.count_sample_tags())
-        self.assertNotIn("tags", dataset.get_frame_field_schema())
-
-        view.untag_samples("foo")
-
-        self.assertNotIn("foo", view.count_sample_tags())
-
-        view.tag_labels("test")
-
-        self.assertDictEqual(view.count_label_tags(), {"test": 4})
-        self.assertDictEqual(dataset.count_label_tags(), {"test": 4})
-
-        view.select_labels(tags="test").untag_labels("test")
-
-        self.assertDictEqual(view.count_label_tags(), {})
-        self.assertDictEqual(dataset.count_label_tags(), {})
-
-        view2 = view.skip(4).set_field(
-            "ground_truth.detections.label", F("label").upper()
-        )
-
-        self.assertDictEqual(
-            view.count_values("ground_truth.detections.label"),
-            {"cat": 1, "dog": 2, "rabbit": 1},
-        )
-        self.assertDictEqual(
-            view2.count_values("ground_truth.detections.label"),
-            {"DOG": 1, "RABBIT": 1},
-        )
-        self.assertDictEqual(
-            dataset.count_values("frames.ground_truth.detections.label"),
-            {"cat": 1, "dog": 2, "rabbit": 1},
-        )
-
-        view2.save()
-
-        self.assertEqual(len(view), 5)
-        self.assertEqual(dataset.values(F("frames").length()), [0, 5])
-        self.assertDictEqual(
-            view.count_values("ground_truth.detections.label"),
-            {"DOG": 1, "RABBIT": 1},
-        )
-        self.assertDictEqual(
-            dataset.count_values("frames.ground_truth.detections.label"),
-            {"DOG": 1, "RABBIT": 1},
-        )
-        self.assertIsNotNone(view.first().id)
-        self.assertIsNotNone(dataset.last().frames.first().id)
-
-        sample = view.exclude_fields("ground_truth").first()
-
-        sample["foo"] = "bar"
-        sample.save()
-
-        self.assertIn("foo", view.get_field_schema())
-        self.assertIn("foo", dataset.get_frame_field_schema())
-        self.assertIn("ground_truth", view.get_field_schema())
-        self.assertIn("ground_truth", dataset.get_frame_field_schema())
-        self.assertEqual(view.count_values("foo")["bar"], 1)
-        self.assertEqual(dataset.count_values("frames.foo")["bar"], 1)
-        self.assertDictEqual(
-            view.count_values("ground_truth.detections.label"),
-            {"DOG": 1, "RABBIT": 1},
-        )
-        self.assertDictEqual(
-            dataset.count_values("frames.ground_truth.detections.label"),
-            {"DOG": 1, "RABBIT": 1},
-        )
-
-        dataset.untag_samples("test")
-        view.reload()
-
-        self.assertEqual(dataset.count_sample_tags(), {})
-        self.assertEqual(view.count_sample_tags(), {})
-
-    @drop_datasets
     def test_to_frame_patches(self):
         dataset = fo.Dataset()
 
@@ -2442,17 +2151,10 @@
             metadata=fo.VideoMetadata(total_frame_count=4),
             tags=["test"],
             weather="sunny",
-<<<<<<< HEAD
-            events=fo.VideoClassifications(
-                classifications=[
-                    fo.VideoClassification(label="meeting", support=[1, 3]),
-                    fo.VideoClassification(label="party", support=[2, 4]),
-=======
             events=fo.TemporalDetections(
                 detections=[
                     fo.TemporalDetection(label="meeting", support=[1, 3]),
                     fo.TemporalDetection(label="party", support=[2, 4]),
->>>>>>> 8202f80e
                 ]
             ),
         )
@@ -2472,17 +2174,10 @@
             metadata=fo.VideoMetadata(total_frame_count=5),
             tags=["test"],
             weather="cloudy",
-<<<<<<< HEAD
-            events=fo.VideoClassifications(
-                classifications=[
-                    fo.VideoClassification(label="party", support=[3, 5]),
-                    fo.VideoClassification(label="meeting", support=[1, 3]),
-=======
             events=fo.TemporalDetections(
                 detections=[
                     fo.TemporalDetection(label="party", support=[3, 5]),
                     fo.TemporalDetection(label="meeting", support=[1, 3]),
->>>>>>> 8202f80e
                 ]
             ),
         )
