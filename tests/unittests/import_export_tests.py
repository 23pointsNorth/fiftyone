"""
FiftyOne import/export-related unit tests.

These tests can optionally be configured to read/write from a cloud bucket
rather than a local directory by passing the extra ``--basedir`` argument::

    BASEDIR=s3://voxel51-test/io
    BASEDIR=gs://voxel51-test/io

    python tests/unittests/import_export_tests.py --basedir $BASEDIR

You can run specific test(s) as follows::

    BASEDIR=s3://voxel51-test/io
    BASEDIR=gs://voxel51-test/io

    python tests/unittests/import_export_tests.py \
        ClassName.method_name \
        --basedir $BASEDIR

| Copyright 2017-2022, Voxel51, Inc.
| `voxel51.com <https://voxel51.com/>`_
|
"""
import argparse
import os
import random
import string
import sys
import unittest

import numpy as np
import pytest

import eta.core.video as etav

import fiftyone as fo
import fiftyone.core.storage as fos
import fiftyone.utils.coco as fouc
<<<<<<< HEAD
import fiftyone.core.storage as fos
=======
>>>>>>> 3cc83295
import fiftyone.utils.image as foui
import fiftyone.utils.yolo as fouy

from decorators import drop_datasets


basedir = None

<<<<<<< HEAD

=======
>>>>>>> 3cc83295
skipwindows = pytest.mark.skipif(
    os.name == "nt", reason="Windows hangs in workflows, fix me"
)


class ImageDatasetTests(unittest.TestCase):
    def setUp(self):
        temp_dir = fos.TempDir(basedir=basedir)
        tmp_dir = temp_dir.__enter__()
        ref_image_path = fos.join(tmp_dir, "_ref_image.jpg")
        images_dir = fos.join(tmp_dir, "_images")

        img = np.random.randint(255, size=(480, 640, 3), dtype=np.uint8)
        foui.write(img, ref_image_path)

        self._temp_dir = temp_dir
        self._tmp_dir = tmp_dir
        self._ref_image_path = ref_image_path
        self.images_dir = images_dir

    def tearDown(self):
        self._temp_dir.__exit__()

    def _new_image(self):
        filepath = fos.join(
            self.images_dir,
            self._new_name() + os.path.splitext(self._ref_image_path)[1],
        )

        fos.copy_file(self._ref_image_path, filepath)
        return filepath

    def _new_name(self):
        return "".join(
            random.choice(string.ascii_lowercase + string.digits)
            for _ in range(24)
        )

    def _new_dir(self):
        return fos.join(self._tmp_dir, self._new_name())


class DuplicateImageExportTests(ImageDatasetTests):
    @skipwindows
    @drop_datasets
    def test_duplicate_images(self):
        sample = fo.Sample(
            filepath=self._new_image(),
            cls=fo.Classification(label="sunny"),
            det=fo.Detections(
                detections=[
                    fo.Detection(label="cat", bounding_box=[0, 0, 1, 1])
                ]
            ),
        )

        # This dataset contains two samples with the same `filepath`
        dataset = fo.Dataset()
        dataset.add_samples([sample, sample])

        export_dir = self._new_dir()

        #
        # In general, duplicate copies of the same images are NOT created
        #

        dataset.export(
            export_dir=export_dir,
            dataset_type=fo.types.ImageDirectory,
            overwrite=True,
        )

        dataset2 = fo.Dataset.from_dir(
            dataset_dir=export_dir, dataset_type=fo.types.ImageDirectory
        )

        # We didn't create a duplicate image during export, so there's only
        # one image to import here
        self.assertEqual(len(dataset2), 1)

        dataset.export(
            export_dir=export_dir,
            dataset_type=fo.types.FiftyOneDataset,
            overwrite=True,
        )

        dataset2 = fo.Dataset.from_dir(
            dataset_dir=export_dir, dataset_type=fo.types.FiftyOneDataset
        )

        self.assertEqual(len(dataset2), 2)

        # Use COCODetectionDataset as a representative for other labeled image
        # dataset types

        dataset.export(
            export_dir=export_dir,
            dataset_type=fo.types.COCODetectionDataset,
            overwrite=True,
        )

        dataset2 = fo.Dataset.from_dir(
            dataset_dir=export_dir, dataset_type=fo.types.COCODetectionDataset
        )

        self.assertEqual(len(dataset2), 2)

        #
        # The one exception is labeled dataset types where the location of the
        # exported media encodes the label (what if the same image has
        # different labels in different samples). In this case, duplicate
        # images ARE exported
        #
        #

        dataset.export(
            export_dir=export_dir,
            dataset_type=fo.types.ImageClassificationDirectoryTree,
            overwrite=True,
        )

        dataset2 = fo.Dataset.from_dir(
            dataset_dir=export_dir,
            dataset_type=fo.types.ImageClassificationDirectoryTree,
        )

        self.assertEqual(len(dataset2), 2)


class ImageExportCoersionTests(ImageDatasetTests):
    @drop_datasets
    def test_field_inference(self):
        sample = fo.Sample(
            filepath=self._new_image(),
            ground_truth=fo.Detections(
                detections=[
                    fo.Detection(
                        label="cat", bounding_box=[0.1, 0.1, 0.4, 0.4],
                    ),
                    fo.Detection(
                        label="dog", bounding_box=[0.5, 0.5, 0.4, 0.4],
                    ),
                ]
            ),
        )

        dataset = fo.Dataset()
        dataset.add_sample(sample)

        #
        # A field of appropriate type is inferred
        #

        export_dir = self._new_dir()

        dataset.export(
            export_dir=export_dir, dataset_type=fo.types.COCODetectionDataset,
        )

        #
        # Multiple compatible field types exist, but the first one is still
        # chosen and used
        #

        dataset.clone_sample_field("ground_truth", "predictions")

        export_dir = self._new_dir()

        dataset.export(
            export_dir=export_dir, dataset_type=fo.types.COCODetectionDataset,
        )

    @drop_datasets
    def test_patch_exports(self):
        sample = fo.Sample(
            filepath=self._new_image(),
            ground_truth=fo.Detections(
                detections=[
                    fo.Detection(
                        label="cat", bounding_box=[0.1, 0.1, 0.4, 0.4],
                    ),
                    fo.Detection(
                        label="dog", bounding_box=[0.5, 0.5, 0.4, 0.4],
                    ),
                ]
            ),
        )

        dataset = fo.Dataset()
        dataset.add_sample(sample)

        #
        # No label field is provided; only images are exported
        #

        export_dir = self._new_dir()

        dataset.export(
            export_dir=export_dir, dataset_type=fo.types.ImageDirectory,
        )

        #
        # A detections field is provided, so the object patches are exported as
        # a directory of images
        #

        export_dir = self._new_dir()

        dataset.export(
            export_dir=export_dir,
            dataset_type=fo.types.ImageDirectory,
            label_field="ground_truth",
        )

        dataset2 = fo.Dataset.from_dir(
            dataset_dir=export_dir, dataset_type=fo.types.ImageDirectory,
        )

        self.assertEqual(
            len(dataset2), dataset.count("ground_truth.detections")
        )

        #
        # A detections field is provided, so the object patches are exported as
        # an image classification directory tree
        #

        export_dir3 = self._new_dir()

        dataset.export(
            export_dir=export_dir3,
            dataset_type=fo.types.ImageClassificationDirectoryTree,
            label_field="ground_truth",
        )

        dataset3 = fo.Dataset.from_dir(
            dataset_dir=export_dir3,
            dataset_type=fo.types.ImageClassificationDirectoryTree,
        )

        self.assertEqual(
            len(dataset3), dataset.count("ground_truth.detections")
        )

    @drop_datasets
    def test_single_label_to_lists(self):
        sample = fo.Sample(
            filepath=self._new_image(),
            ground_truth=fo.Detection(
                label="cat", bounding_box=[0.1, 0.1, 0.4, 0.4],
            ),
        )

        dataset = fo.Dataset()
        dataset.add_sample(sample)

        #
        # The `ground_truth` field has type `Detection`, but COCO format
        # expects `Detections`, so the labels are automatically coerced to
        # single-label lists
        #

        export_dir4 = self._new_dir()

        dataset.export(
            export_dir=export_dir4,
            dataset_type=fo.types.COCODetectionDataset,
            label_field="ground_truth",
        )

    @drop_datasets
    def test_classification_as_detections(self):
        sample = fo.Sample(
            filepath=self._new_image(), animal=fo.Classification(label="cat"),
        )

        dataset = fo.Dataset()
        dataset.add_sample(sample)

        #
        # The `animal` field is exported as detections that span entire images
        #

        export_dir = self._new_dir()

        dataset.export(
            export_dir=export_dir,
            dataset_type=fo.types.COCODetectionDataset,
            label_field="animal",
        )

        dataset2 = fo.Dataset.from_dir(
            dataset_dir=export_dir,
            dataset_type=fo.types.COCODetectionDataset,
            label_field="animal",
        )

        bounding_box = dataset2.first().animal.detections[0].bounding_box
        self.assertTrue(np.allclose(bounding_box, [0, 0, 1, 1]))


class UnlabeledImageDatasetTests(ImageDatasetTests):
    def _make_dataset(self):
        samples = [fo.Sample(filepath=self._new_image()) for _ in range(5)]

        dataset = fo.Dataset()
        dataset.add_samples(samples)

        return dataset

    @drop_datasets
    def test_image_directory(self):
        dataset = self._make_dataset()
        export_dir = self._new_dir()

        dataset.export(
            export_dir=export_dir, dataset_type=fo.types.ImageDirectory,
        )

        dataset2 = fo.Dataset.from_dir(
            dataset_dir=export_dir, dataset_type=fo.types.ImageDirectory,
        )

        self.assertEqual(len(dataset), len(dataset2))


class ImageClassificationDatasetTests(ImageDatasetTests):
    def _make_dataset(self):
        samples = [
            fo.Sample(
                filepath=self._new_image(),
                predictions=fo.Classification(label="cat", confidence=0.9),
            ),
            fo.Sample(
                filepath=self._new_image(),
                predictions=fo.Classification(label="dog", confidence=0.95),
            ),
            fo.Sample(filepath=self._new_image()),
        ]

        dataset = fo.Dataset()
        dataset.add_samples(samples)

        return dataset

    @drop_datasets
    def test_fiftyone_image_classification_dataset(self):
        dataset = self._make_dataset()

        # Standard format

        export_dir = self._new_dir()

        dataset.export(
            export_dir=export_dir,
            dataset_type=fo.types.FiftyOneImageClassificationDataset,
        )

        dataset2 = fo.Dataset.from_dir(
            dataset_dir=export_dir,
            dataset_type=fo.types.FiftyOneImageClassificationDataset,
            label_field="predictions",
        )

        self.assertEqual(len(dataset), len(dataset2))
        self.assertEqual(
            dataset.count("predictions"), dataset2.count("predictions")
        )

        # Include confidence

        export_dir = self._new_dir()

        dataset.export(
            export_dir=export_dir,
            dataset_type=fo.types.FiftyOneImageClassificationDataset,
            include_confidence=True,
        )

        dataset2 = fo.Dataset.from_dir(
            dataset_dir=export_dir,
            dataset_type=fo.types.FiftyOneImageClassificationDataset,
            label_field="predictions",
        )

        confs = dataset.values("predictions.confidence", missing_value=-1)
        confs2 = dataset2.values("predictions.confidence", missing_value=-1)

        self.assertEqual(len(dataset), len(dataset2))

        # sorting is necessary because sample order is arbitrary
        self.assertTrue(np.allclose(sorted(confs), sorted(confs2)))

        # Labels-only

        data_path = self.images_dir
        labels_path = fos.join(self._new_dir(), "labels.json")

        dataset.export(
            dataset_type=fo.types.FiftyOneImageClassificationDataset,
            labels_path=labels_path,
        )

        dataset2 = fo.Dataset.from_dir(
            dataset_type=fo.types.FiftyOneImageClassificationDataset,
            data_path=data_path,
            labels_path=labels_path,
            label_field="predictions",
        )

        self.assertEqual(len(dataset), len(dataset2))
        self.assertSetEqual(
            set(dataset.values("filepath")), set(dataset2.values("filepath")),
        )
        self.assertEqual(
            dataset.count("predictions"), dataset2.count("predictions"),
        )

    @drop_datasets
    def test_image_classification_directory_tree(self):
        dataset = self._make_dataset()

        # Standard format

        export_dir = self._new_dir()

        dataset.export(
            export_dir=export_dir,
            dataset_type=fo.types.ImageClassificationDirectoryTree,
        )

        dataset2 = fo.Dataset.from_dir(
            dataset_dir=export_dir,
            dataset_type=fo.types.ImageClassificationDirectoryTree,
            label_field="predictions",
        )

        self.assertEqual(len(dataset), len(dataset2))
        self.assertEqual(
            dataset.count("predictions"), dataset2.count("predictions")
        )

    @drop_datasets
    def test_tf_image_classification_dataset(self):
        dataset = self._make_dataset()

        # Standard format

        export_dir = self._new_dir()
        images_dir = self._new_dir()

        dataset.export(
            export_dir=export_dir,
            dataset_type=fo.types.TFImageClassificationDataset,
        )

        dataset2 = fo.Dataset.from_dir(
            dataset_dir=export_dir,
            dataset_type=fo.types.TFImageClassificationDataset,
            images_dir=images_dir,
            label_field="predictions",
        )

        self.assertEqual(len(dataset), len(dataset2))
        self.assertEqual(
            dataset.count("predictions"), dataset2.count("predictions")
        )

        # Direct records path w/ sharding

        tf_records_path = fos.join(self._new_dir(), "tf.records")
        tf_records_patt = tf_records_path + "-*-of-*"
        images_dir = self._new_dir()

        dataset.export(
            dataset_type=fo.types.TFImageClassificationDataset,
            tf_records_path=tf_records_path,
            num_shards=2,
        )

        dataset2 = fo.Dataset.from_dir(
            dataset_type=fo.types.TFImageClassificationDataset,
            tf_records_path=tf_records_patt,
            images_dir=images_dir,
            label_field="predictions",
        )

        self.assertEqual(len(dataset), len(dataset2))
        self.assertEqual(
            dataset.count("predictions"), dataset2.count("predictions")
        )


class ImageClassificationsDatasetTests(ImageDatasetTests):
    def _make_dataset(self):
        samples = [
            fo.Sample(
                filepath=self._new_image(),
                predictions=fo.Classifications(
                    classifications=[
                        fo.Classification(label="cat", confidence=0.9)
                    ]
                ),
            ),
            fo.Sample(
                filepath=self._new_image(),
                predictions=fo.Classifications(
                    classifications=[
                        fo.Classification(label="dog", confidence=0.95)
                    ]
                ),
            ),
            fo.Sample(filepath=self._new_image()),
        ]

        dataset = fo.Dataset()
        dataset.add_samples(samples)

        return dataset

    @drop_datasets
    def test_fiftyone_image_classification_dataset(self):
        dataset = self._make_dataset()

        # Standard format

        export_dir = self._new_dir()

        dataset.export(
            export_dir=export_dir,
            dataset_type=fo.types.FiftyOneImageClassificationDataset,
        )

        dataset2 = fo.Dataset.from_dir(
            dataset_dir=export_dir,
            dataset_type=fo.types.FiftyOneImageClassificationDataset,
            label_field="predictions",
        )

        self.assertEqual(len(dataset), len(dataset2))
        self.assertEqual(
            dataset.count("predictions.classifications"),
            dataset2.count("predictions.classifications"),
        )

        # Include confidence

        export_dir = self._new_dir()

        dataset.export(
            export_dir=export_dir,
            dataset_type=fo.types.FiftyOneImageClassificationDataset,
            include_confidence=True,
        )

        dataset2 = fo.Dataset.from_dir(
            dataset_dir=export_dir,
            dataset_type=fo.types.FiftyOneImageClassificationDataset,
            label_field="predictions",
        )

        confs = dataset.values(
            "predictions.classifications.confidence",
            missing_value=-1,
            unwind=True,
        )
        confs2 = dataset2.values(
            "predictions.classifications.confidence",
            missing_value=-1,
            unwind=True,
        )

        self.assertEqual(len(dataset), len(dataset2))

        # sorting is necessary because sample order is arbitrary
        self.assertTrue(np.allclose(sorted(confs), sorted(confs2)))


class ImageDetectionDatasetTests(ImageDatasetTests):
    def _make_dataset(self):
        samples = [
            fo.Sample(
                filepath=self._new_image(),
                predictions=fo.Detections(
                    detections=[
                        fo.Detection(
                            label="cat", bounding_box=[0.1, 0.1, 0.4, 0.4],
                        ),
                        fo.Detection(
                            label="dog", bounding_box=[0.5, 0.5, 0.4, 0.4],
                        ),
                    ]
                ),
            ),
            fo.Sample(
                filepath=self._new_image(),
                predictions=fo.Detections(
                    detections=[
                        fo.Detection(
                            label="cat",
                            bounding_box=[0.1, 0.1, 0.4, 0.4],
                            confidence=0.9,
                            age=51,
                            cute=True,
                            mood="surly",
                        ),
                        fo.Detection(
                            label="dog",
                            bounding_box=[0.5, 0.5, 0.4, 0.4],
                            confidence=0.95,
                            age=52,
                            cute=False,
                            mood="derpy",
                        ),
                    ]
                ),
            ),
            fo.Sample(filepath=self._new_image()),
        ]

        dataset = fo.Dataset()
        dataset.add_samples(samples)

        return dataset

    @drop_datasets
    def test_fiftyone_image_detection_dataset(self):
        dataset = self._make_dataset()

        # Standard format

        export_dir = self._new_dir()

        dataset.export(
            export_dir=export_dir,
            dataset_type=fo.types.FiftyOneImageDetectionDataset,
        )

        dataset2 = fo.Dataset.from_dir(
            dataset_dir=export_dir,
            dataset_type=fo.types.FiftyOneImageDetectionDataset,
            label_field="predictions",
        )

        self.assertEqual(len(dataset), len(dataset2))
        self.assertEqual(
            dataset.count("predictions.detections"),
            dataset2.count("predictions.detections"),
        )
        self.assertEqual(
            dataset.distinct("predictions.detections.confidence"),
            dataset2.distinct("predictions.detections.confidence"),
        )
        self.assertEqual(
            dataset.distinct("predictions.detections.age"),
            dataset2.distinct("predictions.detections.age"),
        )
        self.assertEqual(
            dataset.distinct("predictions.detections.cute"),
            dataset2.distinct("predictions.detections.cute"),
        )
        self.assertEqual(
            dataset.distinct("predictions.detections.mood"),
            dataset2.distinct("predictions.detections.mood"),
        )

        # Labels-only

        data_path = self.images_dir
        labels_path = fos.join(self._new_dir(), "labels.json")

        dataset.export(
            dataset_type=fo.types.FiftyOneImageDetectionDataset,
            labels_path=labels_path,
        )

        dataset2 = fo.Dataset.from_dir(
            dataset_type=fo.types.FiftyOneImageDetectionDataset,
            data_path=data_path,
            labels_path=labels_path,
            label_field="predictions",
        )

        self.assertEqual(len(dataset), len(dataset2))
        self.assertSetEqual(
            set(dataset.values("filepath")), set(dataset2.values("filepath")),
        )
        self.assertEqual(
            dataset.count("predictions.detections"),
            dataset2.count("predictions.detections"),
        )

    @drop_datasets
    def test_tf_object_detection_dataset(self):
        dataset = self._make_dataset()

        # Standard format

        export_dir = self._new_dir()
        images_dir = self._new_dir()

        dataset.export(
            export_dir=export_dir,
            dataset_type=fo.types.TFObjectDetectionDataset,
        )

        dataset2 = fo.Dataset.from_dir(
            dataset_dir=export_dir,
            dataset_type=fo.types.TFObjectDetectionDataset,
            images_dir=images_dir,
            label_field="predictions",
        )

        self.assertEqual(len(dataset), len(dataset2))
        self.assertEqual(
            dataset.count("predictions.detections"),
            dataset2.count("predictions.detections"),
        )

        # Direct records path w/ sharding

        tf_records_path = fos.join(self._new_dir(), "tf.records")
        tf_records_patt = tf_records_path + "-*-of-*"
        images_dir = self._new_dir()

        dataset.export(
            dataset_type=fo.types.TFObjectDetectionDataset,
            tf_records_path=tf_records_path,
            num_shards=2,
        )

        dataset2 = fo.Dataset.from_dir(
            dataset_type=fo.types.TFObjectDetectionDataset,
            tf_records_path=tf_records_patt,
            images_dir=images_dir,
            label_field="predictions",
        )

        self.assertEqual(len(dataset), len(dataset2))
        self.assertEqual(
            dataset.count("predictions.detections"),
            dataset2.count("predictions.detections"),
        )

    @drop_datasets
    def test_coco_detection_dataset(self):
        dataset = self._make_dataset()

        # Standard format

        export_dir = self._new_dir()

        dataset.export(
            export_dir=export_dir, dataset_type=fo.types.COCODetectionDataset,
        )

        dataset2 = fo.Dataset.from_dir(
            dataset_dir=export_dir,
            dataset_type=fo.types.COCODetectionDataset,
            label_field="predictions",
        )

        self.assertEqual(len(dataset), len(dataset2))
        self.assertEqual(
            dataset.count("predictions.detections"),
            dataset2.count("predictions.detections"),
        )
        self.assertEqual(
            dataset.distinct("predictions.detections.confidence"),
            dataset2.distinct("predictions.detections.confidence"),
        )
        self.assertEqual(
            dataset.distinct("predictions.detections.age"),
            dataset2.distinct("predictions.detections.age"),
        )
        self.assertEqual(
            dataset.distinct("predictions.detections.cute"),
            dataset2.distinct("predictions.detections.cute"),
        )
        self.assertEqual(
            dataset.distinct("predictions.detections.mood"),
            dataset2.distinct("predictions.detections.mood"),
        )

        # Omit extra attributes

        export_dir = self._new_dir()

        dataset.export(
            export_dir=export_dir,
            dataset_type=fo.types.COCODetectionDataset,
            extra_attrs=False,
        )

        dataset2 = fo.Dataset.from_dir(
            dataset_dir=export_dir,
            dataset_type=fo.types.COCODetectionDataset,
            label_field="predictions",
        )

        self.assertEqual(dataset2.distinct("predictions.detections.age"), [])
        self.assertEqual(dataset2.distinct("predictions.detections.cute"), [])
        self.assertEqual(dataset2.distinct("predictions.detections.mood"), [])

        # Labels-only

        data_path = self.images_dir
        labels_path = fos.join(self._new_dir(), "labels.json")

        dataset.export(
            dataset_type=fo.types.COCODetectionDataset,
            labels_path=labels_path,
        )

        dataset2 = fo.Dataset.from_dir(
            dataset_type=fo.types.COCODetectionDataset,
            data_path=data_path,
            labels_path=labels_path,
            label_field="predictions",
        )

        self.assertEqual(len(dataset), len(dataset2))
        self.assertSetEqual(
            set(dataset.values("filepath")), set(dataset2.values("filepath")),
        )
        self.assertEqual(
            dataset.count("predictions.detections"),
            dataset2.count("predictions.detections"),
        )

    @drop_datasets
    def test_voc_detection_dataset(self):
        dataset = self._make_dataset()

        # Standard format

        export_dir = self._new_dir()

        view = dataset.limit(2)
        view.export(
            export_dir=export_dir, dataset_type=fo.types.VOCDetectionDataset,
        )

        dataset2 = fo.Dataset.from_dir(
            dataset_dir=export_dir,
            dataset_type=fo.types.VOCDetectionDataset,
            label_field="predictions",
        )

        self.assertEqual(len(view), len(dataset2))
        self.assertEqual(
            view.count("predictions.detections"),
            dataset2.count("predictions.detections"),
        )
        self.assertEqual(
            view.distinct("predictions.detections.age"),
            dataset2.distinct("predictions.detections.age"),
        )
        self.assertEqual(
            view.distinct("predictions.detections.cute"),
            dataset2.distinct("predictions.detections.cute"),
        )
        self.assertEqual(
            view.distinct("predictions.detections.mood"),
            dataset2.distinct("predictions.detections.mood"),
        )

        # Handle unlabeled data

        export_dir = self._new_dir()

        dataset.export(
            export_dir=export_dir, dataset_type=fo.types.VOCDetectionDataset,
        )

        dataset2 = fo.Dataset.from_dir(
            dataset_dir=export_dir,
            dataset_type=fo.types.VOCDetectionDataset,
            label_field="predictions",
            include_all_data=True,
        )

        self.assertEqual(len(dataset), len(dataset2))

        # Labels-only

        data_path = self.images_dir
        labels_path = fos.join(self._new_dir(), "labels.xml")

        dataset.export(
            dataset_type=fo.types.VOCDetectionDataset, labels_path=labels_path,
        )

        dataset2 = fo.Dataset.from_dir(
            dataset_type=fo.types.VOCDetectionDataset,
            data_path=data_path,
            labels_path=labels_path,
            label_field="predictions",
            include_all_data=True,
        )

        self.assertEqual(len(dataset), len(dataset2))
        self.assertSetEqual(
            set(dataset.values("filepath")), set(dataset2.values("filepath")),
        )
        self.assertEqual(
            dataset.count("predictions.detections"),
            dataset2.count("predictions.detections"),
        )

    @drop_datasets
    def test_kitti_detection_dataset(self):
        dataset = self._make_dataset()

        # Standard format

        export_dir = self._new_dir()

        view = dataset.limit(2)
        view.export(
            export_dir=export_dir, dataset_type=fo.types.KITTIDetectionDataset,
        )

        dataset2 = fo.Dataset.from_dir(
            dataset_dir=export_dir,
            dataset_type=fo.types.KITTIDetectionDataset,
            label_field="predictions",
        )

        self.assertEqual(len(view), len(dataset2))
        self.assertEqual(
            view.count("predictions.detections"),
            dataset2.count("predictions.detections"),
        )
        self.assertEqual(
            view.distinct("predictions.detections.confidence"),
            dataset2.distinct("predictions.detections.confidence"),
        )

        # Handle unlabeled data

        export_dir = self._new_dir()

        dataset.export(
            export_dir=export_dir, dataset_type=fo.types.KITTIDetectionDataset,
        )

        dataset2 = fo.Dataset.from_dir(
            dataset_dir=export_dir,
            dataset_type=fo.types.KITTIDetectionDataset,
            label_field="predictions",
            include_all_data=True,
        )

        self.assertEqual(len(dataset), len(dataset2))

        # Labels-only

        data_path = self.images_dir
        labels_path = fos.join(self._new_dir(), "labels/")

        dataset.export(
            dataset_type=fo.types.KITTIDetectionDataset,
            labels_path=labels_path,
        )

        dataset2 = fo.Dataset.from_dir(
            dataset_type=fo.types.KITTIDetectionDataset,
            data_path=data_path,
            labels_path=labels_path,
            label_field="predictions",
            include_all_data=True,
        )

        self.assertEqual(len(dataset), len(dataset2))
        self.assertSetEqual(
            set(dataset.values("filepath")), set(dataset2.values("filepath")),
        )
        self.assertEqual(
            dataset.count("predictions.detections"),
            dataset2.count("predictions.detections"),
        )

    @drop_datasets
    def test_yolov4_dataset(self):
        dataset = self._make_dataset()

        # Standard format

        export_dir = self._new_dir()

        dataset.export(
            export_dir=export_dir,
            dataset_type=fo.types.YOLOv4Dataset,
            label_field="predictions",
        )

        dataset2 = fo.Dataset.from_dir(
            dataset_dir=export_dir,
            dataset_type=fo.types.YOLOv4Dataset,
            label_field="predictions",
            include_all_data=True,
        )

        self.assertEqual(len(dataset), len(dataset2))
        self.assertEqual(
            dataset.count("predictions.detections"),
            dataset2.count("predictions.detections"),
        )

        # Include confidence

        export_dir = self._new_dir()

        dataset.export(
            export_dir=export_dir,
            dataset_type=fo.types.YOLOv4Dataset,
            label_field="predictions",
            include_confidence=True,
        )

        dataset2 = fo.Dataset.from_dir(
            dataset_dir=export_dir,
            dataset_type=fo.types.YOLOv4Dataset,
            label_field="predictions",
            include_all_data=True,
        )

        bounds = dataset.bounds("predictions.detections.confidence")
        bounds2 = dataset2.bounds("predictions.detections.confidence")
        self.assertAlmostEqual(bounds[0], bounds2[0])
        self.assertAlmostEqual(bounds[1], bounds2[1])

        # Labels-only

        data_path = os.path.dirname(dataset.first().filepath)
        labels_path = fos.join(self._new_dir(), "labels/")

        dataset.export(
            dataset_type=fo.types.YOLOv4Dataset, labels_path=labels_path,
        )

        dataset2 = fo.Dataset.from_dir(
            dataset_type=fo.types.YOLOv4Dataset,
            data_path=data_path,
            labels_path=labels_path,
            label_field="predictions",
            include_all_data=True,
        )

        self.assertEqual(len(dataset), len(dataset2))
        self.assertEqual(
            dataset.count("predictions.detections"),
            dataset2.count("predictions.detections"),
        )
        for sample in dataset2:
            self.assertTrue(fos.isfile(sample.filepath))

    @drop_datasets
    def test_yolov5_dataset(self):
        dataset = self._make_dataset()

        # Standard format

        export_dir = self._new_dir()

        dataset.export(
            export_dir=export_dir, dataset_type=fo.types.YOLOv5Dataset,
        )

        dataset2 = fo.Dataset.from_dir(
            dataset_dir=export_dir,
            dataset_type=fo.types.YOLOv5Dataset,
            label_field="predictions",
            include_all_data=True,
        )

        self.assertEqual(len(dataset), len(dataset2))
        self.assertEqual(
            dataset.count("predictions.detections"),
            dataset2.count("predictions.detections"),
        )

        # Include confidence

        export_dir = self._new_dir()

        dataset.export(
            export_dir=export_dir,
            dataset_type=fo.types.YOLOv5Dataset,
            include_confidence=True,
        )

        dataset2 = fo.Dataset.from_dir(
            dataset_dir=export_dir,
            dataset_type=fo.types.YOLOv5Dataset,
            label_field="predictions",
        )

        bounds = dataset.bounds("predictions.detections.confidence")
        bounds2 = dataset2.bounds("predictions.detections.confidence")
        self.assertAlmostEqual(bounds[0], bounds2[0])
        self.assertAlmostEqual(bounds[1], bounds2[1])

    @drop_datasets
    def test_add_yolo_labels(self):
        dataset = self._make_dataset()
        classes = dataset.distinct("predictions.detections.label")

        export_dir = self._new_dir()
        dataset.export(
            export_dir=export_dir, dataset_type=fo.types.YOLOv5Dataset,
        )
        yolo_labels_path = os.path.join(export_dir, "labels", "val")

        # Standard

        fouy.add_yolo_labels(
            dataset, "yolo", labels_path=yolo_labels_path, classes=classes
        )
        self.assertEqual(
            dataset.count_values("predictions.detections.label"),
            dataset.count_values("yolo.detections.label"),
        )
        self.assertEqual(1, len(dataset) - len(dataset.exists("yolo")))

        # Include missing

        fouy.add_yolo_labels(
            dataset,
            "yolo_inclusive",
            labels_path=yolo_labels_path,
            classes=classes,
            include_missing=True,
        )
        self.assertEqual(
            dataset.count_values("predictions.detections.label"),
            dataset.count_values("yolo_inclusive.detections.label"),
        )
        self.assertEqual(len(dataset), len(dataset.exists("yolo_inclusive")))

    @skipwindows
    @drop_datasets
    def test_add_coco_labels(self):
        dataset = self._make_dataset()
        classes = dataset.distinct("predictions.detections.label")

        export_dir = self._new_dir()
        dataset.export(
            export_dir=export_dir, dataset_type=fo.types.COCODetectionDataset,
        )
        coco_labels_path = os.path.join(export_dir, "labels.json")

        fouc.add_coco_labels(
            dataset, "coco", coco_labels_path, classes=classes
        )
        self.assertEqual(
            dataset.count_values("predictions.detections.label"),
            dataset.count_values("coco.detections.label"),
        )
        self.assertEqual(len(dataset), len(dataset.exists("coco")))


class ImageSegmentationDatasetTests(ImageDatasetTests):
    def _make_dataset(self):
        mask1 = np.zeros((128, 128), dtype=np.uint8)
        mask1[32:96, 32:96] = 255

        mask2 = 255 * np.ones((128, 128), dtype=np.uint8)
        mask2[32:96, 32:96] = 0

        instance1 = np.zeros((32, 32), dtype=bool)
        instance1[8:24, 8:24] = True

        instance2 = np.ones((32, 32), dtype=bool)
        instance2[8:24, 8:24] = False

        samples = [
            fo.Sample(
                filepath=self._new_image(),
                segmentations=fo.Segmentation(mask=mask1),
                detections=fo.Detections(
                    detections=[
                        fo.Detection(
                            label="cat",
                            bounding_box=[0.1, 0.1, 0.4, 0.4],
                            mask=instance1,
                        ),
                        fo.Detection(
                            label="dog",
                            bounding_box=[0.5, 0.5, 0.4, 0.4],
                            mask=instance2,
                        ),
                    ]
                ),
                polylines=fo.Polylines(
                    polylines=[
                        fo.Polyline(
                            label="cat",
                            points=[
                                [
                                    (0.1, 0.1),
                                    (0.5, 0.1),
                                    (0.5, 0.5),
                                    (0.1, 0.5),
                                ]
                            ],
                            filled=True,
                        ),
                        fo.Polyline(
                            label="dog",
                            points=[
                                [
                                    (0.5, 0.5),
                                    (0.9, 0.5),
                                    (0.9, 0.9),
                                    (0.5, 0.9),
                                ]
                            ],
                            filled=True,
                        ),
                    ]
                ),
            ),
            fo.Sample(
                filepath=self._new_image(),
                segmentations=fo.Segmentation(mask=mask2),
                detections=fo.Detections(
                    detections=[
                        fo.Detection(
                            label="cat",
                            bounding_box=[0.1, 0.1, 0.4, 0.4],
                            mask=instance2,
                        ),
                        fo.Detection(
                            label="dog",
                            bounding_box=[0.5, 0.5, 0.4, 0.4],
                            mask=instance1,
                        ),
                    ]
                ),
                polylines=fo.Polylines(
                    polylines=[
                        fo.Polyline(
                            label="cat",
                            points=[
                                [
                                    (0.1, 0.1),
                                    (0.5, 0.1),
                                    (0.5, 0.5),
                                    (0.1, 0.5),
                                ]
                            ],
                            filled=True,
                        ),
                        fo.Polyline(
                            label="dog",
                            points=[
                                [
                                    (0.5, 0.5),
                                    (0.9, 0.5),
                                    (0.9, 0.9),
                                    (0.5, 0.9),
                                ]
                            ],
                            filled=True,
                        ),
                    ]
                ),
            ),
            fo.Sample(filepath=self._new_image()),
        ]

        dataset = fo.Dataset()
        dataset.add_samples(samples)

        return dataset

    @drop_datasets
    def test_image_segmentation_directory(self):
        dataset = self._make_dataset()

        # Segmentations

        export_dir = self._new_dir()

        view = dataset.limit(2)
        view.export(
            export_dir=export_dir,
            dataset_type=fo.types.ImageSegmentationDirectory,
            label_field="segmentations",
        )

        dataset2 = fo.Dataset.from_dir(
            dataset_dir=export_dir,
            dataset_type=fo.types.ImageSegmentationDirectory,
            label_field="segmentations",
        )

        self.assertEqual(len(view), len(dataset2))
        self.assertEqual(
            view.count("segmentations.mask"),
            dataset2.count("segmentations.mask"),
        )

        # Detections

        export_dir = self._new_dir()

        view = dataset.limit(2)
        view.export(
            export_dir=export_dir,
            dataset_type=fo.types.ImageSegmentationDirectory,
            label_field="detections",
        )

        dataset2 = fo.Dataset.from_dir(
            dataset_dir=export_dir,
            dataset_type=fo.types.ImageSegmentationDirectory,
            label_field="segmentations",
        )

        self.assertEqual(len(view), len(dataset2))
        self.assertEqual(
            len(view.exists("detections")),
            len(dataset2.exists("segmentations")),
        )

        # Polylines

        export_dir = self._new_dir()

        view = dataset.limit(2)
        view.export(
            export_dir=export_dir,
            dataset_type=fo.types.ImageSegmentationDirectory,
            label_field="polylines",
        )

        dataset2 = fo.Dataset.from_dir(
            dataset_dir=export_dir,
            dataset_type=fo.types.ImageSegmentationDirectory,
            label_field="segmentations",
        )

        self.assertEqual(len(view), len(dataset2))
        self.assertEqual(
            len(view.exists("polylines")),
            len(dataset2.exists("segmentations")),
        )

        # Labels-only

        data_path = self.images_dir
        labels_path = fos.join(self._new_dir(), "labels/")

        dataset.export(
            dataset_type=fo.types.ImageSegmentationDirectory,
            labels_path=labels_path,
            label_field="segmentations",
        )

        dataset2 = fo.Dataset.from_dir(
            dataset_type=fo.types.ImageSegmentationDirectory,
            data_path=data_path,
            labels_path=labels_path,
            label_field="segmentations",
            include_all_data=True,
        )

        self.assertEqual(len(dataset), len(dataset2))
        self.assertSetEqual(
            set(dataset.values("filepath")), set(dataset2.values("filepath")),
        )
        self.assertEqual(
            dataset.count("segmentations.mask"),
            dataset2.count("segmentations.mask"),
        )


class DICOMDatasetTests(ImageDatasetTests):
    def _get_dcm_path(self):
        import pydicom  # pylint: disable=unused-import
        from pydicom.data import get_testdata_file

        return get_testdata_file("MR_small.dcm")

    @drop_datasets
    def test_dicom_dataset(self):

        dataset_dir = self._new_dir()
        images_dir = self._new_dir()

        ref_path = self._get_dcm_path()
        dicom_path = fos.join(dataset_dir, "test.dcm")
        fos.copy_file(ref_path, dicom_path)

        # Standard format

        dataset = fo.Dataset.from_dir(
            dataset_dir=dataset_dir,
            images_dir=images_dir,
            dataset_type=fo.types.DICOMDataset,
        )

        self.assertEqual(len(dataset), 1)
        self.assertIn("PatientName", dataset.get_field_schema())

        # Direct path, specific keywords

        dataset2 = fo.Dataset.from_dir(
            dicom_path=dicom_path,
            images_dir=images_dir,
            dataset_type=fo.types.DICOMDataset,
            keywords=["PatientName"],
        )

        self.assertEqual(len(dataset2), 1)
        self.assertIn("PatientName", dataset2.get_field_schema())


class GeoLocationDatasetTests(ImageDatasetTests):
    def _make_dataset(self):
        samples = [
            fo.Sample(
                filepath=self._new_image(),
                coordinates=fo.GeoLocation(
                    point=[-73.77615468583421, 40.76392586346787],
                ),
                weather=fo.Classification(label="sunny"),
            ),
            fo.Sample(
                filepath=self._new_image(),
                coordinates=fo.GeoLocation(
                    point=[-74.00767702771716, 40.72345200411182],
                ),
                weather=fo.Classification(label="cloudy"),
            ),
            # @todo test with missing data; this currently may fail since
            # `add_samples()` does not graefully handle expanding the schema
            # to handle None-valued fields
            # fo.Sample(filepath=self._new_image()),
        ]

        dataset = fo.Dataset()
        dataset.add_samples(samples)

        return dataset

    @drop_datasets
    def test_geojson_dataset(self):
        dataset = self._make_dataset()

        # Standard format

        export_dir = self._new_dir()

        def maker(label):
            return label.label if label is not None else None

        dataset.export(
            export_dir=export_dir,
            dataset_type=fo.types.GeoJSONDataset,
            property_makers={"weather": maker},
        )

        def parser(value):
            return (
                fo.Classification(label=value) if value is not None else None
            )

        dataset2 = fo.Dataset.from_dir(
            dataset_dir=export_dir,
            dataset_type=fo.types.GeoJSONDataset,
            location_field="coordinates",
            property_parsers={"weather": parser},
        )

        self.assertEqual(len(dataset), len(dataset2))
        self.assertEqual(
            dataset.count("coordinates"), dataset2.count("coordinates")
        )
        self.assertEqual(dataset.count("weather"), dataset2.count("weather"))

        # Labels-only

        data_path = self.images_dir
        labels_path = fos.join(self._new_dir(), "labels.json")

        dataset.export(
            labels_path=labels_path, dataset_type=fo.types.GeoJSONDataset,
        )

        dataset2 = fo.Dataset.from_dir(
            data_path=data_path,
            labels_path=labels_path,
            dataset_type=fo.types.GeoJSONDataset,
            location_field="coordinates",
        )

        self.assertEqual(len(dataset), len(dataset2))
        self.assertSetEqual(
            set(dataset.values("filepath")), set(dataset2.values("filepath")),
        )
        self.assertEqual(
            dataset.count("coordinates"), dataset2.count("coordinates")
        )


class MultitaskImageDatasetTests(ImageDatasetTests):
    def _make_dataset(self):
        samples = [
            fo.Sample(
                filepath=self._new_image(),
                weather=fo.Classification(label="sunny", confidence=0.9),
                predictions=fo.Detections(
                    detections=[
                        fo.Detection(
                            label="cat", bounding_box=[0.1, 0.1, 0.4, 0.4],
                        ),
                        fo.Detection(
                            label="dog", bounding_box=[0.5, 0.5, 0.4, 0.4],
                        ),
                    ]
                ),
            ),
            fo.Sample(
                filepath=self._new_image(),
                weather=fo.Classification(label="cloudy", confidence=0.95),
                predictions=fo.Detections(
                    detections=[
                        fo.Detection(
                            label="cat",
                            bounding_box=[0.1, 0.1, 0.4, 0.4],
                            confidence=0.9,
                            age=51,
                            cute=True,
                            mood="surly",
                        ),
                        fo.Detection(
                            label="dog",
                            bounding_box=[0.5, 0.5, 0.4, 0.4],
                            confidence=0.95,
                            age=52,
                            cute=False,
                            mood="derpy",
                        ),
                    ]
                ),
            ),
            fo.Sample(filepath=self._new_image()),
        ]

        dataset = fo.Dataset()
        dataset.add_samples(samples)

        return dataset

    @drop_datasets
    def test_fiftyone_image_labels_dataset(self):
        dataset = self._make_dataset()

        # Standard format

        export_dir = self._new_dir()

        dataset.export(
            export_dir=export_dir,
            dataset_type=fo.types.FiftyOneImageLabelsDataset,
        )

        dataset2 = fo.Dataset.from_dir(
            dataset_dir=export_dir,
            dataset_type=fo.types.FiftyOneImageLabelsDataset,
        )

        self.assertEqual(len(dataset), len(dataset2))
        self.assertEqual(
            dataset.count("weather"), dataset2.count("attributes"),
        )
        self.assertEqual(
            dataset.distinct("weather.confidence"),
            dataset2.distinct("attributes.confidence"),
        )
        self.assertEqual(
            dataset.count("predictions.detections"),
            dataset2.count("detections.detections"),
        )
        self.assertEqual(
            dataset.distinct("predictions.detections.confidence"),
            dataset2.distinct("detections.detections.confidence"),
        )

    @drop_datasets
    def test_bdd_dataset(self):
        dataset = self._make_dataset()

        # Standard format

        export_dir = self._new_dir()

        view = dataset.limit(2)
        view.export(
            export_dir=export_dir, dataset_type=fo.types.BDDDataset,
        )

        dataset2 = fo.Dataset.from_dir(
            dataset_dir=export_dir, dataset_type=fo.types.BDDDataset,
        )

        self.assertEqual(len(view), len(dataset2))
        self.assertEqual(
            view.count("weather"), dataset2.count("attributes"),
        )
        self.assertEqual(
            view.count("predictions.detections"),
            dataset2.count("detections.detections"),
        )

        # Handle unlabeled data

        export_dir = self._new_dir()

        dataset.export(
            export_dir=export_dir, dataset_type=fo.types.BDDDataset,
        )

        dataset2 = fo.Dataset.from_dir(
            dataset_dir=export_dir,
            dataset_type=fo.types.BDDDataset,
            include_all_data=True,
        )

        self.assertEqual(len(dataset), len(dataset2))

        # Labels-only

        data_path = self.images_dir
        labels_path = fos.join(self._new_dir(), "labels.json")

        dataset.export(
            labels_path=labels_path, dataset_type=fo.types.BDDDataset,
        )

        dataset2 = fo.Dataset.from_dir(
            data_path=data_path,
            labels_path=labels_path,
            dataset_type=fo.types.BDDDataset,
            include_all_data=True,
        )

        self.assertEqual(len(dataset), len(dataset2))
        self.assertEqual(
            dataset.count("weather"), dataset2.count("attributes"),
        )
        self.assertEqual(
            dataset.count("predictions.detections"),
            dataset2.count("detections.detections"),
        )

    @drop_datasets
    def test_cvat_image_dataset(self):
        dataset = self._make_dataset()

        # Standard format

        export_dir = self._new_dir()

        view = dataset.limit(2)
        view.export(
            export_dir=export_dir, dataset_type=fo.types.CVATImageDataset,
        )

        dataset2 = fo.Dataset.from_dir(
            dataset_dir=export_dir, dataset_type=fo.types.CVATImageDataset,
        )

        self.assertEqual(len(view), len(dataset2))
        self.assertEqual(
            view.count("predictions.detections"),
            dataset2.count("detections.detections"),
        )

        # Handle unlabeled data

        export_dir = self._new_dir()

        dataset.export(
            export_dir=export_dir, dataset_type=fo.types.CVATImageDataset,
        )

        dataset2 = fo.Dataset.from_dir(
            dataset_dir=export_dir,
            dataset_type=fo.types.CVATImageDataset,
            include_all_data=True,
        )

        self.assertEqual(len(dataset), len(dataset2))

        # Labels-only

        data_path = self.images_dir
        labels_path = fos.join(self._new_dir(), "labels.xml")

        dataset.export(
            labels_path=labels_path, dataset_type=fo.types.CVATImageDataset,
        )

        dataset2 = fo.Dataset.from_dir(
            data_path=data_path,
            labels_path=labels_path,
            dataset_type=fo.types.CVATImageDataset,
            include_all_data=True,
        )

        self.assertEqual(len(dataset), len(dataset2))
        self.assertEqual(
            dataset.count("predictions.detections"),
            dataset2.count("detections.detections"),
        )

    @skipwindows
    @drop_datasets
    def test_fiftyone_dataset(self):
        dataset = self._make_dataset()

        # Standard format

        export_dir = self._new_dir()

        dataset.export(
            export_dir=export_dir, dataset_type=fo.types.FiftyOneDataset,
        )

        dataset2 = fo.Dataset.from_dir(
            dataset_dir=export_dir, dataset_type=fo.types.FiftyOneDataset,
        )

        self.assertEqual(len(dataset), len(dataset2))
        self.assertListEqual(
            [os.path.basename(f) for f in dataset.values("filepath")],
            [os.path.basename(f) for f in dataset2.values("filepath")],
        )
        self.assertListEqual(
            dataset.values("weather.label"), dataset2.values("weather.label")
        )
        self.assertEqual(
            dataset.count("predictions.detections"),
            dataset2.count("predictions.detections"),
        )

        # Test import/export of run results

        dataset.clone_sample_field("predictions", "ground_truth")

        view = dataset.limit(2)
        view.evaluate_detections(
            "predictions", gt_field="ground_truth", eval_key="test"
        )

        export_dir = self._new_dir()

        dataset.export(
            export_dir=export_dir, dataset_type=fo.types.FiftyOneDataset,
        )

        dataset2 = fo.Dataset.from_dir(
            dataset_dir=export_dir, dataset_type=fo.types.FiftyOneDataset,
        )

        self.assertTrue("test" in dataset.list_evaluations())
        self.assertTrue("test" in dataset2.list_evaluations())

        view2 = dataset2.load_evaluation_view("test")
        self.assertEqual(len(view), len(view2))

        info = dataset.get_evaluation_info("test")
        info2 = dataset2.get_evaluation_info("test")
        self.assertEqual(info.key, info2.key)


class VideoDatasetTests(unittest.TestCase):
    def setUp(self):
        temp_dir = fos.TempDir(basedir=basedir)
        tmp_dir = temp_dir.__enter__()
        ref_video_path = fos.join(tmp_dir, "_ref_video.mp4")
        videos_dir = fos.join(tmp_dir, "_videos")

        with fos.LocalFile(ref_video_path, "w") as local_path:
            with etav.FFmpegVideoWriter(local_path, 5, (640, 480)) as writer:
                for _ in range(5):
                    img = np.random.randint(
                        255, size=(480, 640, 3), dtype=np.uint8
                    )
                    writer.write(img)

        self._temp_dir = temp_dir
        self._tmp_dir = tmp_dir
        self._ref_video_path = ref_video_path
        self.videos_dir = videos_dir

    def tearDown(self):
        self._temp_dir.__exit__()

    def _new_video(self):
        filepath = fos.join(
            self.videos_dir,
            self._new_name() + os.path.splitext(self._ref_video_path)[1],
        )

        fos.copy_file(self._ref_video_path, filepath)
        return filepath

    def _new_name(self):
        return "".join(
            random.choice(string.ascii_lowercase + string.digits)
            for _ in range(24)
        )

    def _new_dir(self):
        return fos.join(self._tmp_dir, self._new_name())


class VideoExportCoersionTests(VideoDatasetTests):
    @skipwindows
    @drop_datasets
    def test_clip_exports(self):
        sample1 = fo.Sample(
            filepath=self._new_video(),
            predictions=fo.TemporalDetections(
                detections=[
                    fo.TemporalDetection(
                        label="cat", support=[1, 3], confidence=0.9
                    )
                ]
            ),
        )
        sample1.frames[1] = fo.Frame(
            weather=fo.Classification(label="sunny", confidence=0.9),
            predictions=fo.Detections(
                detections=[
                    fo.Detection(
                        label="cat", bounding_box=[0.1, 0.1, 0.4, 0.4],
                    ),
                    fo.Detection(
                        label="dog", bounding_box=[0.5, 0.5, 0.4, 0.4],
                    ),
                ]
            ),
        )
        sample1.frames[2] = fo.Frame(
            weather=fo.Classification(label="cloudy", confidence=0.95),
            predictions=fo.Detections(
                detections=[
                    fo.Detection(
                        label="cat",
                        bounding_box=[0.1, 0.1, 0.4, 0.4],
                        confidence=0.9,
                        age=51,
                        cute=True,
                        mood="surly",
                    ),
                    fo.Detection(
                        label="dog",
                        bounding_box=[0.5, 0.5, 0.4, 0.4],
                        confidence=0.95,
                        age=52,
                        cute=False,
                        mood="derpy",
                    ),
                ]
            ),
        )

        sample2 = fo.Sample(
            filepath=self._new_video(),
            predictions=fo.TemporalDetections(
                detections=[
                    fo.TemporalDetection(
                        label="cat", support=[1, 4], confidence=0.95,
                    ),
                    fo.TemporalDetection(
                        label="dog", support=[2, 5], confidence=0.95,
                    ),
                ]
            ),
        )

        dataset = fo.Dataset()
        dataset.add_samples([sample1, sample2])

        #
        # Export unlabeled video clips
        #

        export_dir = self._new_dir()

        dataset.export(
            export_dir=export_dir,
            dataset_type=fo.types.VideoDirectory,
            label_field="predictions",
        )

        dataset2 = fo.Dataset.from_dir(
            dataset_dir=export_dir, dataset_type=fo.types.VideoDirectory,
        )

        self.assertEqual(
            len(dataset2), dataset.count("predictions.detections")
        )

        #
        # Export temporal detection clips in a TemporalDetections field
        #

        export_dir = self._new_dir()

        dataset.export(
            export_dir=export_dir,
            dataset_type=fo.types.VideoClassificationDirectoryTree,
            label_field="predictions",
        )

        dataset2 = fo.Dataset.from_dir(
            dataset_dir=export_dir,
            dataset_type=fo.types.VideoClassificationDirectoryTree,
        )

        self.assertEqual(
            len(dataset2), dataset.count("predictions.detections")
        )

        #
        # Export video classification clips directly from a ClipsView
        #

        export_dir = self._new_dir()

        dataset.to_clips("predictions").export(
            export_dir=export_dir,
            dataset_type=fo.types.VideoClassificationDirectoryTree,
            label_field="predictions",
        )

        dataset2 = fo.Dataset.from_dir(
            dataset_dir=export_dir,
            dataset_type=fo.types.VideoClassificationDirectoryTree,
        )

        self.assertEqual(
            len(dataset2), dataset.count("predictions.detections")
        )

        #
        # Export frame labels for clips
        #

        export_dir = self._new_dir()

        clips = dataset.to_clips("predictions")
        clips.export(
            export_dir=export_dir,
            dataset_type=fo.types.FiftyOneVideoLabelsDataset,
            frame_labels_field="predictions",
        )

        dataset2 = fo.Dataset.from_dir(
            dataset_dir=export_dir,
            dataset_type=fo.types.FiftyOneVideoLabelsDataset,
        )

        self.assertEqual(
            clips.count("frames.predictions.detections"),
            dataset2.count("frames.predictions.detections"),
        )

        #
        # Export entire clips view as a dataset
        #

        export_dir = self._new_dir()

        clips = dataset.to_clips("predictions")

        clips.export(
            export_dir=export_dir, dataset_type=fo.types.FiftyOneDataset
        )

        dataset2 = fo.Dataset.from_dir(
            dataset_dir=export_dir, dataset_type=fo.types.FiftyOneDataset
        )

        self.assertEqual(len(clips), len(dataset2))
        self.assertEqual(clips.count("frames"), dataset2.count("frames"))
        self.assertListEqual(
            clips.values("support"), dataset2.values("support")
        )

        dataset3 = clips.clone()

        self.assertEqual(len(clips), len(dataset3))
        self.assertEqual(clips.count("frames"), dataset3.count("frames"))
        self.assertListEqual(
            clips.values("support"), dataset3.values("support")
        )


class UnlabeledVideoDatasetTests(VideoDatasetTests):
    def _make_dataset(self):
        samples = [fo.Sample(filepath=self._new_video()) for _ in range(5)]

        dataset = fo.Dataset()
        dataset.add_samples(samples)

        return dataset

    @drop_datasets
    def test_video_directory(self):
        dataset = self._make_dataset()
        export_dir = self._new_dir()

        dataset.export(
            export_dir=export_dir, dataset_type=fo.types.VideoDirectory,
        )

        dataset2 = fo.Dataset.from_dir(
            dataset_dir=export_dir, dataset_type=fo.types.VideoDirectory,
        )

        self.assertEqual(len(dataset), len(dataset2))


class VideoClassificationDatasetTests(VideoDatasetTests):
    def _make_dataset(self):
        samples = [
            fo.Sample(
                filepath=self._new_video(),
                predictions=fo.Classification(label="cat", confidence=0.9),
            ),
            fo.Sample(
                filepath=self._new_video(),
                predictions=fo.Classification(label="dog", confidence=0.95),
            ),
            fo.Sample(filepath=self._new_video()),
        ]

        dataset = fo.Dataset()
        dataset.add_samples(samples)

        return dataset

    @drop_datasets
    def test_video_classification_directory_tree(self):
        dataset = self._make_dataset()

        # Standard format

        export_dir = self._new_dir()

        dataset.export(
            export_dir=export_dir,
            dataset_type=fo.types.VideoClassificationDirectoryTree,
        )

        dataset2 = fo.Dataset.from_dir(
            dataset_dir=export_dir,
            dataset_type=fo.types.VideoClassificationDirectoryTree,
            label_field="predictions",
        )

        self.assertEqual(len(dataset), len(dataset2))
        self.assertEqual(
            dataset.count("predictions"), dataset2.count("predictions")
        )


class TemporalDetectionDatasetTests(VideoDatasetTests):
    def _make_dataset(self):
        samples = [
            fo.Sample(
                filepath=self._new_video(),
                predictions=fo.TemporalDetections(
                    detections=[
                        fo.TemporalDetection(
                            label="cat", support=[1, 3], confidence=0.9
                        )
                    ]
                ),
            ),
            fo.Sample(
                filepath=self._new_video(),
                predictions=fo.TemporalDetections(
                    detections=[
                        fo.TemporalDetection(
                            label="cat", support=[1, 4], confidence=0.95,
                        ),
                        fo.TemporalDetection(
                            label="dog", support=[2, 5], confidence=0.95,
                        ),
                    ]
                ),
            ),
            fo.Sample(filepath=self._new_video()),
        ]

        dataset = fo.Dataset()
        dataset.add_samples(samples)

        return dataset

    @drop_datasets
    def test_fiftyone_temporal_detection_dataset(self):
        dataset = self._make_dataset()

        # Standard format

        export_dir = self._new_dir()

        dataset.export(
            export_dir=export_dir,
            dataset_type=fo.types.FiftyOneTemporalDetectionDataset,
        )

        dataset2 = fo.Dataset.from_dir(
            dataset_dir=export_dir,
            dataset_type=fo.types.FiftyOneTemporalDetectionDataset,
            label_field="predictions",
        )

        supports = dataset.values("predictions.detections.support")
        supports2 = dataset2.values("predictions.detections.support")

        self.assertEqual(len(dataset), len(dataset2))

        # sorting is necessary because sample order is arbitrary
        self.assertListEqual(
            sorted(supports, key=lambda k: (k is None, k)),
            sorted(supports2, key=lambda k: (k is None, k)),
        )

        # Use timestamps

        export_dir = self._new_dir()

        dataset.export(
            export_dir=export_dir,
            dataset_type=fo.types.FiftyOneTemporalDetectionDataset,
            use_timestamps=True,
        )

        dataset2 = fo.Dataset.from_dir(
            dataset_dir=export_dir,
            dataset_type=fo.types.FiftyOneTemporalDetectionDataset,
            label_field="predictions",
        )

        supports = dataset.values("predictions.detections.support")
        supports2 = dataset2.values("predictions.detections.support")

        self.assertEqual(len(dataset), len(dataset2))

        # sorting is necessary because sample order is arbitrary
        self.assertListEqual(
            sorted(supports, key=lambda k: (k is None, k)),
            sorted(supports2, key=lambda k: (k is None, k)),
        )


class MultitaskVideoDatasetTests(VideoDatasetTests):
    def _make_dataset(self):
        sample1 = fo.Sample(filepath=self._new_video())
        sample1.frames[1] = fo.Frame(
            weather=fo.Classification(label="sunny", confidence=0.9),
            predictions=fo.Detections(
                detections=[
                    fo.Detection(
                        label="cat", bounding_box=[0.1, 0.1, 0.4, 0.4],
                    ),
                    fo.Detection(
                        label="dog", bounding_box=[0.5, 0.5, 0.4, 0.4],
                    ),
                ]
            ),
        )
        sample1.frames[2] = fo.Frame(
            weather=fo.Classification(label="cloudy", confidence=0.95),
            predictions=fo.Detections(
                detections=[
                    fo.Detection(
                        label="cat",
                        bounding_box=[0.1, 0.1, 0.4, 0.4],
                        confidence=0.9,
                        age=51,
                        cute=True,
                        mood="surly",
                    ),
                    fo.Detection(
                        label="dog",
                        bounding_box=[0.5, 0.5, 0.4, 0.4],
                        confidence=0.95,
                        age=52,
                        cute=False,
                        mood="derpy",
                    ),
                ]
            ),
        )

        sample2 = fo.Sample(filepath=self._new_video())
        sample2.frames[1] = fo.Frame()

        sample3 = fo.Sample(filepath=self._new_video())

        dataset = fo.Dataset()
        dataset.add_samples([sample1, sample2, sample3])

        return dataset

    @drop_datasets
    def test_fiftyone_video_labels_dataset(self):
        dataset = self._make_dataset()

        # Standard format

        export_dir = self._new_dir()

        dataset.export(
            export_dir=export_dir,
            dataset_type=fo.types.FiftyOneVideoLabelsDataset,
        )

        dataset2 = fo.Dataset.from_dir(
            dataset_dir=export_dir,
            dataset_type=fo.types.FiftyOneVideoLabelsDataset,
        )

        self.assertEqual(len(dataset), len(dataset2))
        self.assertEqual(
            dataset.count("frames.weather"),
            dataset2.count("frames.attributes"),
        )
        self.assertEqual(
            dataset.distinct("frames.weather.confidence"),
            dataset2.distinct("frames.attributes.confidence"),
        )
        self.assertEqual(
            dataset.count("frames.predictions.detections"),
            dataset2.count("frames.detections.detections"),
        )
        self.assertEqual(
            dataset.distinct("frames.predictions.detections.confidence"),
            dataset2.distinct("frames.detections.detections.confidence"),
        )

    @drop_datasets
    def test_cvat_video_dataset(self):
        dataset = self._make_dataset()

        # Standard format

        export_dir = self._new_dir()

        view = dataset.limit(1)
        view.export(
            export_dir=export_dir, dataset_type=fo.types.CVATVideoDataset,
        )

        dataset2 = fo.Dataset.from_dir(
            dataset_dir=export_dir, dataset_type=fo.types.CVATVideoDataset,
        )

        self.assertEqual(len(view), len(dataset2))
        self.assertEqual(
            view.count("frames.predictions.detections"),
            dataset2.count("frames.detections.detections"),
        )

        # Handle unlabeled data

        export_dir = self._new_dir()

        dataset.export(
            export_dir=export_dir, dataset_type=fo.types.CVATVideoDataset,
        )

        dataset2 = fo.Dataset.from_dir(
            dataset_dir=export_dir,
            dataset_type=fo.types.CVATVideoDataset,
            include_all_data=True,
        )

        self.assertEqual(len(dataset), len(dataset2))

        # Labels-only

        data_path = self.videos_dir
        labels_path = fos.join(self._new_dir(), "labels/")

        dataset.export(
            labels_path=labels_path, dataset_type=fo.types.CVATVideoDataset,
        )

        dataset2 = fo.Dataset.from_dir(
            data_path=data_path,
            labels_path=labels_path,
            dataset_type=fo.types.CVATVideoDataset,
            include_all_data=True,
        )

        self.assertEqual(len(dataset), len(dataset2))
        self.assertEqual(
            dataset.count("frames.predictions.detections"),
            dataset2.count("frames.detections.detections"),
        )


if __name__ == "__main__":
    parser = argparse.ArgumentParser()
    parser.add_argument("--basedir", default=None)
    options, args = parser.parse_known_args()
    basedir = options.basedir

    # fo.config.show_progress_bars = False
    unittest.main(argv=sys.argv[:1] + args, verbosity=2)<|MERGE_RESOLUTION|>--- conflicted
+++ resolved
@@ -37,10 +37,6 @@
 import fiftyone as fo
 import fiftyone.core.storage as fos
 import fiftyone.utils.coco as fouc
-<<<<<<< HEAD
-import fiftyone.core.storage as fos
-=======
->>>>>>> 3cc83295
 import fiftyone.utils.image as foui
 import fiftyone.utils.yolo as fouy
 
@@ -48,11 +44,6 @@
 
 
 basedir = None
-
-<<<<<<< HEAD
-
-=======
->>>>>>> 3cc83295
 skipwindows = pytest.mark.skipif(
     os.name == "nt", reason="Windows hangs in workflows, fix me"
 )
