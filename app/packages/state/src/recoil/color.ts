import { selector, selectorFamily } from "recoil";

import { Coloring } from "@fiftyone/looker";
import { isValidColor } from "@fiftyone/looker/src/overlays/util";
import {
  createColorGenerator,
<<<<<<< HEAD
=======
  DYNAMIC_EMBEDDED_DOCUMENT_FIELD_V2,
>>>>>>> 5af63542
  getColor,
  hexToRgb,
  RGB,
} from "@fiftyone/utilities";
<<<<<<< HEAD
=======

import { isValidColor } from "@fiftyone/looker/src/overlays/util";
>>>>>>> 5af63542
import { DEFAULT_APP_COLOR_SCHEME } from "../utils";
import * as atoms from "./atoms";
import { colorPalette, colorscale } from "./config";
import * as schemaAtoms from "./schema";
import * as selectors from "./selectors";
import { PathEntry, sidebarEntries } from "./sidebar";

export const coloring = selectorFamily<Coloring, boolean>({
  key: "coloring",
  get:
    (modal) =>
    ({ get }) => {
      const pool = get(colorPalette) ?? DEFAULT_APP_COLOR_SCHEME.colorPool;
      const seed = get(atoms.colorSeed(modal));
      return {
        seed,
        pool,
        scale: get(colorscale),
        by: get(selectors.appConfigOption({ key: "colorBy", modal })),
        points: get(
          selectors.appConfigOption({ key: "multicolorKeypoints", modal })
        ) as boolean,
        defaultMaskTargets: get(selectors.defaultTargets),
        maskTargets: get(selectors.targets).fields,
        targets: new Array(pool.length)
          .fill(0)
          .map((_, i) => getColor(pool, seed, i)),
      };
    },
  cachePolicy_UNSTABLE: {
    eviction: "most-recent",
  },
});

export const colorMap = selectorFamily<(val) => string, boolean>({
  key: "colorMap",
  get:
    (modal) =>
    ({ get }) => {
      const pool = get(colorPalette) ?? DEFAULT_APP_COLOR_SCHEME.colorPool;
      const seed = get(atoms.colorSeed(modal));
      return createColorGenerator(pool, seed);
    },
  cachePolicy_UNSTABLE: {
    eviction: "most-recent",
  },
});

export const colorMapRGB = selectorFamily<(val) => RGB, boolean>({
  key: "colorMapRGB",
  get:
    (modal) =>
    ({ get }) => {
      const hex = get(colorMap(modal));
      return (val) => hexToRgb(hex(val));
    },
});

export const pathColor = selectorFamily<
  string,
  { path: string; modal: boolean }
>({
  key: "pathColor",
  get:
    ({ modal, path }) =>
    ({ get }) => {
      // video path tweak
<<<<<<< HEAD
      const adjustedPath = path.startsWith("frames.")
        ? path.slice("frames.".length)
        : path;
      const setting = get(
        atoms.sessionColorScheme
      )?.customizedColorSettings?.find((x) => x.field === adjustedPath);

      if (setting?.useFieldColor && isValidColor(setting?.fieldColor)) {
        return setting.fieldColor;
      }

      const map = get(colorMap(modal));
      const video = get(atoms.mediaType) !== "image";
=======
      const field = get(schemaAtoms.field(path));
      const video = get(selectors.mediaTypeSelector) !== "image";
>>>>>>> 5af63542

      const parentPath =
        video && path.startsWith("frames.")
          ? path.split(".").slice(0, 2).join(".")
          : path.split(".")[0];

      let adjustedPath = field?.embeddedDocType
        ? parentPath.startsWith("frames.")
          ? parentPath.slice("frames.".length)
          : parentPath
        : path;

      if (
        get(schemaAtoms.field(adjustedPath))?.embeddedDocType ===
        DYNAMIC_EMBEDDED_DOCUMENT_FIELD_V2
      ) {
        adjustedPath = path;
      }

      const setting = get(atoms.sessionColorScheme)?.fields?.find(
        (x) => x.path === adjustedPath
      );

      if (isValidColor(setting?.fieldColor ?? "")) {
        return setting!.fieldColor;
      }

      const map = get(colorMap(modal));

      if (get(schemaAtoms.labelFields({})).includes(parentPath)) {
        return map(parentPath);
      }

      return map(path);
    },
  cachePolicy_UNSTABLE: {
    eviction: "most-recent",
  },
});

export const eligibleFieldsToCustomizeColor = selector({
  key: "eligibleFieldsToCustomizeColor",
  get: ({ get }) => {
    const entries = get(
      sidebarEntries({ modal: false, loading: false })
    ).filter(
      (e) => e.kind == "PATH" && !["_label_tags", "tags"].includes(e.path)
    ) as PathEntry[];
    const fields = entries.map((e) => get(schemaAtoms.field(e.path)));
    return fields;
  },
});<|MERGE_RESOLUTION|>--- conflicted
+++ resolved
@@ -4,19 +4,11 @@
 import { isValidColor } from "@fiftyone/looker/src/overlays/util";
 import {
   createColorGenerator,
-<<<<<<< HEAD
-=======
   DYNAMIC_EMBEDDED_DOCUMENT_FIELD_V2,
->>>>>>> 5af63542
   getColor,
   hexToRgb,
   RGB,
 } from "@fiftyone/utilities";
-<<<<<<< HEAD
-=======
-
-import { isValidColor } from "@fiftyone/looker/src/overlays/util";
->>>>>>> 5af63542
 import { DEFAULT_APP_COLOR_SCHEME } from "../utils";
 import * as atoms from "./atoms";
 import { colorPalette, colorscale } from "./config";
@@ -84,24 +76,8 @@
     ({ modal, path }) =>
     ({ get }) => {
       // video path tweak
-<<<<<<< HEAD
-      const adjustedPath = path.startsWith("frames.")
-        ? path.slice("frames.".length)
-        : path;
-      const setting = get(
-        atoms.sessionColorScheme
-      )?.customizedColorSettings?.find((x) => x.field === adjustedPath);
-
-      if (setting?.useFieldColor && isValidColor(setting?.fieldColor)) {
-        return setting.fieldColor;
-      }
-
-      const map = get(colorMap(modal));
-      const video = get(atoms.mediaType) !== "image";
-=======
       const field = get(schemaAtoms.field(path));
       const video = get(selectors.mediaTypeSelector) !== "image";
->>>>>>> 5af63542
 
       const parentPath =
         video && path.startsWith("frames.")
