import { Coloring } from "@fiftyone/looker";
import { isValidColor } from "@fiftyone/looker/src/overlays/util";
import {
  DYNAMIC_EMBEDDED_DOCUMENT_PATH,
  RGB,
  createColorGenerator,
  getColor,
  hexToRgb,
} from "@fiftyone/utilities";
import { selector, selectorFamily } from "recoil";
import * as atoms from "./atoms";
import { config, configData } from "./config";
import * as schemaAtoms from "./schema";
import * as selectors from "./selectors";
import { PathEntry, sidebarEntries } from "./sidebar";

<<<<<<< HEAD
export const colorscale = selector<RGB[]>({
  key: "colorscale",
  get: ({ get }) => {
    return get(configData).colorscale as RGB[];
  },
});

export const datasetColorScheme = selector({
  key: "datasetColorScheme",
  get: ({ get }) => get(selectors.datasetAppConfig).colorScheme,
});

export const defaultColorPool = selector({
  key: "defaultColorPool",
  get: ({ get }) => get(config).colorPool,
});

export const colorPool = selector({
  key: "colorPool",
  get: ({ get }) => {
    const pool = get(atoms.colorScheme).colorPool;

    if (!pool) throw new Error("color pool not defined");

    return pool;
  },
});

export const coloring = selectorFamily<Coloring, boolean>({
  key: "coloring",
  get:
    (modal) =>
    ({ get }) => {
      const pool = get(colorPool);
      const seed = get(atoms.colorSeed(modal));
      return {
        seed,
        pool,
        scale: get(colorscale),
        by: get(selectors.appConfigOption({ key: "colorBy", modal })),
        points: get(
          selectors.appConfigOption({ key: "multicolorKeypoints", modal })
        ) as boolean,
        defaultMaskTargets: get(selectors.defaultTargets),
        maskTargets: get(selectors.targets).fields,
        targets: new Array(pool.length)
          .fill(0)
          .map((_, i) => getColor(pool, seed, i)),
      };
    },
=======
export const coloring = selector<Coloring>({
  key: "coloring",
  get: ({ get }) => {
    const pool = get(colorPalette) ?? DEFAULT_APP_COLOR_SCHEME.colorPool;
    const seed = get(atoms.colorSeed);
    return {
      seed,
      pool,
      scale: get(colorscale),
      by: get(selectors.appConfigOption({ key: "colorBy", modal: false })),
      points: get(
        selectors.appConfigOption({
          key: "multicolorKeypoints",
          modal: false,
        })
      ) as boolean,
      defaultMaskTargets: get(selectors.defaultTargets),
      maskTargets: get(selectors.targets).fields,
      targets: new Array(pool.length)
        .fill(0)
        .map((_, i) => getColor(pool, seed, i)),
    };
  },
>>>>>>> fceb2504
  cachePolicy_UNSTABLE: {
    eviction: "most-recent",
  },
});

export const colorMap = selector<(val) => string>({
  key: "colorMap",
<<<<<<< HEAD
  get:
    (modal) =>
    ({ get }) => {
      const pool = get(colorPool);
      const seed = get(atoms.colorSeed(modal));
      return createColorGenerator(pool, seed);
    },
=======
  get: ({ get }) => {
    const pool = get(colorPalette) ?? DEFAULT_APP_COLOR_SCHEME.colorPool;
    const seed = get(atoms.colorSeed);
    return createColorGenerator(pool, seed);
  },
>>>>>>> fceb2504
  cachePolicy_UNSTABLE: {
    eviction: "most-recent",
  },
});

export const colorMapRGB = selector<(val) => RGB>({
  key: "colorMapRGB",
  get: ({ get }) => {
    const hex = get(colorMap);
    return (val) => hexToRgb(hex(val));
  },
});

export const pathColor = selectorFamily<string, string>({
  key: "pathColor",
  get:
    (path) =>
    ({ get }) => {
      // video path tweak
      const field = get(schemaAtoms.field(path));
      const video = get(atoms.mediaType) !== "image";

      const parentPath =
        video && path.startsWith("frames.")
          ? path.split(".").slice(0, 2).join(".")
          : path.split(".")[0];

      let adjustedPath = field?.embeddedDocType
        ? parentPath.startsWith("frames.")
          ? parentPath.slice("frames.".length)
          : parentPath
        : path;

      if (
        get(schemaAtoms.field(adjustedPath))?.embeddedDocType ===
        DYNAMIC_EMBEDDED_DOCUMENT_PATH
      ) {
        adjustedPath = path;
      }

      const setting = get(atoms.colorScheme)?.fields?.find(
        (x) => x.path === adjustedPath
      );

      if (isValidColor(setting?.fieldColor ?? "")) {
        return setting!.fieldColor;
      }

      const map = get(colorMap);

      if (get(schemaAtoms.labelFields({})).includes(parentPath)) {
        return map(parentPath);
      }

      return map(path);
    },
});

export const eligibleFieldsToCustomizeColor = selector({
  key: "eligibleFieldsToCustomizeColor",
  get: ({ get }) => {
    const entries = get(
      sidebarEntries({ modal: false, loading: false })
    ).filter(
      (e) => e.kind == "PATH" && !["_label_tags", "tags"].includes(e.path)
    ) as PathEntry[];
    const fields = entries.map((e) => get(schemaAtoms.field(e.path)));
    return fields;
  },
});<|MERGE_RESOLUTION|>--- conflicted
+++ resolved
@@ -9,72 +9,19 @@
 } from "@fiftyone/utilities";
 import { selector, selectorFamily } from "recoil";
 import * as atoms from "./atoms";
-import { config, configData } from "./config";
 import * as schemaAtoms from "./schema";
 import * as selectors from "./selectors";
 import { PathEntry, sidebarEntries } from "./sidebar";
 
-<<<<<<< HEAD
-export const colorscale = selector<RGB[]>({
-  key: "colorscale",
-  get: ({ get }) => {
-    return get(configData).colorscale as RGB[];
-  },
-});
-
-export const datasetColorScheme = selector({
-  key: "datasetColorScheme",
-  get: ({ get }) => get(selectors.datasetAppConfig).colorScheme,
-});
-
-export const defaultColorPool = selector({
-  key: "defaultColorPool",
-  get: ({ get }) => get(config).colorPool,
-});
-
-export const colorPool = selector({
-  key: "colorPool",
-  get: ({ get }) => {
-    const pool = get(atoms.colorScheme).colorPool;
-
-    if (!pool) throw new Error("color pool not defined");
-
-    return pool;
-  },
-});
-
-export const coloring = selectorFamily<Coloring, boolean>({
-  key: "coloring",
-  get:
-    (modal) =>
-    ({ get }) => {
-      const pool = get(colorPool);
-      const seed = get(atoms.colorSeed(modal));
-      return {
-        seed,
-        pool,
-        scale: get(colorscale),
-        by: get(selectors.appConfigOption({ key: "colorBy", modal })),
-        points: get(
-          selectors.appConfigOption({ key: "multicolorKeypoints", modal })
-        ) as boolean,
-        defaultMaskTargets: get(selectors.defaultTargets),
-        maskTargets: get(selectors.targets).fields,
-        targets: new Array(pool.length)
-          .fill(0)
-          .map((_, i) => getColor(pool, seed, i)),
-      };
-    },
-=======
 export const coloring = selector<Coloring>({
   key: "coloring",
   get: ({ get }) => {
-    const pool = get(colorPalette) ?? DEFAULT_APP_COLOR_SCHEME.colorPool;
+    const pool = get(atoms.colorScheme).colorPool;
     const seed = get(atoms.colorSeed);
     return {
       seed,
       pool,
-      scale: get(colorscale),
+      scale: [],
       by: get(selectors.appConfigOption({ key: "colorBy", modal: false })),
       points: get(
         selectors.appConfigOption({
@@ -89,7 +36,6 @@
         .map((_, i) => getColor(pool, seed, i)),
     };
   },
->>>>>>> fceb2504
   cachePolicy_UNSTABLE: {
     eviction: "most-recent",
   },
@@ -97,21 +43,11 @@
 
 export const colorMap = selector<(val) => string>({
   key: "colorMap",
-<<<<<<< HEAD
-  get:
-    (modal) =>
-    ({ get }) => {
-      const pool = get(colorPool);
-      const seed = get(atoms.colorSeed(modal));
-      return createColorGenerator(pool, seed);
-    },
-=======
   get: ({ get }) => {
-    const pool = get(colorPalette) ?? DEFAULT_APP_COLOR_SCHEME.colorPool;
+    const pool = get(atoms.colorScheme).colorPool;
     const seed = get(atoms.colorSeed);
     return createColorGenerator(pool, seed);
   },
->>>>>>> fceb2504
   cachePolicy_UNSTABLE: {
     eviction: "most-recent",
   },
