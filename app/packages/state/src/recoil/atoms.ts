import {
  atom,
  atomFamily,
  useRecoilCallback,
  useRecoilRefresher_UNSTABLE,
  useRecoilTransaction_UNSTABLE,
} from "recoil";

import { Sample, RGB } from "@fiftyone/looker/src/state";

import { State } from "./types";
import { aggregationQuery } from "./aggregations";

export interface AppSample extends Sample {
  _id: string;
  support?: [number, number];
}

export interface SampleData {
  sample: AppSample;
  aspectRatio: number;
  frameRate?: number;
  frameNumber?: number;
  urls: {
    [field: string]: string;
  };
}

export interface ModalNavigation {
  index: number;
  getIndex: (index: number) => void;
}

interface ModalSample extends SampleData {
  navigation: ModalNavigation;
}

export const refresher = atom<number>({
  key: "refresher",
  default: 0,
});

export const useRefresh = () => {
  return useRecoilCallback(
    ({ refresh, set }) =>
      () => {
        set(refresher, (cur) => cur + 1);
      },
    []
  );
};

export const modal = atom<ModalSample | null>({
  key: "modal",
  default: null,
});

export interface SortResults {
  count: boolean;
  asc: boolean;
}

export const sortFilterResults = atomFamily<SortResults, boolean>({
  key: "sortFilterResults",
  default: {
    count: true,
    asc: false,
  },
});

export const cropToContent = atomFamily<boolean, boolean>({
  key: "cropToContent",
  default: true,
});

export const fullscreen = atom<boolean>({
  key: "fullscreen",
  default: false,
});

export const showOverlays = atom<boolean>({
  key: "showOverlays",
  default: true,
});

export const teams = atom({
  key: "teams",
  default: {
    open: false,
    submitted: false,
    minimized: false,
  },
});

export const IMAGE_FILTERS = {
  brightness: {
    default: 100,
    bounds: [0, 200],
  },
};

export const imageFilters = atomFamily<
  number,
  { modal: boolean; filter: string }
>({
  key: "imageFilters",
  default: ({ filter }) => IMAGE_FILTERS[filter].default,
});

export const activePlot = atom({
  key: "activePlot",
  default: "Labels",
});

export const loading = atom({
  key: "loading",
  default: false,
});

export const tagging = atomFamily<boolean, { modal: boolean; labels: boolean }>(
  {
    key: "tagging",
    default: false,
  }
);

export const dataset = atom<State.Dataset>({
  key: "dataset",
  default: null,
});

export const selectedLabels = atom<State.SelectedLabelMap>({
  key: "selectedLabels",
  default: {},
});

export const selectedSamples = atom<Set<string>>({
  key: "selectedSamples",
  default: new Set(),
});

export const hiddenLabels = atom<State.SelectedLabelMap>({
  key: "hiddenLabels",
  default: {},
});

export const stageInfo = atom({
  key: "stageInfo",
  default: undefined,
});

export const viewCounter = atom({
  key: "viewCounter",
  default: 0,
});

export const DEFAULT_ALPHA = 0.7;

export const alpha = atomFamily<number, boolean>({
  key: "alpha",
  default: DEFAULT_ALPHA,
});

export const colorPool = atom<string[]>({
  key: "colorPool",
  default: [],
});

export const colorSeed = atomFamily<number, boolean>({
  key: "colorSeed",
  default: 1,
});

export const appTeamsIsOpen = atom({
  key: "appTeamsIsOpen",
  default: false,
});

export const savedLookerOptions = atom({
  key: "savedLookerOptions",
  default: {},
});

export const appConfig = atom<State.Config>({
  key: "appConfig",
  default: null,
});

export const colorscale = atom<RGB[]>({
  key: "colorscale",
  default: null,
});

export const patching = atom<boolean>({
  key: "patching",
  default: false,
});

export const savingFilters = atom<boolean>({
  key: "savingFilters",
  default: false,
});

export const similaritySorting = atom<boolean>({
  key: "similaritySorting",
  default: false,
});

export const sidebarOverride = atom<string>({
  key: "sidebarOverride",
  default: null,
});

export const extendedSelection = atom<string[]>({
  key: "extendedSelection",
  default: null,
});

export const similarityParameters = atom<
  State.SortBySimilarityParameters & { queryIds: string[] }
>({
  key: "similarityParameters",
  default: null,
});

export const modalTopBarVisible = atom<boolean>({
  key: "modalTopBarVisible",
  default: true,
});

export const hoveredSample = atom<Sample>({
  key: "hoveredSample",
  default: null,
});

export const lookerPanels = atom({
  key: "lookerPanels",
  default: {
    json: { isOpen: false },
    help: { isOpen: false },
  },
});

<<<<<<< HEAD
export const theme = atom<"dark" | "light">({
  key: "theme",
  default: "dark",
=======
export const readOnly = atom({
  key: "readOnly",
  default: false,
>>>>>>> bf03dde6
});<|MERGE_RESOLUTION|>--- conflicted
+++ resolved
@@ -1,15 +1,8 @@
-import {
-  atom,
-  atomFamily,
-  useRecoilCallback,
-  useRecoilRefresher_UNSTABLE,
-  useRecoilTransaction_UNSTABLE,
-} from "recoil";
+import { atom, atomFamily, useRecoilCallback } from "recoil";
 
 import { Sample, RGB } from "@fiftyone/looker/src/state";
 
 import { State } from "./types";
-import { aggregationQuery } from "./aggregations";
 
 export interface AppSample extends Sample {
   _id: string;
@@ -42,7 +35,7 @@
 
 export const useRefresh = () => {
   return useRecoilCallback(
-    ({ refresh, set }) =>
+    ({ set }) =>
       () => {
         set(refresher, (cur) => cur + 1);
       },
@@ -241,13 +234,12 @@
   },
 });
 
-<<<<<<< HEAD
 export const theme = atom<"dark" | "light">({
   key: "theme",
   default: "dark",
-=======
+});
+
 export const readOnly = atom({
   key: "readOnly",
   default: false,
->>>>>>> bf03dde6
 });