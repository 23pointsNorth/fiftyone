import * as rfn from "@recoiljs/refine";
import { atom, atomFamily, useRecoilCallback } from "recoil";
<<<<<<< HEAD
=======

>>>>>>> 7e4051fa
import { Sample } from "@fiftyone/looker/src/state";

import { SpaceNodeJSON } from "@fiftyone/spaces";
<<<<<<< HEAD
import { syncEffect } from "recoil-sync";
import { StrictField } from "@fiftyone/utilities";
=======
import { State } from "./types";
>>>>>>> 7e4051fa

export interface AppSample extends Sample {
  _id: string;
  support?: [number, number];
}

export interface SampleData {
  sample: AppSample;
  aspectRatio: number;
  frameRate?: number;
  frameNumber?: number;
  urls: {
    [field: string]: string;
  };
}

export interface ModalNavigation {
  index: number;
  setIndex: (index: number) => void;
}

interface ModalSample extends SampleData {
  navigation: ModalNavigation;
}

export const refresher = atom<number>({
  key: "refresher",
  default: 0,
});

export const useRefresh = () => {
  return useRecoilCallback(
    ({ set }) =>
      () => {
        set(refresher, (cur) => cur + 1);
      },
    []
  );
};

// recoil effect that syncs state with local storage
export const getBrowserStorageEffectForKey =
  (
    key: string,
    props: {
      sessionStorage?: boolean;
      valueClass?: "string" | "number" | "boolean";
    } = { sessionStorage: false, valueClass: "string" }
  ) =>
  ({ setSelf, onSet }) => {
    const { valueClass, sessionStorage } = props;

    const storage = sessionStorage
      ? window.sessionStorage
      : window.localStorage;

    const value = storage.getItem(key);
    let procesedValue;

    if (valueClass === "number") {
      procesedValue = Number(value);
    } else if (valueClass === "boolean") {
      procesedValue = value === "true";
    } else {
      procesedValue = value;
    }

    if (value != null) setSelf(procesedValue);

    onSet((newValue, _oldValue, isReset) => {
      if (isReset) {
        storage.removeItem(key);
      } else {
        storage.setItem(key, newValue);
      }
    });
  };

export const modal = atom<ModalSample | null>({
  key: "modal",
  default: null,
});

export interface SortResults {
  count: boolean;
  asc: boolean;
}

export const sortFilterResults = atomFamily<SortResults, boolean>({
  key: "sortFilterResults",
  default: {
    count: true,
    asc: false,
  },
});

export const cropToContent = atomFamily<boolean, boolean>({
  key: "cropToContent",
  default: true,
});

export const fullscreen = atom<boolean>({
  key: "fullscreen",
  default: false,
});

export const showOverlays = atom<boolean>({
  key: "showOverlays",
  default: true,
});

export const teams = atom({
  key: "teams",
  default: {
    open: false,
    submitted: false,
    minimized: false,
  },
});

export const activePlot = atom<string>({
  key: "activePlot",
  default: "Labels",
});

export const loading = atom<boolean>({
  key: "loading",
  default: false,
});

// labels: whether label tag or sample tag
export const tagging = atomFamily<boolean, { modal: boolean; labels: boolean }>(
  {
    key: "tagging",
    default: false,
  }
);

/**
 * The state of the current dataset. Contains informations about the dataset, and the samples contained in it.
 *
 * See :py:class:\`fiftyone.core.dataset.Dataset\` for python documentation.
 */
export const dataset = atom({
  key: "dataset",
  default: null,
  effects: [
    syncEffect({
      refine: rfn.nullable(
        rfn.object({
          appConfig: rfn.custom((v) => v),
          id: rfn.string(),
          name: rfn.string(),
          info: rfn.custom((v) => v),
          createdAt: rfn.nullable(rfn.number()),
          lastLoadedAt: rfn.nullable(rfn.number()),
          mediaType: rfn.string(),
          viewName: rfn.nullable(rfn.string()),
          skeletons: rfn.custom((v) => v),
        })
      ),
      storeKey: "router",
    }),
  ],
});

export const sampleFields = atom<StrictField[]>({
  key: "sampleFields",
  default: [],
  effects: [
    syncEffect({
      storeKey: "router",
      refine: rfn.writableArray(
        rfn.custom<StrictField>((v) => v as StrictField)
      ),
    }),
  ],
});

export const frameFields = atom<StrictField[]>({
  key: "frameFields",
  default: [],
  effects: [
    syncEffect({
      storeKey: "router",
      refine: rfn.writableArray(
        rfn.custom<StrictField>((v) => v as StrictField)
      ),
    }),
  ],
});

export const selectedViewName = atom<string>({
  key: "selectedViewName",
  default: null,
});

// only used in extended view, for tagging purpose
export const selectedLabels = atom<State.SelectedLabelMap>({
  key: "selectedLabels",
  default: {},
});

export const selectedSamples = atom<Set<string>>({
  key: "selectedSamples",
  default: new Set(),
});

export const selectedSampleObjects = atom<Map<string, Sample>>({
  key: "selectedSampleObjects",
  default: new Map(),
});

// only used in extended view, for tagging purpose
export const hiddenLabels = atom<State.SelectedLabelMap>({
  key: "hiddenLabels",
  default: {},
});

export const stageInfo = atom({
  key: "stageInfo",
  default: undefined,
});

export const viewCounter = atom({
  key: "viewCounter",
  default: 0,
});

export const DEFAULT_ALPHA = 0.7;

export const alpha = atomFamily<number, boolean>({
  key: "alpha",
  default: DEFAULT_ALPHA,
});

export const colorSeed = atomFamily<number, boolean>({
  key: "colorSeed",
  default: 1,
});

export const appTeamsIsOpen = atom({
  key: "appTeamsIsOpen",
  default: false,
});

export const savedLookerOptions = atom({
  key: "savedLookerOptions",
  default: {},
});

export const patching = atom<boolean>({
  key: "patching",
  default: false,
});

export const savingFilters = atom<boolean>({
  key: "savingFilters",
  default: false,
});

export const similaritySorting = atom<boolean>({
  key: "similaritySorting",
  default: false,
});

export const sidebarOverride = atom<string>({
  key: "sidebarOverride",
  default: null,
});

export const extendedSelection = atom<{ selection: string[]; scope?: string }>({
  key: "extendedSelection",
  default: { selection: null },
});
export const extendedSelectionOverrideStage = atom<any>({
  key: "extendedSelectionOverrideStage",
  default: null,
});

export const similarityParameters = atom<
  State.SortBySimilarityParameters & { queryIds: string[] }
>({
  key: "similarityParameters",
  default: null,
});

export const modalTopBarVisible = atom<boolean>({
  key: "modalTopBarVisible",
  default: true,
});

export const hoveredSample = atom<Sample>({
  key: "hoveredSample",
  default: null,
});

export const lookerPanels = atom({
  key: "lookerPanels",
  default: {
    json: { isOpen: false },
    help: { isOpen: false },
  },
});

export const groupMediaIsCarouselVisible = atom<boolean>({
  key: "groupMediaIsCarouselVisible",
  default: true,
  effects: [
    getBrowserStorageEffectForKey("groupMediaIsCarouselVisible", {
      sessionStorage: true,
      valueClass: "boolean",
    }),
  ],
});

export const groupMediaIs3DVisible = atom<boolean>({
  key: "groupMediaIs3DVisible",
  default: true,
  effects: [
    getBrowserStorageEffectForKey("groupMediaIs3DVisible", {
      sessionStorage: true,
      valueClass: "boolean",
    }),
  ],
});

export const groupMediaIsImageVisible = atom<boolean>({
  key: "groupMediaIsImageVisible",
  default: true,
  effects: [
    getBrowserStorageEffectForKey("groupMediaIsImageVisible", {
      sessionStorage: true,
      valueClass: "boolean",
    }),
  ],
});

export const theme = atom<"dark" | "light">({
  key: "theme",
  default: "dark",
  effects: [getBrowserStorageEffectForKey("mui-mode")],
});

export const canEditSavedViews = atom({
  key: "canEditSavedViews",
  default: true,
});

export const compactLayout = atom({
  key: "compactLayout",
  default: false,
});

export const readOnly = atom({
  key: "readOnly",
  default: false,
});

export const sessionSpaces = atom<SpaceNodeJSON>({
  key: "sessionSpaces",
  default: {
    id: "root",
    children: [
      {
        id: "default-samples-node",
        children: [],
        type: "Samples",
        pinned: true,
      },
    ],
    type: "panel-container",
    activeChild: "default-samples-node",
  },
});<|MERGE_RESOLUTION|>--- conflicted
+++ resolved
@@ -1,18 +1,11 @@
 import * as rfn from "@recoiljs/refine";
 import { atom, atomFamily, useRecoilCallback } from "recoil";
-<<<<<<< HEAD
-=======
-
->>>>>>> 7e4051fa
 import { Sample } from "@fiftyone/looker/src/state";
 
 import { SpaceNodeJSON } from "@fiftyone/spaces";
-<<<<<<< HEAD
 import { syncEffect } from "recoil-sync";
 import { StrictField } from "@fiftyone/utilities";
-=======
 import { State } from "./types";
->>>>>>> 7e4051fa
 
 export interface AppSample extends Sample {
   _id: string;
