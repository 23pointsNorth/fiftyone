<<<<<<< HEAD
import {
  datasetFragment,
  datasetFragment$key,
  getPageQuery,
  graphQLSyncFragmentAtom,
  graphQLSyncFragmentAtomFamily,
  groupSliceFragment,
  groupSliceFragment$key,
  paginateGroup,
  paginateGroupQuery,
  paginateGroup_query$key,
  pcdSample,
  pcdSampleQuery,
} from "@fiftyone/relay";
=======
import * as foq from "@fiftyone/relay";
>>>>>>> fceb2504
import {
  DYNAMIC_GROUP_FIELDS,
  EMBEDDED_DOCUMENT_FIELD,
  GROUP,
  LIST_FIELD,
} from "@fiftyone/utilities";
<<<<<<< HEAD
import { VariablesOf, commitLocalUpdate } from "react-relay";
import { atom, selector, selectorFamily, waitForAll } from "recoil";
import { graphQLSelector, graphQLSelectorFamily } from "recoil-relay";
import type { ResponseFrom } from "../utils";
import { aggregateSelectorFamily } from "./aggregate";
import { dataset, mediaType, pinned3DSample, refresher } from "./atoms";
=======
import { get as getPath } from "lodash";
import { VariablesOf } from "react-relay";
import { atom, atomFamily, selector, selectorFamily } from "recoil";
import { graphQLSelectorFamily } from "recoil-relay";
import type { ResponseFrom } from "../utils";
import { aggregateSelectorFamily } from "./aggregate";
import { dataset } from "./atoms";
>>>>>>> fceb2504
import { ModalSample, modalSample } from "./modal";
import { RelayEnvironmentKey } from "./relay";
import { fieldPaths } from "./schema";
import { datasetName } from "./selectors";
import { State } from "./types";
import { mapSampleResponse } from "./utils";
import { view } from "./view";

export const pinned3DSampleSlice = atom<string | null>({
  key: "pinned3DSampleSlice",
  default: null,
});

export const pinned3d = atom<boolean>({
  key: "pinned3d",
  default: false,
});

export const pinned3DSample = selector({
  key: "pinned3DSample",
  get: ({ get }) => get(allPcdSlicesToSampleMap)[get(pinned3DSampleSlice)],
});

export type SliceName = string | undefined | null;

export const isGroup = selector<boolean>({
  key: "isGroup",
  get: ({ get }) => {
    return get(mediaType) === "group";
  },
});

<<<<<<< HEAD
export const groupSlice = graphQLSyncFragmentAtom<
  groupSliceFragment$key,
  string
>(
  {
    fragments: [datasetFragment, groupSliceFragment],
    keys: ["dataset"],
    read: (data) => {
      return data.groupSlice;
    },
    default: null,
    selectorEffect: "write",
  },
  {
    key: "groupSlice",
    effects: [
      ({ getPromise, onSet }) => {
        onSet((newValue) => {
          commitLocalUpdate(
            getPageQuery().pageQuery.preloadedQuery.environment,
            (store) => {
              getPromise(dataset).then(({ id }) => {
                store.get(id).setValue(newValue, "groupSlice");
              });
            }
          );
        });
      },
    ],
  }
);

export const defaultGroupSlice = graphQLSyncFragmentAtom<
  groupSliceFragment$key,
  string
>(
  {
    fragments: [datasetFragment, groupSliceFragment],
    keys: ["dataset"],
    read: (data) => {
      return data.defaultGroupSlice;
    },
    default: null,
  },
  {
    key: "defaultGroupSlice",
  }
);

export const modalGroupSlice = atom<string>({
  key: "modalGroupSlice",
  default: null,
});

=======
export const defaultGroupSlice = selector<string>({
  key: "defaultGroupSlice",
  get: ({ get }) => {
    return get(groupSlice(false)) ? get(dataset).defaultGroupSlice : null;
  },
});

export const groupSlice = atomFamily<string | null, boolean>({
  key: "groupSlice",
  default: null,
});

>>>>>>> fceb2504
export const groupMediaTypes = selector<{ name: string; mediaType: string }[]>({
  key: "groupMediaTypes",
  get: ({ get }) => {
    return get(groupSlice(false)) ? get(dataset).groupMediaTypes : [];
  },
});

export const groupMediaTypesMap = selector({
  key: "groupMediaTypesMap",
  get: ({ get }) =>
    Object.fromEntries(
      get(groupMediaTypes).map(({ name, mediaType }) => [name, mediaType])
    ),
});

export const groupSlices = selector<string[]>({
  key: "groupSlices",
  get: ({ get }) => {
    return get(groupSlice(false))
      ? get(groupMediaTypes)
          .map(({ name }) => name)
          .sort()
      : [];
  },
});

export const groupMediaTypesSet = selector<Set<string>>({
  key: "groupMediaTypesSet",
  get: ({ get }) =>
    new Set(get(groupMediaTypes).map(({ mediaType }) => mediaType)),
});

export const hasGroupSlices = selector<boolean>({
  key: "hasGroupSlices",
  get: ({ get }) =>
    get(isGroup) && get(groupSlice(false)) && Boolean(get(groupSlices).length),
});

export const activePcdSlices = atom<string[]>({
  key: "activePcdSlices",
  default: [],
});

export const activePcdSlicesToSampleMap = selector({
  key: "activePcdSlicesToSampleMap",
  get: ({ get }) => {
    const active = get(activePcdSlices);

    if (!active?.length) {
      return {
        default: get(modalSample),
      };
    }

    return Object.fromEntries(
      Object.entries(get(allPcdSlicesToSampleMap)).filter(([slice]) =>
        active.includes(slice)
      )
    );
  },
});

export const allPcdSlicesToSampleMap = selector({
  key: "allPcdSlicesToSampleMap",
  get: ({ get }) => {
    return Object.fromEntries<ModalSample>(
      get(pcdSamples).map<[string, ModalSample]>((sample) => [
        getPath(sample.sample, `${get(groupField)}.name`) as unknown as string,
        sample as ModalSample,
      ])
    );
  },
});

export const allPcdSlices = selector<string[]>({
  key: "allPcdSlices",
  get: ({ get }) => {
    return get(groupMediaTypes)
      .filter(({ mediaType }) =>
        ["point-cloud", "point_cloud"].includes(mediaType)
      )
      .map(({ name }) => name);
  },
});

export const allNonPcdSlices = selector<string[]>({
  key: "allNonPcdSlices",
  get: ({ get }) => {
    return get(groupMediaTypes)
      .filter(
        ({ mediaType }) => !["point-cloud", "point_cloud"].includes(mediaType)
      )
      .map(({ name }) => name);
  },
});

export const currentSlice = selectorFamily<string | null, boolean>({
  key: "currentSlice",
  get:
    (modal) =>
    ({ get }) => {
      if (!get(isGroup)) return null;

      const slice = get(groupSlice(modal));

      if (!slice || (modal && get(pinned3d))) {
        return get(pinned3DSampleSlice);
      }

<<<<<<< HEAD
      return get(modalGroupSlice) || get(defaultGroupSlice);
=======
      return slice;
>>>>>>> fceb2504
    },
});

export const currentSlices = selectorFamily<string[] | null, boolean>({
  key: "currentSlice",
  get:
    (modal) =>
    ({ get }) => {
      if (!get(isGroup)) return null;
      const slice = get(groupSlice(modal));

      if (!slice || (modal && get(pinned3d))) {
        return get(activePcdSlices);
      }

<<<<<<< HEAD
      const defaultCurrentSlice =
        get(modalGroupSlice) || get(defaultGroupSlice);

      return defaultCurrentSlice ? [defaultCurrentSlice] : null;
=======
      return [slice].filter((s) => s);
>>>>>>> fceb2504
    },
});

export const activeSliceDescriptorLabel = selector<string>({
  key: "activeSliceDescriptorLabel",
  get: ({ get }) => {
    const currentSliceValue = get(currentSlice(true));
    const activePcdSlicesValue = get(activePcdSlices);

    if (!get(pinned3d)) {
      return currentSliceValue;
    }

    const numActivePcdSlices = activePcdSlicesValue?.length;

    switch (numActivePcdSlices) {
      case 1:
        return activePcdSlicesValue[0];
      case 2:
        return `${activePcdSlicesValue.join(" and ")}`;
      default:
        return `${numActivePcdSlices} point-clouds`;
    }
  },
});

export const groupField = selector<string>({
  key: "groupField",
  get: ({ get }) => get(dataset)?.groupField,
});

export const groupId = atom<string>({
  key: "groupId",
  default: null,
});

export const refreshGroupQuery = atom<number>({
  key: "refreshGroupQuery",
  default: 0,
});

export const groupSamples = graphQLSelectorFamily<
  VariablesOf<foq.paginateSamplesQuery>,
  { slices: string[]; count: number | null; paginationData?: boolean },
  ModalSample[]
>({
  key: "groupSamples",
  environment: RelayEnvironmentKey,
  query: foq.paginateSamples,
  variables:
    ({ slices, count = null, paginationData = true }) =>
    ({ get }) => {
      const groupIdValue = get(groupId);

      return {
        count,
        dataset: get(datasetName),
        view: get(view),
        filter: {
          group: {
            slice: get(groupSlice(false)),
            id: groupIdValue,
            slices,
          },
        },
        paginationData,
      };
    },
  mapResponse: (data: ResponseFrom<foq.paginateSamplesQuery>) => {
    return data.samples.edges.map((edge) => {
      return mapSampleResponse(edge.node as ModalSample);
    });
  },
});

export const nonPcdSamples = selector({
  key: "nonPcdSamples",
  get: ({ get }) =>
    get(groupSamples({ slices: get(allNonPcdSlices), count: 1 })),
});

export const pcdSamples = selector({
  key: "pcdSamples",
  get: ({ get }) =>
    get(
      groupSamples({
        slices: get(allPcdSlices),
        count: null,
        // do not omit dict data, provide the unfiltered samples to Looker3d
        paginationData: false,
      })
    ),
});

export const groupByFieldValue = atom<string | null>({
  key: "groupByFieldValue",
  default: null,
});

export const nestedGroupIndex = atom<number>({
  key: "nestedGroupIndex",
  default: null,
});

export const activeModalSample = selector({
  key: "activeModalSample",
  get: ({ get }) => {
    if (get(pinned3d)) {
      return get(activePcdSlicesToSampleMap)[get(pinned3DSampleSlice)]?.sample;
    }

    return get(modalSample).sample;
  },
});

export const groupStatistics = graphQLSyncFragmentAtomFamily<
  datasetFragment$key,
  "group" | "slice",
  boolean
>(
  { fragments: [datasetFragment], keys: ["dataset"], default: "slice" },
  {
    key: "groupStatistics",
  }
);

export const dynamicGroupFields = selector<string[]>({
  key: "dynamicGroupFields",
  get: ({ get }) => {
    const groups = get(
      fieldPaths({
        ftype: EMBEDDED_DOCUMENT_FIELD,
        embeddedDocType: GROUP,
        space: State.SPACE.SAMPLE,
      })
    );
    const lists = get(
      fieldPaths({ ftype: LIST_FIELD, space: State.SPACE.SAMPLE })
    );
    const primitives = get(
      fieldPaths({ ftype: DYNAMIC_GROUP_FIELDS, space: State.SPACE.SAMPLE })
    ).filter((path) => path !== "filepath" && path !== "id");

    const filtered = primitives.filter(
      (path) =>
        lists.every((list) => !path.startsWith(list)) &&
        groups.every(
          (group) => path !== `${group}.id` && path !== `${group}.name`
        )
    );
    const counts = get(aggregateSelectorFamily({ paths: filtered })).aggregate;

    return filtered.filter((_, index) => {
      const data = counts[index];
      if (data.__typename !== "CountResponse") {
        throw new Error("expected a CountResponse");
      }

      return data.count > 0;
    });
  },
});<|MERGE_RESOLUTION|>--- conflicted
+++ resolved
@@ -1,4 +1,4 @@
-<<<<<<< HEAD
+import * as foq from "@fiftyone/relay";
 import {
   datasetFragment,
   datasetFragment$key,
@@ -7,37 +7,20 @@
   graphQLSyncFragmentAtomFamily,
   groupSliceFragment,
   groupSliceFragment$key,
-  paginateGroup,
-  paginateGroupQuery,
-  paginateGroup_query$key,
-  pcdSample,
-  pcdSampleQuery,
 } from "@fiftyone/relay";
-=======
-import * as foq from "@fiftyone/relay";
->>>>>>> fceb2504
 import {
   DYNAMIC_GROUP_FIELDS,
   EMBEDDED_DOCUMENT_FIELD,
   GROUP,
   LIST_FIELD,
 } from "@fiftyone/utilities";
-<<<<<<< HEAD
+import { get as getPath } from "lodash";
 import { VariablesOf, commitLocalUpdate } from "react-relay";
-import { atom, selector, selectorFamily, waitForAll } from "recoil";
-import { graphQLSelector, graphQLSelectorFamily } from "recoil-relay";
-import type { ResponseFrom } from "../utils";
-import { aggregateSelectorFamily } from "./aggregate";
-import { dataset, mediaType, pinned3DSample, refresher } from "./atoms";
-=======
-import { get as getPath } from "lodash";
-import { VariablesOf } from "react-relay";
-import { atom, atomFamily, selector, selectorFamily } from "recoil";
+import { atom, selector, selectorFamily } from "recoil";
 import { graphQLSelectorFamily } from "recoil-relay";
 import type { ResponseFrom } from "../utils";
 import { aggregateSelectorFamily } from "./aggregate";
-import { dataset } from "./atoms";
->>>>>>> fceb2504
+import { dataset, mediaType } from "./atoms";
 import { ModalSample, modalSample } from "./modal";
 import { RelayEnvironmentKey } from "./relay";
 import { fieldPaths } from "./schema";
@@ -70,7 +53,6 @@
   },
 });
 
-<<<<<<< HEAD
 export const groupSlice = graphQLSyncFragmentAtom<
   groupSliceFragment$key,
   string
@@ -125,24 +107,10 @@
   default: null,
 });
 
-=======
-export const defaultGroupSlice = selector<string>({
-  key: "defaultGroupSlice",
-  get: ({ get }) => {
-    return get(groupSlice(false)) ? get(dataset).defaultGroupSlice : null;
-  },
-});
-
-export const groupSlice = atomFamily<string | null, boolean>({
-  key: "groupSlice",
-  default: null,
-});
-
->>>>>>> fceb2504
 export const groupMediaTypes = selector<{ name: string; mediaType: string }[]>({
   key: "groupMediaTypes",
   get: ({ get }) => {
-    return get(groupSlice(false)) ? get(dataset).groupMediaTypes : [];
+    return get(groupSlice) ? get(dataset).groupMediaTypes : [];
   },
 });
 
@@ -157,7 +125,7 @@
 export const groupSlices = selector<string[]>({
   key: "groupSlices",
   get: ({ get }) => {
-    return get(groupSlice(false))
+    return get(groupSlice)
       ? get(groupMediaTypes)
           .map(({ name }) => name)
           .sort()
@@ -174,7 +142,7 @@
 export const hasGroupSlices = selector<boolean>({
   key: "hasGroupSlices",
   get: ({ get }) =>
-    get(isGroup) && get(groupSlice(false)) && Boolean(get(groupSlices).length),
+    get(isGroup) && get(groupSlice) && Boolean(get(groupSlices).length),
 });
 
 export const activePcdSlices = atom<string[]>({
@@ -242,17 +210,13 @@
     ({ get }) => {
       if (!get(isGroup)) return null;
 
-      const slice = get(groupSlice(modal));
+      const slice = get(modalGroupSlice);
 
       if (!slice || (modal && get(pinned3d))) {
         return get(pinned3DSampleSlice);
       }
 
-<<<<<<< HEAD
-      return get(modalGroupSlice) || get(defaultGroupSlice);
-=======
       return slice;
->>>>>>> fceb2504
     },
 });
 
@@ -262,20 +226,13 @@
     (modal) =>
     ({ get }) => {
       if (!get(isGroup)) return null;
-      const slice = get(groupSlice(modal));
+      const slice = get(modalGroupSlice);
 
       if (!slice || (modal && get(pinned3d))) {
         return get(activePcdSlices);
       }
 
-<<<<<<< HEAD
-      const defaultCurrentSlice =
-        get(modalGroupSlice) || get(defaultGroupSlice);
-
-      return defaultCurrentSlice ? [defaultCurrentSlice] : null;
-=======
       return [slice].filter((s) => s);
->>>>>>> fceb2504
     },
 });
 
@@ -336,7 +293,7 @@
         view: get(view),
         filter: {
           group: {
-            slice: get(groupSlice(false)),
+            slice: get(groupSlice),
             id: groupIdValue,
             slices,
           },
