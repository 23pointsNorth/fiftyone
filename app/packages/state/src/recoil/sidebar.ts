<<<<<<< HEAD
import {
  datasetFragment,
  frameFieldsFragment,
  frameFieldsFragment$key,
  graphQLSyncFragmentAtomFamily,
  readFragment,
  sampleFieldsFragment,
  sampleFieldsFragment$key,
  setSidebarGroups,
  setSidebarGroupsMutation,
  sidebarGroupsFragment,
  sidebarGroupsFragment$data,
  sidebarGroupsFragment$key,
} from "@fiftyone/relay";
=======
import { setSidebarGroups, setSidebarGroupsMutation } from "@fiftyone/relay";
>>>>>>> c9f37ad3
import {
  DICT_FIELD,
  EMBEDDED_DOCUMENT_FIELD,
  LABELS_PATH,
  LABEL_DOC_TYPES,
  LIST_FIELD,
  Schema,
  StrictField,
  VALID_LABEL_TYPES,
  VALID_PRIMITIVE_TYPES,
  withPath,
} from "@fiftyone/utilities";
import { VariablesOf, commitMutation } from "react-relay";
import {
  DefaultValue,
  atomFamily,
  selector,
  selectorFamily,
  useRecoilStateLoadable,
  useRecoilValue,
<<<<<<< HEAD
  useRecoilValueLoadable,
} from "recoil";
import { collapseFields, getCurrentEnvironment } from "../utils";
import * as aggregationAtoms from "./aggregations";
=======
} from "recoil";
import { getCurrentEnvironment } from "../hooks/useRouter";
import * as aggregationAtoms from "./aggregations";
import { dataset } from "./atoms";
>>>>>>> c9f37ad3
import { isLargeVideo } from "./options";
import {
  buildFlatExtendedSchema,
  buildSchema,
  fieldPaths,
  fields,
  filterPaths,
  pathIsShown,
  schemaReduce,
} from "./schema";
import { datasetName, isVideoDataset, stateSubscription } from "./selectors";
import { State } from "./types";
import * as viewAtoms from "./view";

export enum EntryKind {
  EMPTY = "EMPTY",
  GROUP = "GROUP",
  PATH = "PATH",
  INPUT = "INPUT",
}

export interface EmptyEntry {
  kind: EntryKind.EMPTY;
  shown: boolean;
  group: string;
}

export interface InputEntry {
  kind: EntryKind.INPUT;
  type: "add" | "filter";
}

export interface GroupEntry {
  kind: EntryKind.GROUP;
  name: string;
}

export interface PathEntry {
  kind: EntryKind.PATH;
  path: string;
  shown: boolean;
}

export type SidebarEntry = EmptyEntry | GroupEntry | PathEntry | InputEntry;

export const readableTags = selectorFamily<
  string[],
  { group: "tags" | "label tags"; modal: boolean }
>({
  key: "readableTags",
  get:
    ({ modal, group }) =>
    ({ get }) => {
      if (!modal && !get(groupShown({ group, modal, loading: false }))) {
        return [];
      }

      return get(
        group === "label tags"
          ? aggregationAtoms.cumulativeValues({
              extended: false,
              modal,
              ...MATCH_LABEL_TAGS,
            })
          : aggregationAtoms.values({ extended: false, modal, path: "tags" })
      );
    },
});

export const useEntries = (
  modal: boolean
): [SidebarEntry[], (entries: SidebarEntry[]) => void] => {
  const [entries, setEntries] = useRecoilStateLoadable(
    sidebarEntries({ modal, loading: false, filtered: true })
  );
  const loadingEntries = useRecoilValueLoadable(
    sidebarEntries({ modal, loading: true, filtered: true })
  );

  return [
    entries.state === "loading" ? loadingEntries.contents : entries.contents,
    setEntries,
  ];
};

export const MATCH_LABEL_TAGS = {
  path: "tags",
  ftype: EMBEDDED_DOCUMENT_FIELD,
  embeddedDocType: withPath(LABELS_PATH, LABEL_DOC_TYPES),
};

export const validateGroupName = (current: string[], name: string): boolean => {
  if (!name.length) {
    alert("group name cannot be empty");
    return false;
  }

  if (RESERVED_GROUPS.has(name)) {
    alert(`${name.toUpperCase()} is a reserved group`);
    return false;
  }

  if (current.filter((cur) => name === cur).length >= 1) {
    alert(`Group ${name.toUpperCase()} already exists`);

    return false;
  }
  return true;
};

export const RESERVED_GROUPS = new Set([
  "frame tags",
  "label tags",
  "other",
  "patch tags",
  "sample tags",
  "clips tags",
  "tags",
]);

const fieldsReducer =
  (ftypes: string[], docTypes: string[] = []) =>
  (
    acc: string[],
    { ftype, subfield, embeddedDocType, name }: StrictField
  ): string[] => {
    if (name.startsWith("_")) {
      return acc;
    }

    if (ftype === LIST_FIELD) {
      ftype = subfield;
    }

    if (ftypes.includes(ftype)) {
      return [...acc, name];
    }

    if (ftype === EMBEDDED_DOCUMENT_FIELD) {
      if (docTypes.includes(embeddedDocType)) {
        return [...acc, name];
      }
    }

    return acc;
  };

const LABELS = withPath(LABELS_PATH, VALID_LABEL_TYPES);

const DEFAULT_IMAGE_GROUPS = [
  { name: "tags", paths: [] },
  { name: "metadata", paths: [] },
  { name: "labels", paths: [] },
  { name: "primitives", paths: [] },
  { name: "other", paths: [] },
];

const DEFAULT_VIDEO_GROUPS = [
  { name: "tags", paths: [] },
  { name: "metadata", paths: [] },
  { name: "labels", paths: [] },
  { name: "frame labels", paths: [] },
  { name: "primitives", paths: [] },
  { name: "other", paths: [] },
];

const NONE = [null, undefined];

const resolveGroups = (
  sampleFields: StrictField[],
  frameFields: StrictField[],
  current: State.SidebarGroup[],
  config?: NonNullable<sidebarGroupsFragment$data["appConfig"]>["sidebarGroups"]
): State.SidebarGroup[] => {
  const sidebarGroups = config;

  let groups = sidebarGroups
    ? JSON.parse(JSON.stringify(sidebarGroups))
    : undefined;

  const expanded = current
    ? current.reduce((map, { name, expanded }) => {
        map[name] = expanded;
        return map;
      }, {})
    : {};

  if (!groups) {
    groups = JSON.parse(
      JSON.stringify(
        frameFields.length ? DEFAULT_VIDEO_GROUPS : DEFAULT_IMAGE_GROUPS
      )
    );
  }

  groups = groups.map((group) => {
    return expanded[group.name] !== undefined
      ? { ...group, expanded: expanded[group.name] }
      : group;
  });

  const present = new Set(groups.map(({ paths }) => paths).flat());

  const updater = groupUpdater(groups, buildSchema(sampleFields, frameFields));

  const primitives = sampleFields
    .reduce(fieldsReducer(VALID_PRIMITIVE_TYPES), [])
    .filter((path) => path !== "tags" && !present.has(path));

  const labels = sampleFields
    .reduce(fieldsReducer([], LABELS), [])
    .filter((path) => !present.has(path));

  const frameLabels = frameFields
    .reduce(fieldsReducer([], LABELS), [])
    .map((path) => `frames.${path}`)
    .filter((path) => !present.has(path));

  updater("labels", labels);
  frameFields.length && updater("frame labels", frameLabels);
  updater("primitives", primitives);

  const fields = Object.fromEntries(
    sampleFields.map(({ name, ...rest }) => [name, rest])
  );

  let other = sampleFields.reduce(
    fieldsReducer([DICT_FIELD, null, undefined]),
    []
  );

  sampleFields
    .filter(({ embeddedDocType }) => !LABELS.includes(embeddedDocType))
    .reduce(fieldsReducer([EMBEDDED_DOCUMENT_FIELD]), [])
    .forEach((name) => {
      const fieldPaths = (fields[name].fields || [])
        .reduce(
          fieldsReducer([
            ...VALID_PRIMITIVE_TYPES,
            EMBEDDED_DOCUMENT_FIELD,
            LIST_FIELD,
          ]),
          []
        )
        .map((subfield) => `${name}.${subfield}`)
        .filter((path) => !present.has(path));

      other = [
        ...other,
        ...(fields[name].fields || [])
          .reduce(fieldsReducer([DICT_FIELD, null, undefined]), [])
          .map((subfield) => `${name}.${subfield}`),
      ];

      updater(name, fieldPaths);
    });

  other = [
    ...other,
    ...frameFields
      .reduce(fieldsReducer([...VALID_PRIMITIVE_TYPES, DICT_FIELD]), [])
      .map((path) => `frames.${path}`),
  ];

  updater(
    "other",
    other.filter((path) => !present.has(path))
  );

  return groups;
};

const groupUpdater = (groups: State.SidebarGroup[], schema: Schema) => {
  const groupNames = groups.map(({ name }) => name);

  for (let i = 0; i < groups.length; i++) {
    groups[i].paths = filterPaths(groups[i].paths, schema);
  }

  return (name: string, paths: string[]) => {
    if (paths.length === 0) return;

    const index = groupNames.indexOf(name);
    if (index < 0) {
      groups.push({ name, paths, expanded: true });
      return;
    }

    const group = groups[index].paths;
    groups[index].paths = [...group, ...paths];
  };
};

export const [resolveSidebarGroups, sidebarGroupsDefinition] = (() => {
  let config: NonNullable<
    sidebarGroupsFragment$data["appConfig"]
  >["sidebarGroups"] = [];
  let current: State.SidebarGroup[] = [];
  return [
    (sampleFields: StrictField[], frameFields: StrictField[]) => {
      return resolveGroups(sampleFields, frameFields, current, config);
    },
    graphQLSyncFragmentAtomFamily<
      sidebarGroupsFragment$key,
      State.SidebarGroup[],
      boolean
    >(
      {
        fragments: [datasetFragment, sidebarGroupsFragment],
        keys: ["dataset"],
        sync: (modal) => !modal,
        read: (data) => {
          config = data.appConfig?.sidebarGroups || null;
          current = resolveGroups(
            collapseFields(
              readFragment(
                sampleFieldsFragment,
                data as sampleFieldsFragment$key
              ).sampleFields
            ),
            collapseFields(
              readFragment(frameFieldsFragment, data as frameFieldsFragment$key)
                .frameFields
            ),
            current,
            config
          );
          return current;
        },
        default: [],
      },
      {
        key: "sidebarGroupsDefinition",
      }
    ),
  ];
})();

export const sidebarGroups = selectorFamily<
  State.SidebarGroup[],
  { modal: boolean; loading: boolean; filtered?: boolean }
>({
  key: "sidebarGroups",
  get:
    ({ modal, loading, filtered = true }) =>
    ({ get }) => {
      const f = get(textFilter(modal));

      let groups = get(sidebarGroupsDefinition(modal))
        .map(({ paths, ...rest }) => ({
          ...rest,

          paths: filtered
            ? paths.filter((path) => get(pathIsShown(path)) && path.includes(f))
            : paths,
        }))
        .filter(
          ({ name, paths }) => paths.length || name !== "other"
        ) as State.SidebarGroup[];

      if (!groups.length) return [];

      const groupNames = groups.map(({ name }) => name);

      // if the data migration did not happen, we want to make sure the frontend still renders in the new format
      if (groupNames.includes("_label_tags")) {
        groups = groups.filter(({ name }) => name !== "_label_tags");
      }

      const tagGroupIndex = groupNames.indexOf("tags");
      groups[tagGroupIndex].paths = ["_label_tags", "tags"];

      const framesIndex = groupNames.indexOf("frame labels");
      const video = get(isVideoDataset);

      if (!loading) {
        const largeVideo = get(isLargeVideo);
        if (
          video &&
          groups[framesIndex] &&
          NONE.includes(groups[framesIndex].expanded)
        ) {
          groups[framesIndex].expanded = !largeVideo;
        }

        if (NONE.includes(groups[tagGroupIndex].expanded)) {
          groups[tagGroupIndex].expanded = true;
        }
      } else {
        if (NONE.includes(groups[tagGroupIndex].expanded)) {
          groups[tagGroupIndex].expanded = true;
        }

        if (
          video &&
          groups[framesIndex] &&
          NONE.includes(groups[framesIndex].expanded)
        ) {
          groups[framesIndex].expanded = false;
        }
      }

      return groups;
    },
  set:
    ({ modal, persist = true }) =>
    ({ set, get }, groups) => {
      if (groups instanceof DefaultValue) return;

      const allPaths = new Set(groups.map(({ paths }) => paths).flat());

      groups = groups.map(({ name, paths, expanded }) => {
        if (["tags"].includes(name)) {
          return { name, paths: [], expanded };
        }

        const result = [];
        const current = [
          ...get(
            sidebarGroup({
              modal,
              group: name,
              loading: false,
              filtered: false,
            })
          ),
        ];

        const fill = (path?: string) => {
          while (current.length && current[0] !== path) {
            const next = current.shift();

            if (!allPaths.has(next)) {
              result.push(next);
            }
          }

          if (current.length && current[0] === path) {
            current.shift();
          }
        };

        paths.forEach((path) => {
          result.push(path);
          if (!current.includes(path)) {
            return;
          }

          fill(path);
        });

        fill();

        return { name, paths: result, expanded };
      });

      set(sidebarGroupsDefinition(modal), groups);

      if (groups instanceof DefaultValue) {
        return;
      }

      !modal &&
        persist &&
        persistSidebarGroups({
          subscription: get(stateSubscription),
          dataset: get(datasetName),
          stages: get(viewAtoms.view),
          sidebarGroups: groups,
        });
    },
  cachePolicy_UNSTABLE: {
    eviction: "most-recent",
  },
});

export const persistSidebarGroups = (
  variables: VariablesOf<setSidebarGroupsMutation>
) => {
  commitMutation<setSidebarGroupsMutation>(getCurrentEnvironment(), {
    mutation: setSidebarGroups,
    variables,
  });
};

export const sidebarEntries = selectorFamily<
  SidebarEntry[],
  { modal: boolean; loading: boolean; filtered?: boolean }
>({
  key: "sidebarEntries",
  get:
    (params) =>
    ({ get }) => {
      const entries = [
        { type: "filter", kind: EntryKind.INPUT } as InputEntry,
        ...get(sidebarGroups(params))
          .map(({ name, paths }) => {
            const group: GroupEntry = {
              name: name,
              kind: EntryKind.GROUP,
            };

            const shown = get(
              groupShown({
                group: name,
                modal: params.modal,
                loading: params.loading,
              })
            );

            return [
              group,
              {
                kind: EntryKind.EMPTY,
                shown: paths.length === 0 && shown,
                group: name,
              } as EmptyEntry,
              ...paths.map<PathEntry>((path) => ({
                path,
                kind: EntryKind.PATH,
                shown,
              })),
            ];
          })
          .flat(),
      ];

      // switch position of labelTag and sampleTag
      const labelTagId = entries.findIndex(
        (entry) => entry?.path === "_label_tags"
      );
      const sampleTagId = entries.findIndex((entry) => entry?.path === "tags");
      [entries[labelTagId], entries[sampleTagId]] = [
        entries[sampleTagId],
        entries[labelTagId],
      ];

      if (params.modal) {
        return entries;
      }

      return [...entries, { kind: EntryKind.INPUT, type: "add" } as InputEntry];
    },
  set:
    (params) =>
    ({ set, get }, value) => {
      if (value instanceof DefaultValue) return;

      set(
        sidebarGroups(params),
        value.reduce((result, entry) => {
          if (entry.kind === EntryKind.GROUP) {
            return [
              ...result,
              {
                name: entry.name,
                expanded: get(
                  groupShown({
                    modal: params.modal,
                    group: entry.name,
                    loading: params.loading,
                  })
                ),
                paths: [],
              },
            ];
          }

          if (entry.kind !== EntryKind.PATH) {
            return result;
          }

          if (
            entry.path.startsWith("tags.") ||
            entry.path.startsWith("_label_tags.")
          ) {
            return result;
          }

          result[result.length - 1].paths.push(entry.path);
          return result;
        }, [] as State.SidebarGroup[])
      );
    },
  cachePolicy_UNSTABLE: {
    eviction: "most-recent",
  },
});

export const disabledPaths = selector<Set<string>>({
  key: "disabledPaths",
  get: ({ get }) => {
    const ds = get(dataset);
    const schema = buildFlatExtendedSchema(
      ds?.sampleFields?.reduce(schemaReduce, {})
    );
    const paths = Object.keys(schema)
      ?.filter((fieldPath) => schema[fieldPath]?.ftype === DICT_FIELD)
      .map((fieldPath) => fieldPath);

    get(fields({ space: State.SPACE.FRAME })).forEach(
      ({ name, embeddedDocType }) => {
        if (LABELS.includes(embeddedDocType)) {
          return;
        }
        paths.push(`frames.${name}`);
      }
    );

    return new Set(paths);
  },
  cachePolicy_UNSTABLE: {
    eviction: "most-recent",
  },
});

const collapsedPaths = selector<Set<string>>({
  key: "collapsedPaths",
  get: ({ get }) => {
    let paths = [...get(fieldPaths({ ftype: DICT_FIELD }))];
    paths = [...paths, ...get(fieldPaths({ ftype: LIST_FIELD }))];

    get(
      fields({ ftype: EMBEDDED_DOCUMENT_FIELD, space: State.SPACE.SAMPLE })
    ).forEach(({ fields, name: prefix }) => {
      Object.values(fields)
        .filter(
          ({ ftype, subfield }) =>
            ftype === DICT_FIELD ||
            subfield === DICT_FIELD ||
            (ftype === LIST_FIELD && !subfield)
        )
        .forEach(({ name }) => paths.push(`${prefix}.${name}`));
    });

    get(fields({ space: State.SPACE.FRAME })).forEach(
      ({ name, embeddedDocType }) => {
        if (LABELS.includes(embeddedDocType)) {
          return;
        }

        paths.push(`frames.${name}`);
      }
    );

    return new Set(paths);
  },
  cachePolicy_UNSTABLE: {
    eviction: "most-recent",
  },
});

export const sidebarGroupMapping = selectorFamily<
  { [name: string]: Omit<State.SidebarGroup, "name"> },
  { modal: boolean; loading: boolean; filtered?: boolean }
>({
  key: "sidebarGroupMapping",
  get:
    (params) =>
    ({ get }) => {
      const groups = get(sidebarGroups(params));
      return Object.fromEntries(
        groups.map(({ name, ...rest }) => [name, rest])
      );
    },
});

export const sidebarGroup = selectorFamily<
  string[],
  { modal: boolean; group: string; loading: boolean; filtered?: boolean }
>({
  key: "sidebarGroup",
  get:
    ({ group, ...params }) =>
    ({ get }) => {
      const match = get(sidebarGroups(params)).filter(
        ({ name }) => name === group
      );

      return match.length ? match[0].paths : [];
    },
  cachePolicy_UNSTABLE: {
    eviction: "most-recent",
  },
});

export const sidebarGroupNames = selectorFamily<string[], boolean>({
  key: "sidebarGroupNames",
  get:
    (modal) =>
    ({ get }) => {
      return get(sidebarGroups({ modal, loading: true })).map(
        ({ name }) => name
      );
    },
  cachePolicy_UNSTABLE: {
    eviction: "most-recent",
  },
});

export const groupIsEmpty = selectorFamily<
  boolean,
  { modal: boolean; group: string }
>({
  key: "groupIsEmpty",
  get:
    (params) =>
    ({ get }) => {
      return Boolean(
        get(sidebarGroup({ ...params, loading: true, filtered: false }))
          .length == 0
      );
    },
  cachePolicy_UNSTABLE: {
    eviction: "most-recent",
  },
});

export const groupShown = selectorFamily<
  boolean,
  { modal: boolean; group: string; loading: boolean }
>({
  key: "groupShown",
  get:
    ({ group, modal, loading }) =>
    ({ get }) => {
      const data = get(sidebarGroupMapping({ modal, loading }))[group];

      if ([null, undefined].includes(data.expanded)) {
        if (["tags"].includes(group)) {
          return null;
        }
        return (
          !data.paths.length ||
          !data.paths.every((path) => get(collapsedPaths).has(path))
        );
      }

      return data.expanded;
    },
  set:
    ({ modal, group }) =>
    ({ get, set }, expanded) => {
      const current = get(sidebarGroups({ modal, loading: false }));
      set(
        sidebarGroups({ modal, loading: true, persist: false }),
        current.map(({ name, ...data }) =>
          name === group
            ? { name, ...data, expanded: Boolean(expanded) }
            : { name, ...data }
        )
      );
    },
});

export const textFilter = atomFamily<string, boolean>({
  key: "textFilter",
  default: "",
});

export const sidebarVisible = atomFamily<boolean, boolean>({
  key: "sidebarVisible",
  default: true,
});

export const sidebarWidth = atomFamily<number, boolean>({
  key: "sidebarWidth",
  default: 300,
});<|MERGE_RESOLUTION|>--- conflicted
+++ resolved
@@ -1,4 +1,3 @@
-<<<<<<< HEAD
 import {
   datasetFragment,
   frameFieldsFragment,
@@ -13,9 +12,6 @@
   sidebarGroupsFragment$data,
   sidebarGroupsFragment$key,
 } from "@fiftyone/relay";
-=======
-import { setSidebarGroups, setSidebarGroupsMutation } from "@fiftyone/relay";
->>>>>>> c9f37ad3
 import {
   DICT_FIELD,
   EMBEDDED_DOCUMENT_FIELD,
@@ -35,18 +31,11 @@
   selector,
   selectorFamily,
   useRecoilStateLoadable,
-  useRecoilValue,
-<<<<<<< HEAD
   useRecoilValueLoadable,
 } from "recoil";
 import { collapseFields, getCurrentEnvironment } from "../utils";
 import * as aggregationAtoms from "./aggregations";
-=======
-} from "recoil";
-import { getCurrentEnvironment } from "../hooks/useRouter";
-import * as aggregationAtoms from "./aggregations";
 import { dataset } from "./atoms";
->>>>>>> c9f37ad3
 import { isLargeVideo } from "./options";
 import {
   buildFlatExtendedSchema,
