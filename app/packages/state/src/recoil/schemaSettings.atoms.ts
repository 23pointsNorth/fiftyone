--- conflicted
+++ resolved
@@ -292,30 +292,9 @@
   ],
 });
 
-<<<<<<< HEAD
 export const selectedFieldsStageState = sessionAtom({
   key: "selectedFields",
   default: null,
-=======
-export const selectedFieldsStageState = atom<any>({
-  key: "selectedFieldsStageState",
-  default: undefined,
-  effects: [
-    ({ onSet }) => {
-      onSet((value) => {
-        const context = fos.getContext();
-        if (context.loaded) {
-          context.history.replace(
-            `${context.history.location.pathname}${context.history.location.search}`,
-            {
-              ...context.history.location.state,
-              selectedFieldsStage: value || null,
-            }
-          );
-        }
-      });
-    },
-  ],
 });
 
 export const isFieldVisibilityActive = selector({
@@ -326,5 +305,4 @@
 
     return isSelectedFieldsStageActive && affectedCount > 0;
   },
->>>>>>> e559c3c4
 });