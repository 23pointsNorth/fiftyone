<<<<<<< HEAD
import {
  datasetFragment,
  graphQLSyncFragmentAtom,
  stageDefinitionsFragment,
  stageDefinitionsFragment$data,
  stageDefinitionsFragment$key,
  viewFragment,
  viewFragment$key,
} from "@fiftyone/relay";
import { atom, atomFamily, selector, selectorFamily } from "recoil";
=======
import { atom, selector } from "recoil";

import { Stage } from "@fiftyone/utilities";
import { groupByFieldValue } from "./groups";
>>>>>>> a53b9019
import { State } from "./types";
import { getSanitizedGroupByExpression } from "./utils";

export const stageDefinitions = graphQLSyncFragmentAtom<
  stageDefinitionsFragment$key,
  stageDefinitionsFragment$data["stageDefinitions"]
>(
  {
    fragments: [stageDefinitionsFragment],
    read: (data) => {
      return data.stageDefinitions;
    },
    default: [],
  },
  { key: "stageDefinitions" }
);

export const patch_INTERNAL = atom<State.Stage>({
  key: "patch_INTERNAL",
  default: null,
});

export const view = graphQLSyncFragmentAtom<viewFragment$key, State.Stage[]>(
  {
    fragments: [datasetFragment, viewFragment],
    keys: ["dataset"],
    read: (data) => {
      return data?.stages || [];
    },
    default: [],
    selectorEffect: true,
  },
  {
    key: "view",
  }
);

export const viewCls = graphQLSyncFragmentAtom<
  viewFragment$key,
  string | null | undefined
>(
  {
    fragments: [datasetFragment, viewFragment],
    keys: ["dataset"],
    read: (data) => data.viewCls,
    default: null,
  },
  {
    key: "viewCls",
  }
);

export const viewName = graphQLSyncFragmentAtom<
  viewFragment$key,
  string | null | undefined
>(
  {
    fragments: [datasetFragment, viewFragment],
    keys: ["dataset"],
    read: (data) => data.viewName,
    default: null,
    selectorEffect: true,
  },
  {
    key: "viewName",
  }
);

export const isRootView = selector<boolean>({
  key: "isRootView",
  get: ({ get }) =>
    [undefined, null, "fiftyone.core.view.DatasetView"].includes(get(viewCls)),
  cachePolicy_UNSTABLE: {
    eviction: "most-recent",
  },
});

const CLIPS_VIEW = "fiftyone.core.clips.ClipsView";
const FRAMES_VIEW = "fiftyone.core.video.FramesView";
const EVALUATION_PATCHES_VIEW = "fiftyone.core.patches.EvaluationPatchesView";
const PATCHES_VIEW = "fiftyone.core.patches.PatchesView";
const PATCH_VIEWS = [PATCHES_VIEW, EVALUATION_PATCHES_VIEW];

export const GROUP_BY_VIEW_STAGE = "fiftyone.core.stages.GroupBy";
export const MATCH_VIEW_STAGE = "fiftyone.core.stages.Match";
export const SORT_VIEW_STAGE = "fiftyone.core.stages.SortBy";

enum ELEMENT_NAMES {
  CLIP = "clip",
  FRAME = "frame",
  PATCH = "patch",
  SAMPLE = "sample",
}

enum ELEMENT_NAMES_PLURAL {
  CLIP = "clips",
  FRAME = "frames",
  PATCH = "patches",
  SAMPLE = "samples",
}

export const rootElementName = selector<string>({
  key: "rootElementName",
  get: ({ get }) => {
    const cls = get(viewCls);
    if (cls && PATCH_VIEWS.includes(cls)) {
      return ELEMENT_NAMES.PATCH;
    }

    if (cls === CLIPS_VIEW) return ELEMENT_NAMES.CLIP;

    if (cls === FRAMES_VIEW) return ELEMENT_NAMES.FRAME;

    return ELEMENT_NAMES.SAMPLE;
  },
  cachePolicy_UNSTABLE: {
    eviction: "most-recent",
  },
});

export const rootElementNamePlural = selector<string>({
  key: "rootElementNamePlural",
  get: ({ get }) => {
    const elementName = get(rootElementName);

    switch (elementName) {
      case ELEMENT_NAMES.CLIP:
        return ELEMENT_NAMES_PLURAL.CLIP;
      case ELEMENT_NAMES.FRAME:
        return ELEMENT_NAMES_PLURAL.FRAME;
      case ELEMENT_NAMES.PATCH:
        return ELEMENT_NAMES_PLURAL.PATCH;
      default:
        return ELEMENT_NAMES_PLURAL.SAMPLE;
    }
  },
  cachePolicy_UNSTABLE: {
    eviction: "most-recent",
  },
});

export const elementNames = selector<{ plural: string; singular: string }>({
  key: "elementNames",
  get: ({ get }) => {
    return {
      plural: get(rootElementNamePlural),
      singular: get(rootElementName),
    };
  },
  cachePolicy_UNSTABLE: {
    eviction: "most-recent",
  },
});

export const isClipsView = selector<boolean>({
  key: "isClipsView",
  get: ({ get }) => {
    return get(rootElementName) === ELEMENT_NAMES.CLIP;
  },
  cachePolicy_UNSTABLE: {
    eviction: "most-recent",
  },
});

export const isPatchesView = selector<boolean>({
  key: "isPatchesView",
  get: ({ get }) => {
    return get(rootElementName) === ELEMENT_NAMES.PATCH;
  },
  cachePolicy_UNSTABLE: {
    eviction: "most-recent",
  },
});

export const isFramesView = selector<boolean>({
  key: "isFramesView",
  get: ({ get }) => {
    return get(rootElementName) === ELEMENT_NAMES.FRAME;
  },
  cachePolicy_UNSTABLE: {
    eviction: "most-recent",
  },
});

export const dynamicGroupCurrentElementIndex = atom<number>({
  key: "dynamicGroupCurrentElementIndex",
  default: 1,
});

export const dynamicGroupParameters =
  selector<State.DynamicGroupParameters | null>({
    key: "dynamicGroupParameters",
    get: ({ get }) => {
      const viewArr = get(view);
      if (!viewArr) return null;

      const groupByViewStageNode = viewArr.find(
        (view) => view._cls === GROUP_BY_VIEW_STAGE
      );
      if (!groupByViewStageNode) return null;

      const isFlat = groupByViewStageNode.kwargs[2][1]; // third index is 'flat', we want it to be false for dynamic groups
      if (isFlat) return null;

      return {
        groupBy: groupByViewStageNode.kwargs[0][1] as string, // first index is 'field_or_expr', which defines group-by
        orderBy: groupByViewStageNode.kwargs[1][1] as string, // second index is 'order_by', which defines order-by
      };
    },
  });

export const isDynamicGroup = selector<boolean>({
  key: "isDynamicGroup",
  get: ({ get }) => {
    return Boolean(get(dynamicGroupParameters));
  },
});

<<<<<<< HEAD
export const dynamicGroupViewQuery = selectorFamily<State.Stage[], string>({
=======
export const dynamicGroupViewQuery = selector<Stage[]>({
>>>>>>> a53b9019
  key: "dynamicGroupViewQuery",
  get: ({ get }) => {
    const params = get(dynamicGroupParameters);
    if (!dynamicGroupParameters) return [];

    const { groupBy, orderBy } = params;

    // todo: fix sample_id issue
    // todo: sanitize expressions
    const groupBySanitized = getSanitizedGroupByExpression(groupBy);

    const viewStages = [
      {
        _cls: MATCH_VIEW_STAGE,
        kwargs: [
          [
            "filter",
            {
              $expr: {
                $let: {
                  vars: {
                    expr: `$${groupBySanitized}`,
                  },
                  in: {
                    $in: [
                      {
                        $toString: "$$expr",
                      },
                      [get(groupByFieldValue)],
                    ],
                  },
                },
              },
<<<<<<< HEAD
            ],
          ],
        },
      ];

      if (orderBy?.length) {
        viewStages.push({
          _cls: SORT_VIEW_STAGE,
          kwargs: [
            ["field_or_expr", orderBy],
            // @ts-ignore
            ["reverse", false],
=======
            },
>>>>>>> a53b9019
          ],
        ],
      },
    ];

    if (orderBy?.length) {
      viewStages.push({
        _cls: SORT_VIEW_STAGE,
        kwargs: [
          ["field_or_expr", orderBy],
          ["reverse", false],
        ],
      });
    }

    return viewStages;
  },
});

export const currentViewSlug = selector<string>({
  key: "currentViewSlug",
  get: () => {
    const params = new URLSearchParams(window.location.search);
    return params.get("view") || null;
  },
});

export const DEFAULT_SELECTED: DatasetViewOption = {
  id: "1",
  label: "Unsaved view",
  color: "#9e9e9e",
  description: "Unsaved view",
  slug: "unsaved-view",
  viewStages: [],
};

export type DatasetViewOption = Pick<
  State.SavedView,
  "id" | "description" | "color" | "viewStages"
> & { label: string; slug: string };

export const selectedSavedViewState = atom<DatasetViewOption | null>({
  key: "selectedSavedViewState",
  default: DEFAULT_SELECTED,
});<|MERGE_RESOLUTION|>--- conflicted
+++ resolved
@@ -1,4 +1,3 @@
-<<<<<<< HEAD
 import {
   datasetFragment,
   graphQLSyncFragmentAtom,
@@ -8,13 +7,9 @@
   viewFragment,
   viewFragment$key,
 } from "@fiftyone/relay";
-import { atom, atomFamily, selector, selectorFamily } from "recoil";
-=======
+import { Stage } from "@fiftyone/utilities";
 import { atom, selector } from "recoil";
-
-import { Stage } from "@fiftyone/utilities";
 import { groupByFieldValue } from "./groups";
->>>>>>> a53b9019
 import { State } from "./types";
 import { getSanitizedGroupByExpression } from "./utils";
 
@@ -233,11 +228,7 @@
   },
 });
 
-<<<<<<< HEAD
-export const dynamicGroupViewQuery = selectorFamily<State.Stage[], string>({
-=======
 export const dynamicGroupViewQuery = selector<Stage[]>({
->>>>>>> a53b9019
   key: "dynamicGroupViewQuery",
   get: ({ get }) => {
     const params = get(dynamicGroupParameters);
@@ -271,22 +262,7 @@
                   },
                 },
               },
-<<<<<<< HEAD
-            ],
-          ],
-        },
-      ];
-
-      if (orderBy?.length) {
-        viewStages.push({
-          _cls: SORT_VIEW_STAGE,
-          kwargs: [
-            ["field_or_expr", orderBy],
-            // @ts-ignore
-            ["reverse", false],
-=======
             },
->>>>>>> a53b9019
           ],
         ],
       },
