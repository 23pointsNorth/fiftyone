--- conflicted
+++ resolved
@@ -65,14 +65,9 @@
         showTooltip,
         ...video,
         isPointcloudDataset: get(selectors.isPointcloudDataset),
-<<<<<<< HEAD
-        coloring: get(colorAtoms.coloring(modal)),
-        customizeColorSetting: get(atoms.colorScheme).fields,
-=======
         coloring: get(colorAtoms.coloring),
-        customizeColorSetting: get(atoms.sessionColorScheme).fields ?? [],
+        customizeColorSetting: get(atoms.colorScheme).fields ?? [],
         attributeVisibility: get(attributeVisibility),
->>>>>>> fceb2504
         ...get(atoms.savedLookerOptions),
         selectedLabels: [...get(selectors.selectedLabelIds)],
         fullscreen: get(atoms.fullscreen),
