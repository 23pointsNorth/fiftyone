import { atomFamily, selector, selectorFamily } from "recoil";
import { v4 as uuid } from "uuid";

import { KeypointSkeleton, MaskTargets } from "@fiftyone/looker/src/state";

import {
  isRgbMaskTargets,
  normalizeMaskTargetsCase,
} from "@fiftyone/looker/src/overlays/util";
import { StateForm } from "@fiftyone/relay";
import { toSnakeCase } from "@fiftyone/utilities";
import * as atoms from "./atoms";
import { selectedSamples } from "./atoms";
import { config } from "./config";
import { filters, modalFilters } from "./filters";
<<<<<<< HEAD
import { groupSlice } from "./groups";
=======
import { resolvedGroupSlice } from "./groups";
>>>>>>> 3866b6ee
import { pathFilter } from "./pathFilters";
import { fieldSchema } from "./schema";
import { State } from "./types";
import { isPatchesView } from "./view";

export const datasetName = selector<string | undefined>({
  key: "datasetName",
  get: ({ get }) => {
    return get(atoms.dataset)?.name;
  },
});

export const isNotebook = selector<boolean>({
  key: "isNotebook",
  get: () => {
    const params = new URLSearchParams(window.location.search);

    return Boolean(params.get("notebook"));
  },
});

export const stateSubscription = selector<string>({
  key: "stateSubscription",
  get: () => {
    const params = new URLSearchParams(window.location.search);

    return params.get("subscription") || uuid();
  },
});

export const isVideoDataset = selector({
  key: "isVideoDataset",
  get: ({ get }) => get(atoms.mediaType) === "video",
});

export const isPointcloudDataset = selector({
  key: "isPointcloudDataset",
  get: ({ get }) => get(atoms.mediaType) === "point_cloud",
});

export const timeZone = selector<string>({
  key: "timeZone",
  get: ({ get }) => {
    return get(config)?.timezone || "UTC";
  },
});

export const appConfigDefault = selectorFamily<
  any,
  { key: string; modal: boolean }
>({
  key: "appConfigDefault",
  get:
    ({ modal, key }) =>
    ({ get }) => {
      if (modal) {
        return get(appConfigDefault({ modal: false, key }));
      }

      return get(config)[key];
    },
});
export const appConfigOption = atomFamily<any, { key: string; modal: boolean }>(
  {
    key: "appConfigOptions",
    default: appConfigDefault,
  }
);

export const datasetAppConfig = selector<State.DatasetAppConfig>({
  key: "datasetAppConfig",
  get: ({ get }) => get(atoms.dataset)?.appConfig,
});

export const defaultTargets = selector({
  key: "defaultTargets",
  get: ({ get }) => {
<<<<<<< HEAD
    return get(atoms.dataset)?.defaultMaskTargets || {};
=======
    return normalizeMaskTargetsCase(
      (get(atoms.dataset).defaultMaskTargets || {}) as MaskTargets
    );
>>>>>>> 3866b6ee
  },
  cachePolicy_UNSTABLE: {
    eviction: "most-recent",
  },
});

export const targets = selector({
  key: "targets",
  get: ({ get }) => {
<<<<<<< HEAD
    const defaults = get(atoms.dataset)?.defaultMaskTargets || {};
=======
    const defaults = normalizeMaskTargetsCase(
      (get(atoms.dataset).defaultMaskTargets || {}) as MaskTargets
    );
>>>>>>> 3866b6ee
    const labelTargets = get(atoms.dataset)?.maskTargets || {};
    const labelTargetsCaseNormalized = Object.entries(labelTargets).reduce(
      (acc, [fieldName, fieldMaskTargets]) => {
        acc[fieldName] = normalizeMaskTargetsCase(
          fieldMaskTargets as MaskTargets
        );
        return acc;
      },
      {}
    );
    return {
      defaults,
      fields: labelTargetsCaseNormalized,
    };
  },
  cachePolicy_UNSTABLE: {
    eviction: "most-recent",
  },
});

export const getSkeleton = selector<(field: string) => KeypointSkeleton | null>(
  {
    key: "getSkeleton",
    get: ({ get }) => {
      const dataset = get(atoms.dataset);

      const skeletons = dataset.skeletons.reduce((acc, { name, ...rest }) => {
        acc[name] = rest;
        return acc;
      }, {});

      return (field: string) => skeletons[field] || dataset.defaultSkeleton;
    },
  }
);

export const skeleton = selectorFamily<KeypointSkeleton | null, string>({
  key: "skeleton",
  get:
    (field) =>
    ({ get }) => {
      return get(getSkeleton)(field);
    },
});

export const getTarget = selector({
  key: "getTarget",
  get: ({ get }) => {
    const { defaults, fields } = get(targets);
    return (field, target) => {
      let maskTargets;
      if (field in fields) {
        maskTargets = fields[field];
      } else {
        maskTargets = defaults;
      }

      if (isRgbMaskTargets(maskTargets)) {
        const maskTargetTuple = Object.entries(maskTargets).find(
          ([_, el]) => el.intTarget === target
        );

        if (maskTargetTuple) {
          return maskTargetTuple[1].label;
        }
      }

      return maskTargets[target];
    };
  },
  cachePolicy_UNSTABLE: {
    eviction: "most-recent",
  },
});

export const selectedLabelMap = selector<State.SelectedLabelMap>({
  key: "selectedLabelMap",
  get: ({ get }) => {
    return get(atoms.selectedLabels).reduce(
      (acc, { labelId, ...label }) => ({
        [labelId]: label,
        ...acc,
      }),
      {}
    );
  },
});

export const selectedLabelIds = selector<Set<string>>({
  key: "selectedLabelIds",
  get: ({ get }) => {
    const labels = get(selectedLabelMap);
    return new Set(Object.keys(labels));
  },
});

export const anyTagging = selector<boolean>({
  key: "anyTagging",
  get: ({ get }) => {
    const values = [];
    [true, false].forEach((i) =>
      [true, false].forEach((j) => {
        values.push(get(atoms.tagging({ modal: i, labels: j })));
      })
    );
    return values.some((v) => v);
  },
  set: ({ set }, value) => {
    [true, false].forEach((i) =>
      [true, false].forEach((j) => {
        set(atoms.tagging({ modal: i, labels: j }), value);
      })
    );
  },
  cachePolicy_UNSTABLE: {
    eviction: "most-recent",
  },
});

export const hiddenLabelsArray = selector({
  key: "hiddenLabelsArray",
  get: ({ get }) => {
    return Object.entries(get(atoms.hiddenLabels)).map(([labelId, data]) => ({
      labelId,
      ...data,
    }));
  },
});

export const hiddenLabelIds = selector({
  key: "hiddenLabelIds",
  get: ({ get }) => {
    return new Set(Object.keys(get(atoms.hiddenLabels)));
  },
});

export const pathHiddenLabelsMap = selector<{
  [sampleId: string]: { [field: string]: string[] };
}>({
  key: "pathHiddenLabelsMap",
  get: ({ get }) => {
    const hidden = get(atoms.hiddenLabels);

    const result = {};

    Object.entries(hidden).forEach(([labelId, { sampleId, field }]) => {
      if (!result[sampleId]) {
        result[sampleId] = {};
      }

      if (!result[sampleId][field]) {
        result[sampleId][field] = [];
      }

      result[sampleId][field].push(labelId);
    });

    return result;
  },
  set: ({ get, set }, value) => {
    const labels = get(atoms.hiddenLabels);
    const newLabels: State.SelectedLabelMap = {};

    for (const sampleId in value) {
      for (const field in value[sampleId]) {
        for (let i = 0; i < value[sampleId][field].length; i++) {
          const labelId = value[sampleId][field][i];
          newLabels[labelId] = labels[labelId];
        }
      }
    }

    set(atoms.hiddenLabels, newLabels);
  },
  cachePolicy_UNSTABLE: {
    eviction: "most-recent",
  },
});

export const hiddenFieldLabels = selectorFamily<string[], string>({
  key: "hiddenFieldLabels",
  get:
    (fieldName) =>
    ({ get }) => {
      const labels = get(atoms.hiddenLabels);
      const {
        sample: { _id },
      } = get(atoms.modal);

      if (_id) {
        return Object.entries(labels)
          .filter(
            ([_, { sampleId: id, field }]) => _id === id && field === fieldName
          )
          .map(([labelId]) => labelId);
      }
      return [];
    },
  cachePolicy_UNSTABLE: {
    eviction: "most-recent",
  },
});

export type Method = {
  key: string;
  supportsPrompts: boolean;
  maxK: number;
  supportsLeastSimilarity: boolean;
};

export const similarityMethods = selector<{
  patches: [Method, string][];
  samples: Method[];
}>({
  key: "similarityMethods",
  get: ({ get }) => {
    const methods = get(atoms.dataset).brainMethods;

    return methods
      .filter(
        ({ config: { type, cls } }) =>
          type == "similarity" || cls.toLowerCase().includes("similarity")
      )
      .reduce(
        (
          { patches, samples },

          {
            config: {
              patchesField,
              supportsPrompts,
              supportsLeastSimilarity,
              maxK,
            },
            key,
          }
        ) => {
          if (patchesField) {
            patches.push([
              { key, supportsPrompts, supportsLeastSimilarity, maxK },
              patchesField,
            ]);
          } else {
            samples.push({
              key,
              supportsPrompts,
              supportsLeastSimilarity,
              maxK,
            });
          }
          return { patches, samples };
        },
        { patches: [], samples: [] }
      );
  },
  cachePolicy_UNSTABLE: {
    eviction: "most-recent",
  },
});

export const extendedStagesUnsorted = selector({
  key: "extendedStagesUnsorted",
  get: ({ get }) => {
    const sampleIds = get(atoms.extendedSelection)?.selection;
    const extendedSelectionOverrideStage = get(
      atoms.extendedSelectionOverrideStage
    );
    if (extendedSelectionOverrideStage) {
      return extendedSelectionOverrideStage;
    }
    return {
      "fiftyone.core.stages.Select":
        sampleIds && sampleIds.length
          ? { sample_ids: sampleIds, ordered: false }
          : undefined,
    };
  },
});

export const extendedStages = selector({
  key: "extendedStages",
  get: ({ get }) => {
    const similarity = get(atoms.similarityParameters);

    return {
      ...get(extendedStagesUnsorted),
      "fiftyone.core.stages.SortBySimilarity": similarity
        ? toSnakeCase(similarity)
        : undefined,
    };
  },
});

export const mediaFields = selector<string[]>({
  key: "string",
  get: ({ get }) => {
    const selectedFields = Object.keys(
      get(fieldSchema({ space: State.SPACE.SAMPLE }))
    );
    return (get(atoms.dataset)?.appConfig?.mediaFields || []).filter((field) =>
      selectedFields.includes(field)
    );
  },
});

export const modalNavigation = selector<atoms.ModalNavigation>({
  key: "modalNavigation",
  get: ({ get }) => get(atoms.modal).navigation,
});

export const viewStateForm = selectorFamily<
  StateForm,
  {
    addStages?: string;
    modal?: boolean;
    selectSlice?: boolean;
    omitSelected?: boolean;
  }
>({
  key: "viewStateForm",
  get:
    ({ addStages, modal, selectSlice, omitSelected }) =>
    ({ get }) => {
      return {
        filters: get(modal ? modalFilters : filters),
        sampleIds: omitSelected ? [] : [...get(selectedSamples)],
        labels: get(atoms.selectedLabels),
        extended: get(extendedStages),
        slice: selectSlice ? get(groupSlice(Boolean(modal))) : null,
        addStages: addStages ? JSON.parse(addStages) : [],
      };
    },
});
export const selectedPatchIds = selectorFamily({
  key: "selectedPatchIds",
  get:
    (patchesField) =>
    ({ get }) => {
      const modal = get(atoms.modal);
      const isPatches = get(isPatchesView);
      const selectedSamples = get(atoms.selectedSamples);
      const selectedSampleObjects = get(atoms.selectedSampleObjects);

      if (isPatches || modal) {
        return selectedSamples;
      }
      let patchIds = [];
      for (const sampleId of selectedSamples) {
        if (selectedSampleObjects.has(sampleId)) {
          const sample = selectedSampleObjects.get(sampleId);
          patchIds = [
            ...patchIds,
            ...getLabelIdsFromSample(
              sample,
              patchesField,
              get(pathFilter(false))
            ),
          ];
        }
      }
      return new Set(patchIds);
    },
});

export const selectedPatchSamples = selector({
  key: "selectedPatchSamples",
  get: ({ get }) => {
    const isPatches = get(isPatchesView);
    const selectedPatches = get(atoms.selectedSamples);
    const selectedSampleObjects = get(atoms.selectedSampleObjects);

    if (isPatches) {
      let sampleIds = [];
      for (const patchId of selectedPatches) {
        if (selectedSampleObjects.has(patchId)) {
          const sample = selectedSampleObjects.get(patchId);
          sampleIds = [...sampleIds, sample._sample_id];
        }
      }
      return new Set(sampleIds);
    } else {
      return new Set();
    }
  },
});

function getLabelIdsFromSample(sample, path, matchesFilter) {
  const labelIds = [];
  const labelContainer = sample[path] || {};
  const containerKeys = Object.keys(labelContainer);
  const targetKey = Array.isArray(containerKeys)
    ? containerKeys[0]
    : "detections";
  const fullPath = [path, targetKey];
  const labels = Array.isArray(labelContainer[targetKey])
    ? labelContainer[targetKey]
    : [];

  for (const label of labels) {
    if (matchesFilter(fullPath.join("."), label)) labelIds.push(label.id);
  }

  return labelIds;
}

export const hasSelectedLabels = selector<boolean>({
  key: "hasSelectedLabels",
  get: ({ get }) => {
    const selected = get(selectedLabelIds);
    return selected.size > 0;
  },
});

export const hasSelectedSamples = selector<boolean>({
  key: "hasSelectedSamples",
  get: ({ get }) => {
    const selected = get(atoms.selectedSamples);
    return selected.size > 0;
  },
});<|MERGE_RESOLUTION|>--- conflicted
+++ resolved
@@ -13,11 +13,7 @@
 import { selectedSamples } from "./atoms";
 import { config } from "./config";
 import { filters, modalFilters } from "./filters";
-<<<<<<< HEAD
 import { groupSlice } from "./groups";
-=======
-import { resolvedGroupSlice } from "./groups";
->>>>>>> 3866b6ee
 import { pathFilter } from "./pathFilters";
 import { fieldSchema } from "./schema";
 import { State } from "./types";
@@ -95,13 +91,9 @@
 export const defaultTargets = selector({
   key: "defaultTargets",
   get: ({ get }) => {
-<<<<<<< HEAD
-    return get(atoms.dataset)?.defaultMaskTargets || {};
-=======
     return normalizeMaskTargetsCase(
       (get(atoms.dataset).defaultMaskTargets || {}) as MaskTargets
     );
->>>>>>> 3866b6ee
   },
   cachePolicy_UNSTABLE: {
     eviction: "most-recent",
@@ -111,13 +103,9 @@
 export const targets = selector({
   key: "targets",
   get: ({ get }) => {
-<<<<<<< HEAD
-    const defaults = get(atoms.dataset)?.defaultMaskTargets || {};
-=======
     const defaults = normalizeMaskTargetsCase(
       (get(atoms.dataset).defaultMaskTargets || {}) as MaskTargets
     );
->>>>>>> 3866b6ee
     const labelTargets = get(atoms.dataset)?.maskTargets || {};
     const labelTargetsCaseNormalized = Object.entries(labelTargets).reduce(
       (acc, [fieldName, fieldMaskTargets]) => {
