import { SpaceNodeJSON } from "@fiftyone/spaces";
import { StrictField } from "@fiftyone/utilities";

export namespace State {
  export type MediaType = "image" | "group" | "point_cloud" | "video";

  export enum SPACE {
    FRAME = "FRAME",
    SAMPLE = "SAMPLE",
  }

  /**
   * An object containing the configuration for plugins.
   * Each key is the name of a plugin, and the value is the
   * configuration for that plugin.
   */
  export type PluginConfig = { [pluginName: string]: object };
  export interface Config {
    colorPool: string[];
    customizedColors: CustomizeColor[];
    colorscale: string;
    gridZoom: number;
    loopVideos: boolean;
    notebookHeight: number;
    plugins?: PluginConfig;
    showConfidence: boolean;
    showIndex: boolean;
    showLabel: boolean;
    showTooltip: boolean;
    sidebarMode: "all" | "best" | "fast";
    timezone: string | null;
    theme: "browser" | "dark" | "light";
    useFrameNumber: boolean;
    mediaFields?: string[];
  }

  export interface ID {
    $oid: string;
  }

  export interface DateTime {
    $date: number;
  }

  export interface Targets {
    [key: number]: string;
  }

  export interface SavedView {
    id: string;
    datasetId: string;
    name: string;
    description?: string;
    color?: string;
    slug: string;
    viewStages: Stage[];
    createdAt: DateTime;
    lastLoadedAt: DateTime;
    lastModifiedAt?: DateTime;
  }

  export interface Evaluation {}

  export interface Run {
    key: string;
    version: string;
    timestamp: string;
    config: {};
    viewStages: readonly string[];
  }

  export interface BrainRun extends Run {
    config: {
      embeddingsField: string | null;
      method: string;
      patchesField: string | null;
      cls: string;
      supportsPrompts: boolean | null;
      type: string | null;
      maxK: number | null;
      supportsLeastSimilarity: boolean | null;
    };
  }

  export interface EvaluationRun extends Run {
    config: {
      gtField: string;
      predField: string;
    };
  }

  export interface AnnotationRun extends Run {
    config: {};
  }

  export interface KeypointSkeleton {
    labels: string[];
    edges: number[][];
  }

  export interface StrictKeypointSkeleton extends KeypointSkeleton {
    name: string;
  }

  export interface SidebarGroup {
    expanded?: boolean;
    name: string;
    paths: string[];
  }

  export interface DynamicGroupParameters {
    groupBy: string;
    orderBy?: string;
  }

  export interface DatasetAppConfig {
    gridMediaField?: string;
    modalMediaField?: string;
    mediaFields?: string[];
    plugins?: PluginConfig;
    sidebarMode?: "all" | "best" | "fast";
    colorScheme?: ColorSchemeSaved;
  }

  /**
   * The dataset object returned by the API.
   */
  export interface Dataset {
    id: string;
    brainMethods: BrainRun[];
    createdAt: DateTime;
    defaultMaskTargets: Targets;
    evaluations: EvaluationRun[];
    lastLoadedAt: DateTime;
    maskTargets: {
      [key: string]: Targets;
    };
    name: string;
    version: string;
    skeletons: StrictKeypointSkeleton[];
    defaultSkeleton?: KeypointSkeleton;
    groupMediaTypes?: {
      name: string;
      mediaType: MediaType;
    }[];
    groupField: string;
    appConfig: DatasetAppConfig;
    info: { [key: string]: string };
<<<<<<< HEAD
=======
    viewCls: string;
    viewFields: StrictField[]; // sample && frame fields in the current view
>>>>>>> c9f37ad3
  }

  /**
   * @hidden
   */
  export interface CategoricalFilter<T> {
    values: T[];
    isMatching: boolean;
    exclude: boolean;
  }

  /**
   * @hidden
   */
  type Filter = CategoricalFilter<string>;

  export interface SortBySimilarityParameters {
    brainKey: string;
    distField?: string;
    k?: number;
    reverse?: boolean;
    query?: string | string[];
    queryIds?: string[];
  }

  export interface Filters {
    _label_tags?: CategoricalFilter<string>;
    [key: string]: Filter;
  }

  export interface Stage {
    _cls: string;
    kwargs: [string, unknown][];
    _uuid?: string;
  }

  export interface SelectedLabelData {
    sampleId: string;
    field: string;
    frameNumber?: number;
  }

  export interface SelectedLabelMap {
    [labelId: string]: SelectedLabelData;
  }

  export interface SelectedLabel extends SelectedLabelData {
    labelId: string;
  }

  export interface Description {
    dataset: string;
    selected: string[];
    selectedLabels: SelectedLabel[];
    view: Stage[];
    viewCls: string | null;
    viewName: string | null;
    savedViewSlug: string | null;
    savedViews: SavedView[];
    spaces?: SpaceNodeJSON;
    colorScheme?: ColorScheme | string;
  }
}

export interface ColorSchemeSaved {
  colorPool: string[];
  customizedColorSettings: string;
}

export interface CustomizeColor {
  field: string;
  useFieldColor: boolean;
  fieldColor?: string;
  attributeForColor?: string; // must be string field, int field, or boolean field
  labelColors?: {
    name: string;
    color: string;
  }[];
}

export interface ColorScheme {
  colorPool: string[];
  customizedColorSettings: CustomizeColor[];
}

export interface ColorSchemeSetting extends ColorScheme {
  saveToApp?: boolean;
}<|MERGE_RESOLUTION|>--- conflicted
+++ resolved
@@ -1,5 +1,4 @@
 import { SpaceNodeJSON } from "@fiftyone/spaces";
-import { StrictField } from "@fiftyone/utilities";
 
 export namespace State {
   export type MediaType = "image" | "group" | "point_cloud" | "video";
@@ -146,11 +145,6 @@
     groupField: string;
     appConfig: DatasetAppConfig;
     info: { [key: string]: string };
-<<<<<<< HEAD
-=======
-    viewCls: string;
-    viewFields: StrictField[]; // sample && frame fields in the current view
->>>>>>> c9f37ad3
   }
 
   /**
