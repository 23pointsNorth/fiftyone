import { atom, atomFamily } from "recoil";
import * as foq from "@fiftyone/relay";
import * as fos from "@fiftyone/state";
import { buildSchema, TAB_OPTIONS_MAP } from "@fiftyone/state";
import {
  DYNAMIC_EMBEDDED_DOCUMENT_PATH,
  EMBEDDED_DOCUMENT_FIELD,
  LIST_FIELD,
  Schema,
} from "@fiftyone/utilities";
import { isEmpty, keyBy } from "lodash";
import { useCallback, useEffect, useMemo } from "react";
import { useMutation, useRefetchableFragment } from "react-relay";
import {
  useRecoilCallback,
  useRecoilState,
  useRecoilValue,
  useResetRecoilState,
  useSetRecoilState,
} from "recoil";
import { disabledField, skipField } from "./useSchemaSettings.utils";

const SELECT_ALL = "SELECT_ALL";

export const schemaSearchTerm = atom<string>({
  key: "schemaSearchTerm",
  default: "",
});

export const showNestedFieldsState = atom<boolean>({
  key: "showNestedFieldsState",
  default: false,
});

export const schemaSelectedSettingsTab = atom<string>({
  key: "schemaSelectedSettingsTab",
  default: "Selection",
});

export const settingsModal = atom<{ open: boolean } | null>({
  key: "settingsModal",
  default: {
    open: false,
  },
});

export const allFieldsCheckedState = atom<boolean>({
  key: "allFieldsCheckedState",
  default: true,
});

export const expandedPathsState = atom<{} | null>({
  key: "expandedPathsState",
  default: null,
});

export const schemaSearchRestuls = atom<string[]>({
  key: "schemaSearchRestuls",
  default: [],
  effects: [
    ({ onSet, getPromise, setSelf }) => {
      onSet(async (newPaths = []) => {
        const viewSchema = await getPromise(viewSchemaState);
        const fieldSchema = await getPromise(fieldSchemaState);
        const combinedSchema = { ...fieldSchema, ...viewSchema };

        const greenPaths = [...newPaths]
          .filter(
            (path) =>
              path &&
              combinedSchema?.[
                path.startsWith("frames.") ? path.replace("frames.", "") : path
              ]?.ftype &&
              !skipField(path, combinedSchema)
          )
          .map((path) =>
            path.startsWith("frames.") ? path.replace("frames.", "") : path
          );

        setSelf(greenPaths);
      });
    },
  ],
});

// tracks action and value - currently used for (un)select all action
export const lastActionToggleSelectionState = atom<Record<
  string,
  boolean
> | null>({
  key: "lastActionToggleSelectionState",
  default: null,
});

export const selectedPathsState = atomFamily({
  key: "selectedPathsState",
  default: (param: {}) => param,
  effects: [
    ({ onSet, getPromise, setSelf }) => {
      onSet(async (newPathsMap) => {
        const dataset = await getPromise(fos.dataset);
        const viewSchema = await getPromise(viewSchemaState);
        const fieldSchema = await getPromise(fieldSchemaState);
        const combinedSchema = { ...fieldSchema, ...viewSchema };
        const mediaType = await getPromise(fos.mediaType);
        const isImage = mediaType === "image";
        const isVideo = mediaType === "video";

        const mapping = {};
        Object.keys(combinedSchema).forEach((path) => {
          if (isImage) {
            mapping[path] = path;
          }
          if (isVideo && viewSchema) {
            Object.keys(viewSchema).forEach((path) => {
              mapping[path] = `frames.${path}`;
            });
          }
        });

        const newPaths = newPathsMap?.[dataset?.name] || [];
        const greenPaths = [...newPaths]
          .filter((path) => {
            const skip = skipField(path, combinedSchema);
            return !!path && !skip;
          })
          .map((path) => mapping?.[path] || path);

        setSelf({
          [dataset?.name]: new Set(greenPaths),
        });
      });
    },
  ],
});

export const excludedPathsState = atomFamily({
  key: "excludedPathsState",
  default: (param: {}) => param,
  effects: [
    ({ onSet, getPromise, setSelf }) => {
      onSet(async (newPathsMap) => {
        const viewSchema = await getPromise(viewSchemaState);
        const fieldSchema = await getPromise(fieldSchemaState);
        const dataset = await getPromise(fos.dataset);
        const showNestedField = await getPromise(showNestedFieldsState);
        const searchResults = await getPromise(schemaSearchRestuls);
        const isFrameView = await getPromise(fos.isFramesView);
        const isClipsView = await getPromise(fos.isClipsView);
        const isPatchesView = await getPromise(fos.isPatchesView);
        const mediaType = await getPromise(fos.mediaType);
        const isImage = mediaType === "image";
        const isVideo = mediaType === "video";
        const isInSearchMode = !!searchResults?.length;

        if (!dataset) {
          return;
        }

        const combinedSchema = { ...fieldSchema, ...viewSchema };
        const mapping = {};
        Object.keys(combinedSchema).forEach((path) => {
          if (isImage) {
            mapping[path] = path;
          }
          if (isVideo && viewSchema) {
            Object.keys(viewSchema).forEach((path) => {
              mapping[path] = `frames.${path}`;
            });
          }
        });

        const newPaths = newPathsMap?.[dataset?.name] || [];
        const greenPaths = [...newPaths]
          .filter((path) => {
            const rawPath = path.replace("frames.", "");
            return (
              !!rawPath &&
              !skipField(rawPath, combinedSchema) &&
              !disabledField(
                path,
                combinedSchema,
                dataset?.groupField,
                isFrameView,
                isClipsView,
                isVideo,
                isPatchesView
              )
            );
          })
          .map((path) => mapping?.[path] || path);

        // if top level only, count should be top-level too
        // if nested fields are shown, exclude more granular
        let finalGreenPaths = greenPaths;
        if (!showNestedField && !isInSearchMode) {
          finalGreenPaths = greenPaths.filter((path) =>
            isVideo
              ? (path.split(".").length === 2 && path.startsWith("frames.")) ||
                !path.includes(".")
              : !path.includes(".")
          );
        }

        const shouldFilterTopLevelFields = showNestedField || isInSearchMode;
        finalGreenPaths = shouldFilterTopLevelFields
          ? finalGreenPaths.filter((path) => {
              const isEmbeddedOrListType = [
                EMBEDDED_DOCUMENT_FIELD,
                LIST_FIELD,
              ].includes(combinedSchema[path]?.ftype);

              // embedded document could break an exclude_field() call causing mongo query issue.
              const hasDynamicEmbeddedDocument = [
                DYNAMIC_EMBEDDED_DOCUMENT_PATH,
              ].includes(combinedSchema[path]?.embeddedDocType);

              const isTopLevelPath = isVideo
                ? !(
                    path.split(".").length === 2 && path.startsWith("frames.")
                  ) || !path.includes(".")
                : !path.includes(".");

              return !(
                isEmbeddedOrListType &&
                hasDynamicEmbeddedDocument &&
                isTopLevelPath
              );
            })
          : finalGreenPaths;

        // filter out subpaths if a parent (or higher) path is also in the list
        const finalGreenPathsSet = new Set(finalGreenPaths);
        if (showNestedField) {
          finalGreenPaths = finalGreenPaths.filter((path) => {
            let tmp = path;
            while (tmp.indexOf(".") > 0) {
              const parentPath = tmp.substring(0, tmp.lastIndexOf("."));
              if (finalGreenPathsSet.has(parentPath) || path === parentPath) {
                return false;
              }
              tmp = parentPath;
            }
            return true;
          });
        }

        setSelf({
          [dataset.name]: new Set(finalGreenPaths),
        });
      });
    },
  ],
});
export const schemaState = atom<Schema>({
  key: "schemaState",
  default: null,
});

export const viewSchemaState = atom({
  key: "viewSchemaState",
  default: null,
});
export const fieldSchemaState = atom({
  key: "fieldSchemaState",
  default: null,
});
export const showMetadataState = atom({
  key: "showMetadataState",
  default: false,
});
export const includeNestedFieldsState = atom({
  key: "includeNestedFieldsState",
  default: true,
});
export const affectedPathCountState = atom({
  key: "affectedPathCountState",
  default: 0,
});
export const searchMetaFilterState = atom({
  key: "searchMetaFilterState",
  default: {},
});
export const lastAppliedPathsState = atom({
  key: "lastAppliedExcludedPathsState",
  default: {
    excluded: [],
    selected: [],
  },
});

export const selectedFieldsStageState = atom<any>({
  key: "selectedFieldsStageState",
  default: undefined,
  effects: [
    ({ onSet }) => {
      onSet((value) => {
        console.log(value);
      });
    },
  ],
});

export default function useSchemaSettings() {
<<<<<<< HEAD
  const [settingModal, setSettingsModal] = useRecoilState(settingsModal);
  const [showMetadata, setShowMetadata] = useRecoilState(showMetadataState);
=======
  const [settingModal, setSettingsModal] = useRecoilState(fos.settingsModal);
  const [showMetadata, setShowMetadata] = useRecoilState(fos.showMetadataState);
  const router = useContext(fos.RouterContext);
>>>>>>> 2f5e53ec
  const [setView] = useMutation<foq.setViewMutation>(foq.setView);
  const dataset = useRecoilValue(fos.dataset);
  const isGroupDataset = dataset?.groupField;

  const resetTextFilter = useResetRecoilState(fos.textFilter(false));
  const datasetName = useRecoilValue(fos.datasetName);

  const resetSelectedPaths = useResetRecoilState(fos.selectedPathsState({}));

  const setSelectedFieldsStage = useRecoilCallback(
    ({ snapshot, set }) =>
      async (value) => {
<<<<<<< HEAD
        set(selectedFieldsStageState, value);
=======
        if (!dataset) {
          return;
        }

        set(fos.selectedFieldsStageState, value);

        // router is loaded only in OSS
        if (router.loaded) return;
        const view = await snapshot.getPromise(fos.view);
        const subscription = await snapshot.getPromise(fos.stateSubscription);
        setView({
          variables: {
            view: value ? [...view, value] : view,
            datasetName: dataset.name,
            form: {},
            subscription,
          },
          onCompleted: ({ setView: { dataset } }) => {
            // in an embedded context, we update the dataset schema through the
            // state proxy
            set(fos.stateProxy, (current) => ({
              ...(current || {}),
              dataset,
            }));
          },
        });
>>>>>>> 2f5e53ec
      },
    [setView, dataset]
  );

<<<<<<< HEAD
  const setViewSchema = useSetRecoilState(viewSchemaState);
  const setFieldSchema = useSetRecoilState(fieldSchemaState);
  const [searchTerm, setSearchTerm] = useRecoilState<string>(schemaSearchTerm);
  const [searchResults, setSearchResults] = useRecoilState(schemaSearchRestuls);
  const isVideo = useRecoilValue(fos.isVideoDataset);
  const sampleFields = useRecoilValue(fos.sampleFields);
  const frameFields = useRecoilValue(fos.frameFields);
=======
  const setViewSchema = useSetRecoilState(fos.viewSchemaState);
  const setFieldSchema = useSetRecoilState(fos.fieldSchemaState);
  const [searchTerm, setSearchTerm] = useRecoilState<string>(
    fos.schemaSearchTerm
  );
  const searchResults = useRecoilValue(fos.schemaSearchResultList);
  const setSearchResults = useRecoilCallback(
    ({ set }) =>
      async (newPaths: string[] = []) => {
        set(fos.schemaSearchResultList, newPaths);
      },
    []
  );
  const isVideo = dataset.mediaType === "video";
>>>>>>> 2f5e53ec

  const setSchema = useSetRecoilState(schemaState);
  useEffect(() => {
    if (datasetName) {
      setSchema(dataset ? buildSchema(sampleFields, frameFields) : null);
    }
  }, [datasetName]);

  const [allFieldsChecked, setAllFieldsChecked] = useRecoilState(
    fos.allFieldsCheckedState
  );

  const [includeNestedFields, setIncludeNestedFieldsRaw] = useRecoilState(
    fos.includeNestedFieldsState
  );

  const [affectedPathCount, setAffectedPathCount] = useRecoilState(
    fos.affectedPathCountState
  );

  const [lastAppliedPaths, setLastAppliedPaths] = useRecoilState(
    fos.lastAppliedPathsState
  );

  const [showNestedFields, setShowNestedFieldsRaw] = useRecoilState<boolean>(
    fos.showNestedFieldsState
  );

  const [searchMetaFilter, setSearchMetaFilter] = useRecoilState(
    fos.searchMetaFilterState
  );

  const isPatchesView = useRecoilValue(fos.isPatchesView);
  const isFrameView = useRecoilValue(fos.isFramesView);
  const isClipsView = useRecoilValue(fos.isClipsView);

  const [expandedPaths, setExpandedPaths] = useRecoilState(
    fos.expandedPathsState
  );

  const [lastActionToggleSelection, setLastActionToggleSelection] =
    useRecoilState(fos.lastActionToggleSelectionState);

  const vStages = useRecoilValue(fos.view);
  const [data, refetch] = useRefetchableFragment<
    foq.viewSchemaFragmentQuery,
    foq.viewSchemaFragmentQuery$data
  >(foq.viewSchema, null);

  useEffect(() => {
    if (datasetName && vStages) {
      refetch(
        { name: datasetName, viewStages: vStages || [] },
        {
          fetchPolicy: "store-and-network",
          onComplete: (err) => {
            if (err) {
              console.error("failed to fetch view schema", err);
            }
          },
        }
      );
    }
  }, [vStages, datasetName]);

  const { fieldSchema: fieldSchemaRaw, frameFieldSchema } =
    data?.schemaForViewStages || {};

  const viewSchema = keyBy(frameFieldSchema, "path");
  const fieldSchema = keyBy(fieldSchemaRaw, "path");
  const combinedSchema = { ...viewSchema, ...fieldSchema };
  const allPaths = !isEmpty(combinedSchema) ? Object.keys(combinedSchema) : [];

  useEffect(() => {
    if (viewSchema && !isEmpty(viewSchema)) {
      setViewSchema(viewSchema);
    }
    if (fieldSchema && !isEmpty(fieldSchema)) {
      setFieldSchema(fieldSchema);
    }
  }, [viewSchema, fieldSchema]);

  const [selectedTab, setSelectedTab] = useRecoilState(
    fos.schemaSelectedSettingsTab
  );
  const filterRuleTab = selectedTab === fos.TAB_OPTIONS_MAP.FILTER_RULE;

  const selectedPathState = fos.selectedPathsState({});
  const [selectedPaths, setSelectedPaths] = useRecoilState<{}>(
    selectedPathState
  );
  // disabled paths are filtered
  const enabledSelectedPaths = useMemo(() => {
    const datasetSelectedPaths = selectedPaths[datasetName] || new Set();

    return datasetSelectedPaths?.size && combinedSchema
      ? [...datasetSelectedPaths]?.filter(
          ({ path }) =>
            path &&
            !disabledField(
              path,
              combinedSchema,
              isGroupDataset,
              isFrameView,
              isClipsView,
              isVideo,
              isPatchesView
            )
        )
      : [];
  }, [
    combinedSchema,
    datasetName,
    isClipsView,
    isFrameView,
    isGroupDataset,
    isPatchesView,
    isVideo,
    selectedPaths,
  ]);

  const excludePathsState = fos.excludedPathsState({});
  const [excludedPaths, setExcludedPaths] = useRecoilState<{}>(
    excludePathsState
  );

  const setShowNestedFields = useCallback(
    (val: boolean) => {
      const newExcludePaths = new Set();
      if (val) {
        excludedPaths?.[datasetName]?.forEach((path) => {
          const subPaths = [...getSubPaths(path)];
          subPaths.forEach((path) => {
            newExcludePaths.add(path);
          });
        });
      } else {
        excludedPaths?.[datasetName]?.forEach((path) => {
          if (
            isVideo
              ? (path.split(".")?.length === 2 && path.startsWith("frames.")) ||
                !path.includes(".")
              : !path.includes(".")
          ) {
            newExcludePaths.add(path);
          }
        });
      }

      setExcludedPaths({ [datasetName]: newExcludePaths });
      setShowNestedFieldsRaw(val);
    },
    [showNestedFields, excludedPaths]
  );

  const [finalSchema, finalSchemaKeyByPath] = useMemo(() => {
    if (!datasetName || !selectedPaths?.[datasetName] || isEmpty(fieldSchema))
      return [[], {}];
    let finalSchemaKeyByPath = {};
    if (isVideo) {
      Object.keys(viewSchema).forEach((fieldPath) => {
        finalSchemaKeyByPath[fieldPath] = viewSchema[fieldPath];
      });
      Object.keys(fieldSchema).forEach((fieldPath) => {
        finalSchemaKeyByPath[fieldPath] = fieldSchema[fieldPath];
      });
    } else {
      finalSchemaKeyByPath = !isEmpty(viewSchema) ? viewSchema : fieldSchema;
    }

    const resSchema = Object.keys(finalSchemaKeyByPath)
      .sort()
      .filter((path) => {
        if (path === "undefined") return false;
        return true;
      })
      .map((path: string) => {
        const pathLabel = path.split(".");
        const hasFrames = path?.startsWith("frames.");
        const count = pathLabel?.length - (hasFrames ? 1 : 0);
        const rawPath = path.replace("frames.", "");
        const pathLabelFinal = searchResults.length
          ? isVideo && viewSchema?.[rawPath]
            ? `frames.${path}`
            : path
          : isVideo && viewSchema?.[rawPath]
          ? `frames.${pathLabel[pathLabel.length - 1]}`
          : pathLabel[pathLabel.length - 1];

        const skip = skipField(path, finalSchemaKeyByPath);
        const disabled =
          disabledField(
            path,
            finalSchemaKeyByPath,
            isGroupDataset,
            isFrameView,
            isClipsView,
            isVideo,
            isPatchesView
          ) || filterRuleTab;

        const fullPath =
          isVideo && viewSchema?.[path] ? `frames.${path}` : path;

        const isInSearchResult = searchResults.includes(path);
        const isSelected =
          (filterRuleTab && isInSearchResult) ||
          (!filterRuleTab &&
            selectedPaths?.[datasetName] &&
            selectedPaths[datasetName] instanceof Set &&
            selectedPaths[datasetName]?.has(fullPath));

        return {
          path,
          count,
          isSelected,
          pathLabelFinal,
          skip,
          disabled,
          info: finalSchemaKeyByPath[path].info,
          description: finalSchemaKeyByPath[path].description,
          name: finalSchemaKeyByPath[path].name,
        };
      })
      .filter((val) => {
        const rawPath = val.path?.startsWith("frames.")
          ? val.path.replace("frames.", "")
          : val.path;
        return (!filterRuleTab && showNestedFields) ||
          (filterRuleTab && searchResults.length && includeNestedFields)
          ? true
          : !rawPath.includes(".");
      })
      .sort((item, item2) =>
        filterRuleTab && searchResults.length
          ? searchResults.includes(item.path)
            ? -1
            : 1
          : !showNestedFields
          ? item.disabled
            ? 1
            : -1
          : item.path > item2.path
          ? 1
          : item.disabled
          ? 1
          : -1
      );

    return [resSchema, finalSchemaKeyByPath];
  }, [
    searchTerm,
    selectedPaths,
    excludedPaths,
    showNestedFields,
    viewSchema,
    selectedTab,
    searchResults,
    datasetName,
    fieldSchema,
    includeNestedFields,
    isPatchesView,
    isClipsView,
    isVideo,
  ]);

  const [searchSchemaFieldsRaw] = useMutation<foq.searchSelectFieldsMutation>(
    foq.searchSelectFields
  );

  const viewPaths = useMemo(() => Object.keys(viewSchema), [viewSchema]);
  const getPath = useCallback(
    (path: string) => {
      if (dataset && viewSchema) {
        return isVideo && viewSchema?.[path] ? `frames.${path}` : path;
      }
      return path;
    },
    [viewSchema, dataset, isVideo]
  );

  const mergedSchema = useMemo(
    () => ({ ...viewSchema, ...fieldSchema }),
    [viewSchema, fieldSchema]
  );

  const searchSchemaFields = useCallback(
    (object) => {
      if (!mergedSchema) {
        return;
      }
      searchSchemaFieldsRaw({
        variables: { datasetName, metaFilter: object },
        onCompleted: (data) => {
          if (data) {
            const { searchSelectFields = [] } = data;
            const res = (searchSelectFields as string[])
              .map((p) => p.replace("._cls", ""))
              .filter((pp) => !pp.startsWith("_"));
            setSearchResults(res);
            setSearchMetaFilter(object);

            const shouldExcludePaths = Object.keys(mergedSchema)
              .filter((path) => !searchSelectFields?.includes(path))
              .filter((path) => {
                const childPathsInSearchResults = searchSelectFields.filter(
                  (pp) => pp.startsWith(`${path}.`)
                );
                return !childPathsInSearchResults.length;
              });
            setExcludedPaths({ [datasetName]: shouldExcludePaths });

            const shouldSelectPaths = Object.keys(mergedSchema)
              .filter((path) => searchSelectFields?.includes(path))
              .filter((path) => {
                const childPathsInSearchResults = searchSelectFields.filter(
                  (pp) => pp.startsWith(`${path}.`)
                );
                return !childPathsInSearchResults.length;
              });
            setSelectedPaths({ [datasetName]: new Set(shouldSelectPaths) });
          }
        },
        onError: (e) => {
          console.error("failed to search schema fields", e);
        },
      });
    },
    [datasetName, mergedSchema]
  );

  const setIncludeNestedFields = useCallback(
    (val: boolean) => {
      if (searchMetaFilter) {
        const currentMetaFilter = { ...searchMetaFilter };
        currentMetaFilter["include_nested_fields"] = val;
        searchSchemaFields(currentMetaFilter);
        setIncludeNestedFieldsRaw(val);
      }
    },
    [searchMetaFilter]
  );

  const resetExcludedPaths = useCallback(() => {
    setSelectedPaths({
      [datasetName]: new Set([...viewPaths, ...Object.keys(fieldSchema)]),
    });
    setExcludedPaths({ [datasetName]: new Set() });
    setSearchResults([]);
    setSearchTerm("");
  }, [datasetName, viewPaths, fieldSchema]);

  const getSubPaths = useCallback(
    (path: string) => {
      if (!datasetName) {
        return new Set();
      }
      const subPaths = new Set<string>();
      subPaths.add(getPath(path));
      Object.keys(mergedSchema).forEach((currPath: string) => {
        const ftype = mergedSchema?.[currPath]?.ftype;
        if (
          currPath.startsWith(path + ".") &&
          !skipField(currPath, mergedSchema)
        ) {
          subPaths.add(getPath(currPath));
        }
      });
      return subPaths;
    },
    [mergedSchema, datasetName, isGroupDataset]
  );

  useEffect(() => {
    if (!isEmpty(fieldSchema) && datasetName && !selectedPaths?.[datasetName]) {
      const combinedSchema = new Set([
        ...Object.keys(viewSchema),
        ...Object.keys(fieldSchema),
      ]);
      setSelectedPaths(() => ({
        [datasetName]: combinedSchema,
      }));
      if (
        !lastAppliedPaths.selected?.length &&
        !lastAppliedPaths.excluded?.length
      ) {
        setLastAppliedPaths({
          selected: [...combinedSchema],
          excluded: [],
        });
      }
    }
  }, [viewSchema, fieldSchema]);

  const toggleSelection = useCallback(
    (rawPath: string, checked: boolean) => {
      if (!selectedPaths || !rawPath || !datasetName) return;
      const pathAndSubPaths = getSubPaths(rawPath);
      if (!pathAndSubPaths.size) {
        return;
      }

      if (checked) {
        const newSelectedPaths = new Set(
          [...selectedPaths[datasetName]].filter(
            (path) => !pathAndSubPaths.has(path)
          )
        );
        const newExcludePaths = new Set([
          ...(excludedPaths[datasetName] || []),
          ...pathAndSubPaths,
        ]);
        setExcludedPaths({ [datasetName]: newExcludePaths });
        setSelectedPaths({ [datasetName]: newSelectedPaths });
      } else {
        const union = new Set<string>([
          ...selectedPaths[datasetName],
          ...pathAndSubPaths,
        ]);
        const datasetExcludedPathsMap = new Set([
          ...(excludedPaths[datasetName] || []),
        ]);
        pathAndSubPaths.forEach((excludePath) => {
          datasetExcludedPathsMap.delete(excludePath);
        });
        setExcludedPaths({
          [datasetName]: datasetExcludedPathsMap,
        });
        setSelectedPaths({ [datasetName]: union });
      }
      setAllFieldsChecked(false);
    },
    [selectedPaths, viewPaths, datasetName, excludedPaths]
  );

  const bareFinalSchema = useMemo(
    () =>
      mergedSchema
        ? finalSchema.filter((field) => {
            return !skipField(field.path, mergedSchema);
          })
        : finalSchema,
    [mergedSchema, finalSchema, isGroupDataset]
  );

  useEffect(() => {
    if (!allPaths?.length || !combinedSchema) return;
    if (lastActionToggleSelection) {
      const val = lastActionToggleSelection[SELECT_ALL];

      if (val) {
        setExcludedPaths({ [datasetName]: new Set() });
        setSelectedPaths({ [datasetName]: new Set([...allPaths]) });
      } else {
        if (includeNestedFields && filterRuleTab) {
          setExcludedPaths({ [datasetName]: new Set(allPaths) });
        } else {
          const topLevelPaths = (allPaths || []).filter((path) =>
            path.startsWith("frames.")
              ? !path.replace("frames.", "").includes(".")
              : !path.includes(".")
          );
          setExcludedPaths({ [datasetName]: new Set(topLevelPaths) });
        }
        const res = Object.values(combinedSchema)
          .filter((f) =>
            disabledField(
              f.path,
              combinedSchema,
              isGroupDataset,
              isFrameView,
              isClipsView,
              isVideo,
              isPatchesView
            )
          )
          .map((f) => f.path);

        setSelectedPaths({
          [datasetName]: new Set(res),
        });
      }

      setLastActionToggleSelection(null);
    }
  }, [
    lastActionToggleSelection,
    allPaths,
    setLastActionToggleSelection,
    setExcludedPaths,
    datasetName,
    setSelectedPaths,
    includeNestedFields,
    filterRuleTab,
    combinedSchema,
    isPatchesView,
    isClipsView,
    isVideo,
  ]);

  const setAllFieldsCheckedWrapper = useCallback(
    (val: boolean) => {
      setAllFieldsChecked(val);
      setLastActionToggleSelection({ SELECT_ALL: val });
    },
    [finalSchema]
  );

  // updates the affected fields count
  useEffect(() => {
    if (finalSchema?.length && excludedPaths?.[datasetName]) {
      if (filterRuleTab && searchResults?.length) {
        setAffectedPathCount(
          Object.keys(bareFinalSchema)?.length - searchResults.length
        );
      } else {
        setAffectedPathCount(excludedPaths[datasetName].size);
      }
    }
  }, [
    finalSchema,
    filterRuleTab,
    searchResults,
    excludedPaths,
    datasetName,
    selectedPaths,
  ]);

  return {
    affectedPathCount,
    allFieldsChecked,
    datasetName,
    enabledSelectedPaths,
    excludedPaths,
    expandedPaths,
    filterRuleTab,
    finalSchema,
    finalSchemaKeyByPath,
    includeNestedFields,
    isFilterRuleActive: filterRuleTab,
    isVideo,
    lastAppliedPaths,
    resetExcludedPaths,
    resetSelectedPaths,
    resetTextFilter,
    searchMetaFilter,
    searchResults,
    searchSchemaFields,
    searchTerm,
    selectedPaths,
    selectedTab,
    setAllFieldsChecked: setAllFieldsCheckedWrapper,
    setExcludedPaths,
    setExpandedPaths,
    setIncludeNestedFields,
    setLastAppliedPaths,
    setSearchResults,
    setSearchTerm,
    setSelectedFieldsStage,
    setSelectedPaths,
    setSelectedTab,
    setSettingsModal,
    setShowMetadata,
    setShowNestedFields,
    settingModal,
    showMetadata,
    showNestedFields,
    toggleSelection,
  };
}<|MERGE_RESOLUTION|>--- conflicted
+++ resolved
@@ -1,7 +1,6 @@
-import { atom, atomFamily } from "recoil";
 import * as foq from "@fiftyone/relay";
 import * as fos from "@fiftyone/state";
-import { buildSchema, TAB_OPTIONS_MAP } from "@fiftyone/state";
+import { buildSchema } from "@fiftyone/state";
 import {
   DYNAMIC_EMBEDDED_DOCUMENT_PATH,
   EMBEDDED_DOCUMENT_FIELD,
@@ -12,6 +11,8 @@
 import { useCallback, useEffect, useMemo } from "react";
 import { useMutation, useRefetchableFragment } from "react-relay";
 import {
+  atom,
+  atomFamily,
   useRecoilCallback,
   useRecoilState,
   useRecoilValue,
@@ -302,69 +303,22 @@
 });
 
 export default function useSchemaSettings() {
-<<<<<<< HEAD
-  const [settingModal, setSettingsModal] = useRecoilState(settingsModal);
-  const [showMetadata, setShowMetadata] = useRecoilState(showMetadataState);
-=======
   const [settingModal, setSettingsModal] = useRecoilState(fos.settingsModal);
   const [showMetadata, setShowMetadata] = useRecoilState(fos.showMetadataState);
-  const router = useContext(fos.RouterContext);
->>>>>>> 2f5e53ec
   const [setView] = useMutation<foq.setViewMutation>(foq.setView);
   const dataset = useRecoilValue(fos.dataset);
   const isGroupDataset = dataset?.groupField;
-
   const resetTextFilter = useResetRecoilState(fos.textFilter(false));
   const datasetName = useRecoilValue(fos.datasetName);
-
   const resetSelectedPaths = useResetRecoilState(fos.selectedPathsState({}));
-
   const setSelectedFieldsStage = useRecoilCallback(
     ({ snapshot, set }) =>
       async (value) => {
-<<<<<<< HEAD
         set(selectedFieldsStageState, value);
-=======
-        if (!dataset) {
-          return;
-        }
-
-        set(fos.selectedFieldsStageState, value);
-
-        // router is loaded only in OSS
-        if (router.loaded) return;
-        const view = await snapshot.getPromise(fos.view);
-        const subscription = await snapshot.getPromise(fos.stateSubscription);
-        setView({
-          variables: {
-            view: value ? [...view, value] : view,
-            datasetName: dataset.name,
-            form: {},
-            subscription,
-          },
-          onCompleted: ({ setView: { dataset } }) => {
-            // in an embedded context, we update the dataset schema through the
-            // state proxy
-            set(fos.stateProxy, (current) => ({
-              ...(current || {}),
-              dataset,
-            }));
-          },
-        });
->>>>>>> 2f5e53ec
       },
     [setView, dataset]
   );
 
-<<<<<<< HEAD
-  const setViewSchema = useSetRecoilState(viewSchemaState);
-  const setFieldSchema = useSetRecoilState(fieldSchemaState);
-  const [searchTerm, setSearchTerm] = useRecoilState<string>(schemaSearchTerm);
-  const [searchResults, setSearchResults] = useRecoilState(schemaSearchRestuls);
-  const isVideo = useRecoilValue(fos.isVideoDataset);
-  const sampleFields = useRecoilValue(fos.sampleFields);
-  const frameFields = useRecoilValue(fos.frameFields);
-=======
   const setViewSchema = useSetRecoilState(fos.viewSchemaState);
   const setFieldSchema = useSetRecoilState(fos.fieldSchemaState);
   const [searchTerm, setSearchTerm] = useRecoilState<string>(
@@ -378,8 +332,9 @@
       },
     []
   );
-  const isVideo = dataset.mediaType === "video";
->>>>>>> 2f5e53ec
+  const isVideo = useRecoilValue(fos.isVideoDataset);
+  const sampleFields = useRecoilValue(fos.sampleFields);
+  const frameFields = useRecoilValue(fos.frameFields);
 
   const setSchema = useSetRecoilState(schemaState);
   useEffect(() => {
