--- conflicted
+++ resolved
@@ -1,4 +1,7 @@
 export * from "./hooks-utils";
+export { default as useSearchSchemaFields } from "./schema/useSearchSchemaFields";
+export { default as useSetSelectedFieldsStage } from "./schema/useSetSelectedFieldsStage";
+export { default as useSetShowNestedFields } from "./schema/useSetShowNestedFields";
 export {
   BeforeScreenshotContext,
   callbacks as screenshotCallbacks,
@@ -38,11 +41,4 @@
 export { default as useToPatches } from "./useToPatches";
 export { default as useTooltip } from "./useTooltip";
 export { default as useUpdateSamples } from "./useUpdateSamples";
-<<<<<<< HEAD
-=======
-export { default as useSchemaSettings } from "./useSchemaSettings";
-export { default as useSetShowNestedFields } from "./schema/useSetShowNestedFields";
-export { default as useSetSelectedFieldsStage } from "./schema/useSetSelectedFieldsStage";
-export { default as useSearchSchemaFields } from "./schema/useSearchSchemaFields";
->>>>>>> fceb2504
 export { default as withSuspense } from "./withSuspense";