--- conflicted
+++ resolved
@@ -1,13 +1,3 @@
-<<<<<<< HEAD
-=======
-import { afterEach, describe, expect, it, vi } from "vitest";
-import {
-  disabledField,
-  getPath,
-  getSubPaths,
-  skipField,
-} from "./useSchemaSettings.utils";
->>>>>>> fceb2504
 import {
   ARRAY_FIELD,
   CLASSIFICATIONS_FIELD,
@@ -46,7 +36,12 @@
   VECTOR_FIELD,
 } from "@fiftyone/utilities";
 import { afterEach, describe, expect, it, vi } from "vitest";
-import { disabledField, skipField } from "./useSchemaSettings.utils";
+import {
+  disabledField,
+  getPath,
+  getSubPaths,
+  skipField,
+} from "./useSchemaSettings.utils";
 
 const BASE_FIELD = {
   path: null,
