import { savedViewsFragment$key } from "@fiftyone/relay";
import {
  clone,
  Field,
  getFetchFunction,
  GQLError,
  GraphQLError,
  Schema,
  StrictField,
} from "@fiftyone/utilities";
import React, { MutableRefObject } from "react";
import {
  Environment,
  GraphQLResponse,
  Network,
  RecordSource,
  Store,
} from "relay-runtime";
import { State } from "./recoil";

export const deferrer =
  (initialized: MutableRefObject<boolean>) =>
  (fn: (...args: any[]) => void) =>
  (...args: any[]): void => {
    if (initialized.current) fn(...args);
  };

export const stringifyObj = (obj) => {
  if (typeof obj !== "object" || Array.isArray(obj)) return obj;
  return JSON.stringify(
    Object.keys(obj)
      .map((key) => {
        return [key, obj[key]];
      })
      .sort((a, b) => a[0] - b[0])
  );
};

export const filterView = (stages) =>
  JSON.stringify(
    stages.map(({ kwargs, _cls }) => ({
      kwargs: kwargs.filter((ka) => !ka[0].startsWith("_")),
      _cls,
    }))
  );

export const viewsAreEqual = (viewOne, viewTwo) => {
  return filterView(viewOne) === filterView(viewTwo);
};

const toStrictField = (field: Field): StrictField => {
  return {
    ...field,
    fields: Object.entries(field.fields).map(([_, f]) => toStrictField(f)),
  };
};

export const collapseFields = (paths): StrictField[] => {
  const schema: Schema = {};
  for (let i = 0; i < paths.length; i++) {
    const field = paths[i];
    const keys = field.path.split(".");
    let ref = schema;
    for (let j = 0; j < keys.length; j++) {
      const key = keys[j];
      ref[key] = ref[key] || ({ fields: {} } as Field);

      if (j === keys.length - 1) {
        ref[key] = {
          ...field,
          name: key,
          fields: ref[key].fields,
        };
      } else {
        ref = ref[key].fields;
      }
    }
  }

  return Object.entries(schema).map(([_, field]) => toStrictField(field));
};

const convertTargets = (
  targets: {
    target: string;
    value: string;
  }[]
) => {
  return Object.fromEntries(
    (targets || []).map(({ target, value }, i) => {
      if (!isNaN(Number(target))) {
        // masks targets is for non-rgb masks
        return [target, value];
      }

      // convert into RGB mask representation
      // offset of 1 in intTarget because 0 has a special significance
      return [target, { label: value, intTarget: i + 1 }];
    })
  );
};

export const transformDataset = (dataset: any): Readonly<State.Dataset> => {
  const targets = Object.fromEntries(
    (dataset?.maskTargets || []).map(({ name, targets }) => [
      name,
      convertTargets(targets),
    ])
  );

  const copy: any = clone(dataset);

  return {
    ...copy,
    defaultMaskTargets: convertTargets(dataset.defaultMaskTargets),
    brainMethods: [...dataset.brainMethods],
    evaluations: [...dataset.evaluations],
    maskTargets: targets,
  };
};

export type ResponseFrom<TQuery extends { response: unknown }> =
  TQuery["response"];

export const getCurrentEnvironment = () => {
  return currentEnvironment;
};

export const setCurrentEnvironment = (environment: Environment) => {
  currentEnvironment = environment;
};

async function fetchGraphQL(
  text: string | null | undefined,
  variables: object
): Promise<GraphQLResponse> {
  const data = await getFetchFunction()<unknown, GraphQLResponse>(
    "POST",
    "/graphql",
    {
      query: text,
      variables,
    }
  );

  if ("errors" in data && data.errors) {
    throw new GraphQLError({
      errors: data.errors as GQLError[],
      variables,
    });
  }
  return data;
}

const fetchRelay = async (params, variables) => {
  return fetchGraphQL(params.text, variables);
};

export const getEnvironment = () =>
  new Environment({
    network: Network.create(fetchRelay),
    store: new Store(new RecordSource()),
  });

let currentEnvironment: Environment = getEnvironment();

<<<<<<< HEAD
export const datasetQueryContext = React.createContext<
  savedViewsFragment$key | undefined
>(undefined);
=======
  return null;
};

export const DEFAULT_APP_COLOR_SCHEME = {
  colorPool: [
    "#ee0000",
    "#ee6600",
    "#993300",
    "#996633",
    "#999900",
    "#009900",
    "#003300",
    "#009999",
    "#000099",
    "#0066ff",
    "#6600ff",
    "#cc33cc",
    "#777799",
  ],
  customizedColorSettings: [],
};
>>>>>>> c9f37ad3
<|MERGE_RESOLUTION|>--- conflicted
+++ resolved
@@ -164,14 +164,9 @@
 
 let currentEnvironment: Environment = getEnvironment();
 
-<<<<<<< HEAD
 export const datasetQueryContext = React.createContext<
   savedViewsFragment$key | undefined
 >(undefined);
-=======
-  return null;
-};
-
 export const DEFAULT_APP_COLOR_SCHEME = {
   colorPool: [
     "#ee0000",
@@ -189,5 +184,4 @@
     "#777799",
   ],
   customizedColorSettings: [],
-};
->>>>>>> c9f37ad3
+};