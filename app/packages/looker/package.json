{
<<<<<<< HEAD
    "name": "@fiftyone/looker",
    "author": "Voxel51, Inc.",
    "version": "0.0.0",
    "description": "Media viewer that can render label overlays.",
    "homepage": "https://github.com/voxel51/fiftyone/app/packages/looker",
    "license": "Apache-2.0",
    "bugs": {
        "url": "https://github.com/voxel51/fiftyone/"
    },
    "main": "./src/index.ts",
    "scripts": {
        "dev": "vite"
    },
    "private": true,
    "files": [
        "dist",
        "README.md"
    ],
    "dependencies": {
        "@ungap/event-target": "^0.2.2",
        "@xmldom/xmldom": "^0.8.6",
        "copy-to-clipboard": "^3.3.1",
        "immutable": "^4.0.0-rc.12",
        "json-format-highlight": "^1.0.4",
        "lru-cache": "^6.0.0",
        "mime": "^2.5.2",
        "uuid": "^8.3.2"
    },
    "devDependencies": {
        "@types/color-string": "^1.5.0",
        "@types/lru-cache": "^5.1.0",
        "@types/uuid": "^8.3.0",
        "prettier": "^2.7.1",
        "typescript": "^4.7.4",
        "typescript-plugin-css-modules": "^3.4.0",
        "vite": "^3.0.0"
    }
=======
  "name": "@fiftyone/looker",
  "author": "Voxel51, Inc.",
  "version": "0.0.0",
  "description": "Media viewer that can render label overlays.",
  "homepage": "https://github.com/voxel51/fiftyone/app/packages/looker",
  "license": "Apache-2.0",
  "bugs": {
    "url": "https://github.com/voxel51/fiftyone/"
  },
  "main": "./src/index.ts",
  "scripts": {
    "dev": "vite"
  },
  "private": true,
  "files": [
    "dist",
    "README.md"
  ],
  "dependencies": {
    "@ungap/event-target": "^0.2.2",
    "copy-to-clipboard": "^3.3.1",
    "fast-png": "^6.1.0",
    "immutable": "^4.0.0-rc.12",
    "json-format-highlight": "^1.0.4",
    "lru-cache": "^6.0.0",
    "mime": "^2.5.2",
    "uuid": "^8.3.2"
  },
  "devDependencies": {
    "@rollup/plugin-inject": "^5.0.2",
    "@types/color-string": "^1.5.0",
    "@types/lru-cache": "^5.1.0",
    "@types/uuid": "^8.3.0",
    "buffer": "^6.0.3",
    "prettier": "^2.7.1",
    "typescript": "^4.7.4",
    "typescript-plugin-css-modules": "^3.4.0",
    "vite": "^3.0.0"
  }
>>>>>>> c1f0ca7a
}<|MERGE_RESOLUTION|>--- conflicted
+++ resolved
@@ -1,5 +1,4 @@
 {
-<<<<<<< HEAD
     "name": "@fiftyone/looker",
     "author": "Voxel51, Inc.",
     "version": "0.0.0",
@@ -22,6 +21,7 @@
         "@ungap/event-target": "^0.2.2",
         "@xmldom/xmldom": "^0.8.6",
         "copy-to-clipboard": "^3.3.1",
+        "fast-png": "^6.1.0",
         "immutable": "^4.0.0-rc.12",
         "json-format-highlight": "^1.0.4",
         "lru-cache": "^6.0.0",
@@ -29,53 +29,14 @@
         "uuid": "^8.3.2"
     },
     "devDependencies": {
+        "@rollup/plugin-inject": "^5.0.2",
         "@types/color-string": "^1.5.0",
         "@types/lru-cache": "^5.1.0",
         "@types/uuid": "^8.3.0",
+        "buffer": "^6.0.3",
         "prettier": "^2.7.1",
         "typescript": "^4.7.4",
         "typescript-plugin-css-modules": "^3.4.0",
         "vite": "^3.0.0"
     }
-=======
-  "name": "@fiftyone/looker",
-  "author": "Voxel51, Inc.",
-  "version": "0.0.0",
-  "description": "Media viewer that can render label overlays.",
-  "homepage": "https://github.com/voxel51/fiftyone/app/packages/looker",
-  "license": "Apache-2.0",
-  "bugs": {
-    "url": "https://github.com/voxel51/fiftyone/"
-  },
-  "main": "./src/index.ts",
-  "scripts": {
-    "dev": "vite"
-  },
-  "private": true,
-  "files": [
-    "dist",
-    "README.md"
-  ],
-  "dependencies": {
-    "@ungap/event-target": "^0.2.2",
-    "copy-to-clipboard": "^3.3.1",
-    "fast-png": "^6.1.0",
-    "immutable": "^4.0.0-rc.12",
-    "json-format-highlight": "^1.0.4",
-    "lru-cache": "^6.0.0",
-    "mime": "^2.5.2",
-    "uuid": "^8.3.2"
-  },
-  "devDependencies": {
-    "@rollup/plugin-inject": "^5.0.2",
-    "@types/color-string": "^1.5.0",
-    "@types/lru-cache": "^5.1.0",
-    "@types/uuid": "^8.3.0",
-    "buffer": "^6.0.3",
-    "prettier": "^2.7.1",
-    "typescript": "^4.7.4",
-    "typescript-plugin-css-modules": "^3.4.0",
-    "vite": "^3.0.0"
-  }
->>>>>>> c1f0ca7a
 }