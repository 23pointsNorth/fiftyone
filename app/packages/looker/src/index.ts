/**
 * Copyright 2017-2021, Voxel51, Inc.
 */
import LRU from "lru-cache";
import { v4 as uuid } from "uuid";
import highlightJSON from "json-format-highlight";
import copyToClipboard from "copy-to-clipboard";

import {
  FONT_SIZE,
  STROKE_WIDTH,
  PAD,
  POINT_RADIUS,
  MAX_FRAME_CACHE_SIZE_BYTES,
  CHUNK_SIZE,
  DASH_LENGTH,
  LABEL_LISTS,
  JSON_COLORS,
  MASK_LABELS,
  HEATMAP,
  BASE_ALPHA,
} from "./constants";
import {
  getFrameElements,
  getImageElements,
  getVideoElements,
} from "./elements";
import {
  COMMON_SHORTCUTS,
  LookerElement,
  VIDEO_SHORTCUTS,
} from "./elements/common";
import processOverlays from "./processOverlays";
import { ClassificationsOverlay, FROM_FO, loadOverlays } from "./overlays";
import { CONTAINS, Overlay } from "./overlays/base";
import {
  FrameState,
  ImageState,
  VideoState,
  StateUpdate,
  BaseState,
  DEFAULT_FRAME_OPTIONS,
  DEFAULT_IMAGE_OPTIONS,
  DEFAULT_VIDEO_OPTIONS,
  Coordinates,
  Optional,
  FrameChunkResponse,
  VideoSample,
  FrameSample,
  Buffers,
  LabelData,
  BufferRange,
  Dimensions,
  Sample,
} from "./state";
import {
  addToBuffers,
  createWorker,
  getDPR,
  getElementBBox,
  getFitRect,
  getMimeType,
  getURL,
  mergeUpdates,
  removeFromBuffers,
  snapBox,
} from "./util";

import { zoomToContent } from "./zoom";

import { getFrameNumber } from "./elements/util";
import { getColor } from "./color";

export { zoomAspectRatio } from "./zoom";
<<<<<<< HEAD
export { freeVideos } from "./elements/util";
=======
export { createColorGenerator, getRGB } from "./color";
>>>>>>> 24111b31

export type RGB = [number, number, number];
export type RGBA = [number, number, number, number];

export interface Coloring {
  byLabel: boolean;
  pool: string[];
  scale: RGB[];
  seed: number;
  targets: string[];
}

const coloringCallback = {
  requestColor: [
    (worker, { key, pool, seed }) => {
      worker.postMessage({
        method: "resolveColor",
        key,
        seed,
        color: getColor(pool, seed, key),
      });
    },
  ],
};

const labelsWorker = createWorker(coloringCallback);

export abstract class Looker<
  State extends BaseState = BaseState,
  S extends Sample = Sample
> {
  private eventTarget: EventTarget;
  protected lookerElement: LookerElement<State>;
  private resizeObserver: ResizeObserver;
  private readonly canvas: HTMLCanvasElement;
  private readonly ctx: CanvasRenderingContext2D;
  private previousState?: Readonly<State>;

  protected sampleOverlays: Overlay<State>[];
  protected currentOverlays: Overlay<State>[];
  protected pluckedOverlays: Overlay<State>[];
  protected sample: S;
  protected state: State;
  protected readonly updater: StateUpdate<State>;

  constructor(
    sample: S,
    config: State["config"],
    options: Optional<State["options"]> = {}
  ) {
    this.eventTarget = new EventTarget();
    this.updater = this.makeUpdate();
    this.state = this.getInitialState(config, options);
    this.loadSample(sample);
    this.state.options.mimetype = getMimeType(sample);
    if (!this.state.config.thumbnail) {
      this.state.showControls = true;
    }
    this.pluckedOverlays = [];
    this.currentOverlays = [];
    this.lookerElement = this.getElements(config);
    this.canvas = this.lookerElement.children[1].element as HTMLCanvasElement;
    this.ctx = this.canvas.getContext("2d");

    this.resizeObserver = new ResizeObserver(() => {
      const box = getElementBBox(this.lookerElement.element);
      box[2] &&
        box[3] &&
        this.lookerElement &&
        this.updater({
          windowBBox: box,
        });
    });
  }

  loadOverlays(sample: Sample): void {
    this.sampleOverlays = loadOverlays(sample);
  }

  pluckOverlays(state: Readonly<State>): Overlay<State>[] {
    return this.sampleOverlays;
  }

  protected dispatchEvent(eventType: string, detail: any): void {
    if (eventType === "error") {
      this.updater({ error: true });
    }

    this.eventTarget.dispatchEvent(new CustomEvent(eventType, { detail }));
  }

  protected dispatchImpliedEvents(
    previousState: Readonly<State>,
    state: Readonly<State>
  ): void {}

  protected getDispatchEvent(): (eventType: string, detail: any) => void {
    return (eventType: string, detail: any) => {
      if (eventType === "copy") {
        this.getSample().then((sample) =>
          copyToClipboard(JSON.stringify(sample, null, 4))
        );
        return;
      }

      if (eventType === "selectthumbnail") {
        this.dispatchEvent(eventType, this.sample.id);
        return;
      }

      this.dispatchEvent(eventType, detail);
    };
  }

  private makeUpdate(): StateUpdate<State> {
    return (stateOrUpdater, postUpdate) => {
      const updates =
        stateOrUpdater instanceof Function
          ? stateOrUpdater(this.state)
          : stateOrUpdater;
      if (
        !this.lookerElement ||
        (Object.keys(updates).length === 0 && !postUpdate)
      ) {
        return;
      }

      this.previousState = this.state;
      this.state = mergeUpdates(this.state, updates);

      if (
        !this.state.windowBBox ||
        this.state.destroyed ||
        !this.state.overlaysPrepared
      ) {
        return;
      }

      this.pluckedOverlays = this.pluckOverlays(this.state);
      this.state = this.postProcess();

      [this.currentOverlays, this.state.rotate] = processOverlays(
        this.state,
        this.pluckedOverlays
      );

      this.state.mouseIsOnOverlay =
        Boolean(this.currentOverlays.length) &&
        this.currentOverlays[0].containsPoint(this.state) > CONTAINS.NONE;
      postUpdate && postUpdate(this.state, this.currentOverlays);

      this.dispatchImpliedEvents(this.previousState, this.state);

      if (this.state.options.showJSON) {
        const pre = this.lookerElement.element.querySelectorAll("pre")[0];
        this.getSample().then((sample) => {
          pre.innerHTML = highlightJSON(sample, JSON_COLORS);
        });
      }
      const ctx = this.ctx;
      this.lookerElement.render(this.state, this.sample);

      if (!this.state.loaded || this.state.destroyed || this.waiting) {
        return;
      }

      ctx.lineWidth = this.state.strokeWidth;
      ctx.font = `bold ${this.state.fontSize.toFixed(2)}px Palanquin`;
      ctx.textAlign = "left";
      ctx.textBaseline = "bottom";
      ctx.imageSmoothingEnabled = false;
      ctx.setTransform(1, 0, 0, 1, 0, 0);
      const dpr = getDPR();
      ctx.clearRect(
        0,
        0,
        Math.ceil(this.state.windowBBox[2] * dpr),
        Math.ceil(this.state.windowBBox[3] * dpr)
      );

      ctx.translate(this.state.pan[0] * dpr, this.state.pan[1] * dpr);
      const scale = this.state.scale * dpr;
      ctx.scale(scale, scale);

      const [tlx, tly, w, h] = this.state.canvasBBox;
      ctx.drawImage(
        this.getImageSource(),
        0,
        0,
        this.state.config.dimensions[0],
        this.state.config.dimensions[1],
        tlx,
        tly,
        w,
        h
      );

      ctx.globalAlpha = Math.min(1, this.state.options.alpha / BASE_ALPHA);
      const numOverlays = this.currentOverlays.length;
      for (let index = numOverlays - 1; index >= 0; index--) {
        this.currentOverlays[index].draw(ctx, this.state);
      }
      ctx.globalAlpha = 1;
    };
  }

  addEventListener(
    eventType: string,
    handler: EventListenerOrEventListenerObject | null,
    ...args: any[]
  ) {
    this.eventTarget.addEventListener(eventType, handler, ...args);
  }

  removeEventListener(
    eventType: string,
    handler: EventListenerOrEventListenerObject | null,
    ...args: any[]
  ) {
    this.eventTarget.removeEventListener(eventType, handler, ...args);
  }

  attach(element: HTMLElement | string, dimensions?: Dimensions): void {
    if (typeof element === "string") {
      element = document.getElementById(element);
    }

    if (element === this.lookerElement.element.parentElement) {
      this.state.disabled && this.updater({ disabled: false });
      return;
    }

    if (this.lookerElement.element.parentElement) {
      this.resizeObserver.disconnect();
      this.lookerElement.element.parentElement.removeChild(
        this.lookerElement.element
      );
    }

    this.updater({
      windowBBox: dimensions ? [0, 0, ...dimensions] : getElementBBox(element),
    });
    element.appendChild(this.lookerElement.element);
    !dimensions && this.resizeObserver.observe(element);
  }

  resize(dimensions: Dimensions): void {
    this.updater({
      windowBBox: [0, 0, ...dimensions],
    });
  }

  detach(): void {
    this.resizeObserver.disconnect();
    this.lookerElement.element.parentNode &&
      this.lookerElement.element.parentNode.removeChild(
        this.lookerElement.element
      );
  }

  abstract updateOptions(options: Optional<State["options"]>): void;

  updateSample(sample: Sample) {
    this.loadSample(sample);
  }

  getSample(): Promise<Sample> {
    let sample = { ...this.sample };

    return Promise.resolve(
      filterSample(this.state, sample, this.state.options.fieldsMap)
    );
  }

  getCurrentSampleLabels(): LabelData[] {
    const labels: LabelData[] = [];
    this.currentOverlays.forEach((overlay) => {
      if (overlay instanceof ClassificationsOverlay) {
        overlay.getFilteredAndFlat(this.state).forEach(([field, label]) => {
          labels.push({
            field: field,
            label_id: label.id,
            sample_id: this.sample.id,
          });
        });
      } else {
        const { id: label_id, field } = overlay.getSelectData(this.state);
        labels.push({ label_id, field, sample_id: this.sample.id });
      }
    });

    return labels;
  }

  protected get waiting() {
    return false;
  }

  destroy() {
    this.resizeObserver.disconnect();
    this.lookerElement.element.parentElement &&
      this.lookerElement.element.parentElement.removeChild(
        this.lookerElement.element
      );
    this.updater({ destroyed: true });
  }
  disable() {
    this.updater({ disabled: true });
  }

  protected abstract hasDefaultZoom(
    state: State,
    overlays: Overlay<State>[]
  ): boolean;

  protected abstract getElements(
    config: Readonly<State["config"]>
  ): LookerElement<State>;

  protected abstract getDefaultOptions(): State["options"];

  protected abstract getInitialState(
    config: State["config"],
    options: Optional<State["options"]>
  ): State;

  protected getImageSource(): CanvasImageSource {
    return this.lookerElement.children[0].imageSource;
  }

  protected getInitialBaseState(): Omit<BaseState, "config" | "options"> {
    return {
      disabled: false,
      cursorCoordinates: [0, 0],
      pixelCoordinates: [0, 0],
      relativeCoordinates: [0, 0],
      disableControls: false,
      hovering: false,
      hoveringControls: false,
      showControls: false,
      showHelp: false,
      showOptions: false,
      loaded: false,
      scale: 1,
      pan: <Coordinates>[0, 0],
      rotate: 0,
      panning: false,
      strokeWidth: STROKE_WIDTH,
      dashLength: DASH_LENGTH,
      fontSize: FONT_SIZE,
      wheeling: false,
      transformedWindowBBox: null,
      windowBBox: null,
      transformedMediaBBox: null,
      mediaBBox: null,
      canvasBBox: null,
      textPad: PAD,
      pointRadius: POINT_RADIUS,
      mouseIsOnOverlay: false,
      overlaysPrepared: false,
      disableOverlays: false,
      zoomToContent: false,
      setZoom: true,
      hasDefaultZoom: true,
      SHORTCUTS: COMMON_SHORTCUTS,
      error: null,
      destroyed: false,
      reloading: false,
    };
  }

  protected postProcess(): State {
    let [tlx, tly, w, h] = this.state.windowBBox;
    this.state.pan = snapBox(
      this.state.scale,
      this.state.pan,
      [w, h],
      this.state.config.dimensions
    );
    this.state.mediaBBox = getFitRect(
      this.state.config.dimensions,
      this.state.windowBBox
    );
    this.state.transformedWindowBBox = [
      tlx + this.state.pan[0],
      tly + this.state.pan[1],
      this.state.scale * w,
      this.state.scale * h,
    ];

    this.state.transformedMediaBBox = getFitRect(
      this.state.config.dimensions,
      this.state.transformedWindowBBox
    );
    this.state.canvasBBox = [
      this.state.mediaBBox[0] - this.state.windowBBox[0],
      this.state.mediaBBox[1] - this.state.windowBBox[1],
      this.state.mediaBBox[2],
      this.state.mediaBBox[3],
    ];
    this.state.relativeCoordinates = [
      (this.state.cursorCoordinates[0] - this.state.transformedMediaBBox[0]) /
        this.state.transformedMediaBBox[2],
      (this.state.cursorCoordinates[1] - this.state.transformedMediaBBox[1]) /
        this.state.transformedMediaBBox[3],
    ];
    this.state.pixelCoordinates = [
      this.state.relativeCoordinates[0] * this.state.config.dimensions[0],
      this.state.relativeCoordinates[1] * this.state.config.dimensions[1],
    ];
    this.state.fontSize = FONT_SIZE / this.state.scale;
    this.state.pointRadius = POINT_RADIUS / this.state.scale;
    this.state.strokeWidth = STROKE_WIDTH / this.state.scale;
    this.state.dashLength = DASH_LENGTH / this.state.scale;
    this.state.config.thumbnail && (this.state.strokeWidth /= 3);
    this.state.textPad = PAD / this.state.scale;

    this.state.hasDefaultZoom = this.hasDefaultZoom(
      this.state,
      this.pluckedOverlays
    );

    return this.state;
  }

  protected hasResized(): boolean {
    return Boolean(
      !this.previousState?.windowBBox ||
        !this.state?.windowBBox ||
        this.previousState.windowBBox.some(
          (v, i) => v !== this.state.windowBBox[i]
        )
    );
  }

  private loadSample(sample: Sample) {
    const messageUUID = uuid();
    const listener = ({ data: { sample, uuid } }) => {
      if (uuid === messageUUID) {
        this.sample = sample;
        this.loadOverlays(sample);
        this.updater({
          overlaysPrepared: true,
          disabled: false,
          reloading: false,
        });
        labelsWorker.removeEventListener("message", listener);
      }
    };
    labelsWorker.addEventListener("message", listener);
    labelsWorker.postMessage({
      method: "processSample",
      coloring: this.state.options.coloring,
      sample,
      uuid: messageUUID,
    });
  }
}

export class FrameLooker extends Looker<FrameState> {
  getElements(config) {
    return getFrameElements(config, this.updater, this.getDispatchEvent());
  }

  getInitialState(
    config: FrameState["config"],
    options: FrameState["options"]
  ) {
    options = {
      ...this.getDefaultOptions(),
      ...options,
    };
    return {
      duration: null,
      ...this.getInitialBaseState(),
      config: { ...config },
      options,
      SHORTCUTS: COMMON_SHORTCUTS,
    };
  }

  getDefaultOptions() {
    return DEFAULT_FRAME_OPTIONS;
  }

  hasDefaultZoom(state: FrameState, overlays: Overlay<FrameState>[]): boolean {
    let pan = [0, 0];
    let scale = 1;

    if (state.options.zoom) {
      const zoomState = zoomToContent(state, overlays);
      pan = zoomState.pan;
      scale = zoomState.scale;
    }

    return (
      scale === state.scale &&
      pan[0] === state.pan[0] &&
      pan[1] === state.pan[1]
    );
  }

  postProcess(): FrameState {
    if (!this.state.setZoom) {
      this.state.setZoom = this.hasResized();
    }

    if (this.state.zoomToContent) {
      toggleZoom(this.state, this.currentOverlays);
    } else if (this.state.setZoom && this.state.overlaysPrepared) {
      if (this.state.options.zoom) {
        this.state = zoomToContent(this.state, this.pluckedOverlays);
      } else {
        this.state.pan = [0, 0];
        this.state.scale = 1;
      }

      this.state.setZoom = false;
    }

    return super.postProcess();
  }

  updateOptions(options: Optional<FrameState["options"]>) {
    const reload = shouldReloadSample(this.state.options, options);
    const state: Optional<FrameState> = { options };
    if (options.zoom !== undefined) {
      state.setZoom = this.state.options.zoom !== options.zoom;
    }

    if (reload) {
      this.updater({ ...state, reloading: this.state.disabled });
      this.updateSample(this.sample);
    } else {
      this.updater({ ...state, disabled: false });
    }
  }
}

export class ImageLooker extends Looker<ImageState> {
  getElements(config) {
    return getImageElements(config, this.updater, this.getDispatchEvent());
  }

  getInitialState(
    config: ImageState["config"],
    options: ImageState["options"]
  ) {
    options = {
      ...this.getDefaultOptions(),
      ...options,
    };

    return {
      ...this.getInitialBaseState(),
      config: { ...config },
      options,
      SHORTCUTS: COMMON_SHORTCUTS,
    };
  }

  getDefaultOptions() {
    return DEFAULT_IMAGE_OPTIONS;
  }

  hasDefaultZoom(state: ImageState, overlays: Overlay<ImageState>[]): boolean {
    let pan = [0, 0];
    let scale = 1;

    if (state.options.zoom) {
      const zoomState = zoomToContent(state, overlays);
      pan = zoomState.pan;
      scale = zoomState.scale;
    }

    return (
      scale === state.scale &&
      pan[0] === state.pan[0] &&
      pan[1] === state.pan[1]
    );
  }

  postProcess(): ImageState {
    if (!this.state.setZoom) {
      this.state.setZoom = this.hasResized();
    }

    if (this.state.zoomToContent) {
      toggleZoom(this.state, this.currentOverlays);
    } else if (this.state.setZoom && this.state.overlaysPrepared) {
      if (this.state.options.zoom) {
        this.state = zoomToContent(this.state, this.pluckedOverlays);
      } else {
        this.state.pan = [0, 0];
        this.state.scale = 1;
      }

      this.state.setZoom = false;
    }

    return super.postProcess();
  }

  updateOptions(options: Optional<ImageState["options"]>) {
    const reload = shouldReloadSample(this.state.options, options);
    const state: Optional<ImageState> = { options };
    if (options.zoom !== undefined) {
      state.setZoom =
        this.state.options.zoom !== options.zoom || this.state.config.thumbnail;
    }

    if (reload) {
      this.updater({ ...state, reloading: this.state.disabled });
      this.updateSample(this.sample);
    } else {
      this.updater({ ...state, disabled: false });
    }
  }
}

interface Frame {
  sample: FrameSample;
  overlays: Overlay<VideoState>[];
}

type RemoveFrame = (frameNumber: number) => void;

interface AcquireReaderOptions {
  addFrame: (frameNumber: number, frame: Frame) => void;
  addFrameBuffers: (range: [number, number]) => void;
  removeFrame: RemoveFrame;
  getCurrentFrame: () => number;
  sampleId: string;
  frameNumber: number;
  frameCount: number;
  update: StateUpdate<VideoState>;
  dispatchEvent: (eventType: string, detail: any) => void;
  coloring: Coloring;
}

const { aquireReader, addFrame } = (() => {
  const createCache = () =>
    new LRU<WeakRef<RemoveFrame>, Frame>({
      max: MAX_FRAME_CACHE_SIZE_BYTES,
      length: (frame) => {
        let size = 1;
        frame.overlays.forEach((overlay) => {
          size += overlay.getSizeBytes();
        });
        return size;
      },
      dispose: (removeFrameRef, frame) => {
        const removeFrame = removeFrameRef.deref();
        removeFrame && removeFrame(frame.sample.frame_number);
      },
    });

  let frameCache = createCache();
  let frameReader: Worker;

  let streamSize = 0;
  let nextRange: BufferRange = null;

  let requestingFrames: boolean = false;
  let currentOptions: AcquireReaderOptions = null;

  const setStream = ({
    addFrame,
    addFrameBuffers,
    removeFrame,
    frameNumber,
    frameCount,
    sampleId,
    update,
    dispatchEvent,
    coloring,
  }: AcquireReaderOptions): string => {
    streamSize = 0;
    nextRange = [frameNumber, Math.min(frameCount, CHUNK_SIZE + frameNumber)];
    const subscription = uuid();
    frameReader && frameReader.terminate();
    frameReader = createWorker(coloringCallback);
    frameReader.onmessage = ({ data }: MessageEvent<FrameChunkResponse>) => {
      if (data.uuid !== subscription || data.method !== "frameChunk") {
        return;
      }
      const {
<<<<<<< HEAD
        data: {
          uuid,
          method,
          frames,
          range: [start, end],
        },
      } = message;
      if (uuid === subscription && method === "frameChunk") {
        addFrameBuffers([start, end]);
        for (let i = start; i <= end; i++) {
          const frame = {
            sample: {
              frame_number: i,
            },
            overlays: [],
          };
          frameCache.set(new WeakRef(removeFrame), frame);
          addFrame(i, frame);
        }

        for (const frameSample of frames) {
          const prefixedFrameSample = Object.fromEntries(
            Object.entries(frameSample).map(([k, v]) => ["frames." + k, v])
          );
=======
        frames,
        range: [start, end],
      } = data;

      addFrameBuffers([start, end]);
      Array(end - start + 1)
        .fill(0)
        .forEach((_, i) => {
          const frameNumber = start + i;
          const frameSample = frames[i] || { frame_number: frameNumber };
          const prefixedFrameSample = Object.fromEntries(
            Object.entries(frameSample).map(([k, v]) => ["frames." + k, v])
          ) as FrameSample;
>>>>>>> 24111b31

          const overlays = loadOverlays(prefixedFrameSample);
          overlays.forEach((overlay) => {
            streamSize += overlay.getSizeBytes();
          });
          const frame = { sample: frameSample, overlays };
          frameCache.set(new WeakRef(removeFrame), frame);
<<<<<<< HEAD
          addFrame(frameSample.frame_number, frame);
        }
=======
          addFrame(frameNumber, frame);
        });
>>>>>>> 24111b31

      const requestMore = streamSize < MAX_FRAME_CACHE_SIZE_BYTES;

      if (requestMore && end < frameCount) {
        nextRange = [end + 1, Math.min(frameCount, end + 1 + CHUNK_SIZE)];
        requestingFrames = true;
        frameReader.postMessage({
          method: "requestFrameChunk",
          uuid: subscription,
        });
      } else {
        requestingFrames = false;
        nextRange = null;
      }

      update((state) => {
        state.buffering && dispatchEvent("buffering", false);
        return { buffering: false };
      });
    };

    requestingFrames = true;
    frameReader.postMessage({
      method: "setStream",
      sampleId,
      frameCount,
      frameNumber,
      uuid: subscription,
      url: getURL(),
      coloring,
    });
    return subscription;
  };

  return {
    aquireReader: (
      options: AcquireReaderOptions
    ): ((frameNumber?: number) => void) => {
      currentOptions = options;
      let subscription = setStream(currentOptions);

      return (frameNumber: number, force?: boolean) => {
        if (
          force ||
          !nextRange ||
          (frameNumber < nextRange[0] && frameNumber > nextRange[1])
        ) {
          force && frameCache.reset();
          nextRange = [frameNumber, frameNumber + CHUNK_SIZE];
          subscription = setStream({ ...currentOptions, frameNumber });
        } else if (!requestingFrames) {
          frameReader.postMessage({
            method: "requestFrameChunk",
            uuid: subscription,
          });
        }
        requestingFrames = true;
      };
    },
    addFrame: (removeFrame: RemoveFrame, frame: Frame): void => {
      frameCache.set(new WeakRef(removeFrame), frame);
    },
  };
})();

let lookerWithReader: VideoLooker | null = null;

export class VideoLooker extends Looker<VideoState, VideoSample> {
  private frames: Map<number, WeakRef<Frame>> = new Map();
  private requestFrames: (frameNumber: number, force?: boolean) => void;

  get frameNumber() {
    return this.state.frameNumber;
  }

  get playing() {
    return this.state.playing;
  }

  get waiting() {
    const video = this.lookerElement.children[0].element as HTMLVideoElement;
    return (
      video &&
      (video.seeking ||
        video.readyState < 2 ||
        !this.hasFrame(this.state.frameNumber))
    );
  }

  destroy() {
    this.pause();
    super.destroy();
  }

  dispatchImpliedEvents(
    previousState: Readonly<VideoState>,
    state: Readonly<VideoState>
  ): void {
    const previousPlaying = previousState.playing && !previousState.buffering;
    const playing = state.playing && !state.buffering;

    if (previousPlaying !== playing) {
      playing && this.dispatchEvent("play", null);
      !playing && this.dispatchEvent("pause", { buffering: state.buffering });
    }
  }

  getCurrentSampleLabels(): LabelData[] {
    const labels: LabelData[] = [];
    processOverlays(this.state, this.sampleOverlays)[0].forEach((overlay) => {
      if (overlay instanceof ClassificationsOverlay) {
        overlay.getFilteredAndFlat(this.state).forEach(([field, label]) => {
          labels.push({
            field: field,
            label_id: label.id,
            sample_id: this.sample.id,
          });
        });
      } else {
        const { id: label_id, field } = overlay.getSelectData(this.state);
        labels.push({ label_id, field, sample_id: this.sample.id });
      }
    });

    return labels;
  }

  getCurrentFrameLabels(): LabelData[] {
    const frame = this.frames.get(this.frameNumber).deref();
    const labels: LabelData[] = [];
    if (frame) {
      processOverlays(this.state, frame.overlays)[0].forEach((overlay) => {
        if (overlay instanceof ClassificationsOverlay) {
          overlay.getFilteredAndFlat(this.state).forEach(([field, label]) => {
            labels.push({
              field: field,
              label_id: label.id,
              frame_number: this.frameNumber,
              sample_id: this.sample.id,
            });
          });
        } else {
          const { id: label_id, field } = overlay.getSelectData(this.state);
          labels.push({
            label_id,
            field,
            sample_id: this.sample.id,
            frame_number: this.frameNumber,
          });
        }
      });
    }

    return labels;
  }

  getElements(config) {
    return getVideoElements(config, this.updater, this.getDispatchEvent());
  }

  getInitialState(
    config: VideoState["config"],
    options: VideoState["options"]
  ): VideoState {
    const firstFrame = config.support ? config.support[0] : 1;

    return {
      duration: null,
      seeking: false,
      fragment: null,
      playing: false,
      frameNumber: firstFrame,
      buffering: false,
      ...this.getInitialBaseState(),
      config: { ...config },
      options: {
        ...this.getDefaultOptions(),
        ...options,
      },
      buffers: [[firstFrame, firstFrame]] as Buffers,
      seekBarHovering: false,
      SHORTCUTS: VIDEO_SHORTCUTS,
      hasPoster: false,
      waitingForVideo: false,
      lockedToSupport: Boolean(config.support),
    };
  }

  hasDefaultZoom(state: VideoState, overlays: Overlay<VideoState>[]): boolean {
    let pan = [0, 0];
    let scale = 1;

    return (
      scale === state.scale &&
      pan[0] === state.pan[0] &&
      pan[1] === state.pan[1]
    );
  }

  loadOverlays(sample: VideoSample) {
    this.sampleOverlays = loadOverlays(
      Object.fromEntries(
        Object.entries(sample).filter(([fieldName]) => fieldName !== "frames")
      ),
      true
    );

    const providedFrames = sample.frames.length
      ? sample.frames
      : [{ frame_number: 1 }];
    const providedFrameOverlays = providedFrames.map((frameSample) =>
      loadOverlays(
        Object.fromEntries(
          Object.entries(frameSample).map(([k, v]) => ["frames." + k, v])
        )
      )
    );

    const frames = providedFrames.map((frameSample, i) => ({
      sample: frameSample as FrameSample,
      overlays: providedFrameOverlays[i],
    }));
    frames.forEach((frame) => {
      const frameNumber = frame.sample.frame_number;
      addFrame(
        (frameNumber) => removeFromBuffers(frameNumber, this.state.buffers),
        frame
      );
      this.frames.set(frame.sample.frame_number, new WeakRef(frame));
      addToBuffers([frameNumber, frameNumber], this.state.buffers);
    });
  }

  pluckOverlays(state: VideoState) {
    const frameNumber = state.frameNumber;
    let hideSampleOverlays = false;

    if (state.config.support && !state.lockedToSupport) {
      const [start, end] = state.config.support;
      hideSampleOverlays = frameNumber < start || frameNumber > end;
    }

    let pluckedOverlays = hideSampleOverlays ? [] : this.sampleOverlays;
    if (this.hasFrame(state.frameNumber)) {
      const frame = this.frames.get(state.frameNumber)?.deref();
      if (frame !== undefined) {
        pluckedOverlays = [...pluckedOverlays, ...frame.overlays];
      }
    }

    let frameCount = null;

    if (this.state.duration !== null) {
      frameCount = getFrameNumber(
        this.state.duration,
        this.state.duration,
        this.state.config.frameRate
      );
    }

    if (
      (!state.config.thumbnail || state.playing) &&
      lookerWithReader !== this &&
      frameCount !== null
    ) {
<<<<<<< HEAD
      this.requestFrames = aquireReader({
        addFrame: (frameNumber, frame) =>
          this.frames.set(frameNumber, new WeakRef(frame)),
        addFrameBuffers: (range) =>
          (this.state.buffers = addToBuffers(range, this.state.buffers)),
        removeFrame: (frameNumber) =>
          removeFromBuffers(frameNumber, this.state.buffers),
        getCurrentFrame: () => this.frameNumber,
        sampleId: this.state.config.sampleId,
        frameCount,
        frameNumber: state.frameNumber,
        update: this.updater,
        dispatchEvent: (event, detail) => this.dispatchEvent(event, detail),
      });
=======
>>>>>>> 24111b31
      lookerWithReader && lookerWithReader.pause();
      this.setReader();
      lookerWithReader = this;
      this.state.buffers = [[1, 1]];
    } else if (lookerWithReader !== this && frameCount) {
      this.state.buffering && this.dispatchEvent("buffering", false);
      this.state.playing = false;
      this.state.buffering = false;
    }

    if (lookerWithReader === this) {
      if (this.hasFrame(Math.min(frameCount, state.frameNumber + 1))) {
        this.state.buffering && this.dispatchEvent("buffering", false);
        this.state.buffering = false;
      } else {
        this.state.buffering = true;
        this.dispatchEvent("buffering", true);
        this.requestFrames(state.frameNumber);
      }
    }

    return pluckedOverlays;
  }

  private setReader() {
    this.requestFrames = aquireReader({
      addFrame: (frameNumber, frame) =>
        this.frames.set(frameNumber, new WeakRef(frame)),
      addFrameBuffers: (range) =>
        (this.state.buffers = addToBuffers(range, this.state.buffers)),
      removeFrame: (frameNumber) =>
        removeFromBuffers(frameNumber, this.state.buffers),
      getCurrentFrame: () => this.frameNumber,
      sampleId: this.state.config.sampleId,
      frameCount: getFrameNumber(
        this.state.duration,
        this.state.duration,
        this.state.config.frameRate
      ),
      frameNumber: Math.max(this.state.frameNumber, 2),
      update: this.updater,
      dispatchEvent: (event, detail) => this.dispatchEvent(event, detail),
      coloring: this.state.options.coloring,
    });
  }

  getSample(): Promise<VideoSample> {
    return new Promise((resolve) => {
      const resolver = (sample) => {
        if (this.hasFrame(this.state.frameNumber)) {
          resolve({
            ...sample,
            frames: [
              {
                frame_number: this.frameNumber,
                ...filterSample(
                  this.state,
                  { ...this.frames.get(this.frameNumber).deref().sample },
                  this.state.options.frameFieldsMap,
                  "frames."
                ),
              },
            ],
          });
          return;
        }
        setTimeout(resolver, 200);
      };
      super.getSample().then(resolver);
    });
  }

  getDefaultOptions() {
    return DEFAULT_VIDEO_OPTIONS;
  }

  play(): void {
    this.updater(({ playing }) => {
      if (!playing) {
        return { playing: true };
      }
      return {};
    });
  }

  pause(): void {
    this.updater(({ playing }) => {
      if (playing) {
        return { playing: false };
      }
      return {};
    });
  }

  postProcess(): VideoState {
    if (this.state.seeking) {
      this.state.disableOverlays = true;
    } else if (!this.state.playing && !this.state.buffering) {
      this.state.disableOverlays = false;
    }
    if (!this.state.setZoom) {
      this.state.setZoom = this.hasResized();
    }

    if (!this.state.setZoom) {
      this.state.setZoom = this.hasResized();
    }

    if (this.state.zoomToContent) {
      toggleZoom(this.state, this.currentOverlays);
    } else if (this.state.setZoom) {
      this.state.pan = [0, 0];
      this.state.scale = 1;

      this.state.setZoom = false;
    }

    return super.postProcess();
  }

  updateOptions(options: Optional<VideoState["options"]>) {
    const reload = shouldReloadSample(this.state.options, options);

    if (reload) {
      this.updater({ options, reloading: this.state.disabled });
      this.updateSample(this.sample);
    } else {
      this.updater({ options, disabled: false });
    }
  }

  updateSample(sample: VideoSample) {
    this.state.buffers = [[1, 1]];
    this.frames.clear();
    super.updateSample(sample);
    this.setReader();
  }

  private hasFrame(frameNumber: number) {
    return (
      this.frames.has(frameNumber) &&
      this.frames.get(frameNumber)?.deref() !== undefined
    );
  }
}

const toggleZoom = <State extends FrameState | ImageState | VideoState>(
  state: State,
  overlays: Overlay<State>[]
) => {
  if (state.options.selectedLabels) {
    const ids = new Set(state.options.selectedLabels);
    const selected = overlays.filter((o) => {
      if (o instanceof ClassificationsOverlay) {
        return false;
      }

      return ids.has(o.getSelectData(state).id);
    });

    if (selected.length) {
      overlays = selected;
    }
  }
  const { pan, scale } = zoomToContent(state, overlays);

  if (
    state.pan[0] === pan[0] &&
    state.pan[1] === pan[1] &&
    state.scale === scale
  ) {
    state.pan = [0, 0];
    state.scale = 1;
  } else {
    state.pan = pan;
    state.scale = scale;
  }

  state.zoomToContent = false;
};

const filterSample = <S extends Sample | FrameSample>(
  state: Readonly<BaseState>,
  sample: S,
  fieldsMap: { [key: string]: string },
  prefix = ""
): S => {
  for (const field in sample) {
    if (fieldsMap.hasOwnProperty(field)) {
      sample[fieldsMap[field]] = sample[field];
      if (field !== fieldsMap[field]) {
        delete sample[field];
      }
    } else if (field.startsWith("_")) {
      delete sample[field];
    } else if (
      sample[field] &&
      sample[field]._cls &&
      FROM_FO.hasOwnProperty(sample[field]._cls)
    ) {
      if (!state.options.activePaths.includes(prefix + field)) {
        delete sample[field];
        continue;
      }

      if (LABEL_LISTS[sample[field]._cls]) {
        sample[field] = {
          ...sample[field],
          [LABEL_LISTS[sample[field]._cls]]: sample[field][
            LABEL_LISTS[sample[field]._cls]
          ]
            .filter((label) => state.options.filter[prefix + field](label))
            .map((label) => {
              if (MASK_LABELS.has(label._cls) && label.mask) {
                label.mask = {
                  shape: label.mask.shape,
                };
              }

              return label;
            }),
        };
      } else if (!state.options.filter[prefix + field](sample[field])) {
        delete sample[field];
      } else if (
        MASK_LABELS.has(sample[field]._cls) &&
        sample[field].mask &&
        sample[field].mask.data
      ) {
        sample[field] = {
          ...sample[field],
          mask: {
            shape: sample[field].mask.data.shape,
          },
        };
      } else if (
        sample[field]._cls === HEATMAP &&
        sample[field].map &&
        sample[field].map.data
      ) {
        sample[field] = {
          ...sample[field],
          map: {
            shape: sample[field].map.data.shape,
          },
        };
      }
    }
  }
  return sample;
};

const shouldReloadSample = (
  current: Readonly<BaseState["options"]>,
  next: Readonly<Optional<BaseState["options"]>>
): boolean => {
  let reloadSample = false;
  if (next.coloring && current.coloring.seed !== next.coloring.seed) {
    reloadSample = true;
  } else if (
    next.coloring &&
    next.coloring.byLabel !== current.coloring.byLabel
  ) {
    reloadSample = true;
  }

  return reloadSample;
};<|MERGE_RESOLUTION|>--- conflicted
+++ resolved
@@ -72,11 +72,8 @@
 import { getColor } from "./color";
 
 export { zoomAspectRatio } from "./zoom";
-<<<<<<< HEAD
 export { freeVideos } from "./elements/util";
-=======
 export { createColorGenerator, getRGB } from "./color";
->>>>>>> 24111b31
 
 export type RGB = [number, number, number];
 export type RGBA = [number, number, number, number];
@@ -764,60 +761,34 @@
         return;
       }
       const {
-<<<<<<< HEAD
-        data: {
-          uuid,
-          method,
-          frames,
-          range: [start, end],
-        },
-      } = message;
-      if (uuid === subscription && method === "frameChunk") {
-        addFrameBuffers([start, end]);
-        for (let i = start; i <= end; i++) {
-          const frame = {
-            sample: {
-              frame_number: i,
-            },
-            overlays: [],
-          };
-          frameCache.set(new WeakRef(removeFrame), frame);
-          addFrame(i, frame);
-        }
-
-        for (const frameSample of frames) {
-          const prefixedFrameSample = Object.fromEntries(
-            Object.entries(frameSample).map(([k, v]) => ["frames." + k, v])
-          );
-=======
         frames,
         range: [start, end],
       } = data;
-
       addFrameBuffers([start, end]);
-      Array(end - start + 1)
-        .fill(0)
-        .forEach((_, i) => {
-          const frameNumber = start + i;
-          const frameSample = frames[i] || { frame_number: frameNumber };
-          const prefixedFrameSample = Object.fromEntries(
-            Object.entries(frameSample).map(([k, v]) => ["frames." + k, v])
-          ) as FrameSample;
->>>>>>> 24111b31
-
-          const overlays = loadOverlays(prefixedFrameSample);
-          overlays.forEach((overlay) => {
-            streamSize += overlay.getSizeBytes();
-          });
-          const frame = { sample: frameSample, overlays };
-          frameCache.set(new WeakRef(removeFrame), frame);
-<<<<<<< HEAD
-          addFrame(frameSample.frame_number, frame);
-        }
-=======
-          addFrame(frameNumber, frame);
+      for (let i = start; i <= end; i++) {
+        const frame = {
+          sample: {
+            frame_number: i,
+          },
+          overlays: [],
+        };
+        frameCache.set(new WeakRef(removeFrame), frame);
+        addFrame(i, frame);
+      }
+
+      for (const frameSample of frames) {
+        const prefixedFrameSample = Object.fromEntries(
+          Object.entries(frameSample).map(([k, v]) => ["frames." + k, v])
+        );
+
+        const overlays = loadOverlays(prefixedFrameSample);
+        overlays.forEach((overlay) => {
+          streamSize += overlay.getSizeBytes();
         });
->>>>>>> 24111b31
+        const frame = { sample: frameSample, overlays };
+        frameCache.set(new WeakRef(removeFrame), frame);
+        addFrame(frameSample.frame_number, frame);
+      }
 
       const requestMore = streamSize < MAX_FRAME_CACHE_SIZE_BYTES;
 
@@ -1083,23 +1054,6 @@
       lookerWithReader !== this &&
       frameCount !== null
     ) {
-<<<<<<< HEAD
-      this.requestFrames = aquireReader({
-        addFrame: (frameNumber, frame) =>
-          this.frames.set(frameNumber, new WeakRef(frame)),
-        addFrameBuffers: (range) =>
-          (this.state.buffers = addToBuffers(range, this.state.buffers)),
-        removeFrame: (frameNumber) =>
-          removeFromBuffers(frameNumber, this.state.buffers),
-        getCurrentFrame: () => this.frameNumber,
-        sampleId: this.state.config.sampleId,
-        frameCount,
-        frameNumber: state.frameNumber,
-        update: this.updater,
-        dispatchEvent: (event, detail) => this.dispatchEvent(event, detail),
-      });
-=======
->>>>>>> 24111b31
       lookerWithReader && lookerWithReader.pause();
       this.setReader();
       lookerWithReader = this;
@@ -1139,7 +1093,7 @@
         this.state.duration,
         this.state.config.frameRate
       ),
-      frameNumber: Math.max(this.state.frameNumber, 2),
+      frameNumber: this.state.frameNumber,
       update: this.updater,
       dispatchEvent: (event, detail) => this.dispatchEvent(event, detail),
       coloring: this.state.options.coloring,
