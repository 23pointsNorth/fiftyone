--- conflicted
+++ resolved
@@ -131,26 +131,11 @@
 
     const target = this.getTarget(state);
 
-<<<<<<< HEAD
-    if (this.label.mask.data.channels > 2 && isRgbMaskTargets(maskTargets)) {
-      // find corresponding color for target in mask targets
-      const rgbMaskTargetTuple = Object.entries(maskTargets).find(
-        ([_, el]) => el.intTarget === target
-      );
-
-      if (!rgbMaskTargetTuple) {
-        return undefined;
-      }
-
-      return {
-        color: rgbMaskTargetTuple[0],
-=======
     if (this.label.mask.data.channels > 2) {
       const rgbSegmentationInfoWithoutColor: Omit<
         PointInfo<SegmentationInfo>,
         "color"
       > = {
->>>>>>> 588c93fe
         label: {
           ...this.label,
           mask: {
@@ -163,8 +148,6 @@
         target,
         type: "Segmentation",
       };
-<<<<<<< HEAD
-=======
 
       if (!isRgbMaskTargets(maskTargets)) {
         // getting color here is computationally inefficient, return no color for this edge case
@@ -195,7 +178,6 @@
         target,
         type: "Segmentation",
       };
->>>>>>> 588c93fe
     } else {
       return {
         color:
