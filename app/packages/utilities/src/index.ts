--- conflicted
+++ resolved
@@ -94,10 +94,6 @@
   name: string;
   embeddedDocType: string | null;
   subfield: string | null;
-<<<<<<< HEAD
-  path: string | null;
-=======
->>>>>>> a53b9019
 }
 
 export interface StrictField extends BaseField {
