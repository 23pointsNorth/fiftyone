import { graphql } from "react-relay";

import r from "../resolve";

export default r(graphql`
  mutation setViewMutation(
    $subscription: String!
    $session: String
    $view: BSONArray!
    $savedViewSlug: String
    $datasetName: String!
    $form: StateForm!
  ) {
    setView(
      subscription: $subscription
      session: $session
      view: $view
      savedViewSlug: $savedViewSlug
      datasetName: $datasetName
      form: $form
<<<<<<< HEAD
    )
=======
    ) {
      dataset {
        id
        name
        mediaType
        groupSlice
        defaultGroupSlice
        groupField
        groupMediaTypes {
          name
          mediaType
        }
        stages(slug: $savedViewSlug)
        sampleFields {
          ftype
          subfield
          embeddedDocType
          path
          dbField
          description
          info
        }
        frameFields {
          ftype
          subfield
          embeddedDocType
          path
          dbField
          description
          info
        }
        maskTargets {
          name
          targets {
            target
            value
          }
        }
        defaultMaskTargets {
          target
          value
        }
        savedViews {
          id
          name
          description
          color
          viewStages
          slug
          createdAt
          lastModifiedAt
          lastLoadedAt
        }
        evaluations {
          key
          version
          timestamp
          viewStages
          config {
            cls
            predField
            gtField
          }
        }
        brainMethods {
          key
          version
          timestamp
          viewStages
          config {
            cls
            embeddingsField
            method
            patchesField
            supportsPrompts
            type
          }
        }
        lastLoadedAt
        createdAt
        version
        viewCls
        viewName
        skeletons {
          name
          labels
          edges
        }
        defaultSkeleton {
          labels
          edges
        }
        appConfig {
          gridMediaField
          mediaFields
          modalMediaField
          plugins
          sidebarGroups {
            expanded
            name
            paths
          }
          sidebarMode
          colorScheme {
            colorPool
            fields {
              path
              fieldColor
              colorByAttribute
              valueColors {
                value
                color
              }
            }
          }
        }
      }
      view
    }
>>>>>>> 5af63542
  }
`);<|MERGE_RESOLUTION|>--- conflicted
+++ resolved
@@ -1,5 +1,4 @@
 import { graphql } from "react-relay";
-
 import r from "../resolve";
 
 export default r(graphql`
@@ -18,128 +17,6 @@
       savedViewSlug: $savedViewSlug
       datasetName: $datasetName
       form: $form
-<<<<<<< HEAD
     )
-=======
-    ) {
-      dataset {
-        id
-        name
-        mediaType
-        groupSlice
-        defaultGroupSlice
-        groupField
-        groupMediaTypes {
-          name
-          mediaType
-        }
-        stages(slug: $savedViewSlug)
-        sampleFields {
-          ftype
-          subfield
-          embeddedDocType
-          path
-          dbField
-          description
-          info
-        }
-        frameFields {
-          ftype
-          subfield
-          embeddedDocType
-          path
-          dbField
-          description
-          info
-        }
-        maskTargets {
-          name
-          targets {
-            target
-            value
-          }
-        }
-        defaultMaskTargets {
-          target
-          value
-        }
-        savedViews {
-          id
-          name
-          description
-          color
-          viewStages
-          slug
-          createdAt
-          lastModifiedAt
-          lastLoadedAt
-        }
-        evaluations {
-          key
-          version
-          timestamp
-          viewStages
-          config {
-            cls
-            predField
-            gtField
-          }
-        }
-        brainMethods {
-          key
-          version
-          timestamp
-          viewStages
-          config {
-            cls
-            embeddingsField
-            method
-            patchesField
-            supportsPrompts
-            type
-          }
-        }
-        lastLoadedAt
-        createdAt
-        version
-        viewCls
-        viewName
-        skeletons {
-          name
-          labels
-          edges
-        }
-        defaultSkeleton {
-          labels
-          edges
-        }
-        appConfig {
-          gridMediaField
-          mediaFields
-          modalMediaField
-          plugins
-          sidebarGroups {
-            expanded
-            name
-            paths
-          }
-          sidebarMode
-          colorScheme {
-            colorPool
-            fields {
-              path
-              fieldColor
-              colorByAttribute
-              valueColors {
-                value
-                color
-              }
-            }
-          }
-        }
-      }
-      view
-    }
->>>>>>> 5af63542
   }
 `);