--- conflicted
+++ resolved
@@ -1,9 +1,5 @@
 /**
-<<<<<<< HEAD
- * @generated SignedSource<<15b0c01fcf73857c661a0d09a30ad0f8>>
-=======
- * @generated SignedSource<<95ae18da172744280efc1922ffd3cc4b>>
->>>>>>> e9c2d2b0
+ * @generated SignedSource<<8e70e0499336f87d0756fcb3a8b761cf>>
  * @lightSyntaxTransform
  * @nogrep
  */
@@ -13,6 +9,7 @@
 // @ts-nocheck
 
 import { ConcreteRequest, Mutation } from 'relay-runtime';
+export type BrainRunType = "similarity" | "visualization" | "%future added value";
 export type MediaType = "group" | "image" | "point_cloud" | "video" | "%future added value";
 export type SidebarMode = "all" | "best" | "fast" | "%future added value";
 export type StateForm = {
@@ -59,7 +56,7 @@
           readonly method: string | null;
           readonly patchesField: string | null;
           readonly supportsPrompts: boolean | null;
-          readonly type: string | null;
+          readonly type: BrainRunType | null;
         } | null;
         readonly key: string;
         readonly timestamp: any | null;
@@ -787,29 +784,16 @@
     "selections": (v21/*: any*/)
   },
   "params": {
-<<<<<<< HEAD
-    "cacheID": "538e010fd619f5fe222d00292b521a4a",
-=======
-    "cacheID": "b151f44daa39b10227e8e855962f21ff",
->>>>>>> e9c2d2b0
+    "cacheID": "ac1e6be5c464b2bc5efd7144d325ffbb",
     "id": null,
     "metadata": {},
     "name": "setViewMutation",
     "operationKind": "mutation",
-<<<<<<< HEAD
-    "text": "mutation setViewMutation(\n  $subscription: String!\n  $session: String\n  $view: BSONArray!\n  $savedViewSlug: String\n  $datasetName: String\n  $form: StateForm!\n) {\n  setView(subscription: $subscription, session: $session, view: $view, savedViewSlug: $savedViewSlug, datasetName: $datasetName, form: $form) {\n    dataset {\n      id\n      name\n      mediaType\n      groupSlice\n      defaultGroupSlice\n      groupField\n      groupMediaTypes {\n        name\n        mediaType\n      }\n      stages(slug: $savedViewSlug)\n      sampleFields {\n        ftype\n        subfield\n        embeddedDocType\n        path\n        dbField\n        description\n        info\n      }\n      frameFields {\n        ftype\n        subfield\n        embeddedDocType\n        path\n        dbField\n        description\n        info\n      }\n      maskTargets {\n        name\n        targets {\n          target\n          value\n        }\n      }\n      defaultMaskTargets {\n        target\n        value\n      }\n      savedViews {\n        id\n        name\n        description\n        color\n        viewStages\n        slug\n        createdAt\n        lastModifiedAt\n        lastLoadedAt\n      }\n      evaluations {\n        key\n        version\n        timestamp\n        viewStages\n        config {\n          cls\n          predField\n          gtField\n        }\n      }\n      brainMethods {\n        key\n        version\n        timestamp\n        viewStages\n        config {\n          cls\n          embeddingsField\n          method\n          patchesField\n        }\n      }\n      lastLoadedAt\n      createdAt\n      version\n      viewCls\n      viewName\n      skeletons {\n        name\n        labels\n        edges\n      }\n      defaultSkeleton {\n        labels\n        edges\n      }\n      appConfig {\n        gridMediaField\n        mediaFields\n        modalMediaField\n        plugins\n        sidebarGroups {\n          expanded\n          name\n          paths\n        }\n        sidebarMode\n      }\n    }\n    view\n  }\n}\n"
+    "text": "mutation setViewMutation(\n  $subscription: String!\n  $session: String\n  $view: BSONArray!\n  $savedViewSlug: String\n  $datasetName: String\n  $form: StateForm!\n) {\n  setView(subscription: $subscription, session: $session, view: $view, savedViewSlug: $savedViewSlug, datasetName: $datasetName, form: $form) {\n    dataset {\n      id\n      name\n      mediaType\n      groupSlice\n      defaultGroupSlice\n      groupField\n      groupMediaTypes {\n        name\n        mediaType\n      }\n      stages(slug: $savedViewSlug)\n      sampleFields {\n        ftype\n        subfield\n        embeddedDocType\n        path\n        dbField\n        description\n        info\n      }\n      frameFields {\n        ftype\n        subfield\n        embeddedDocType\n        path\n        dbField\n        description\n        info\n      }\n      maskTargets {\n        name\n        targets {\n          target\n          value\n        }\n      }\n      defaultMaskTargets {\n        target\n        value\n      }\n      savedViews {\n        id\n        name\n        description\n        color\n        viewStages\n        slug\n        createdAt\n        lastModifiedAt\n        lastLoadedAt\n      }\n      evaluations {\n        key\n        version\n        timestamp\n        viewStages\n        config {\n          cls\n          predField\n          gtField\n        }\n      }\n      brainMethods {\n        key\n        version\n        timestamp\n        viewStages\n        config {\n          cls\n          embeddingsField\n          method\n          patchesField\n          supportsPrompts\n          type\n        }\n      }\n      lastLoadedAt\n      createdAt\n      version\n      viewCls\n      viewName\n      skeletons {\n        name\n        labels\n        edges\n      }\n      defaultSkeleton {\n        labels\n        edges\n      }\n      appConfig {\n        gridMediaField\n        mediaFields\n        modalMediaField\n        plugins\n        sidebarGroups {\n          expanded\n          name\n          paths\n        }\n        sidebarMode\n      }\n    }\n    view\n  }\n}\n"
   }
 };
 })();
 
-(node as any).hash = "2957d0c587339b249c9cacf6f439ec1c";
-=======
-    "text": "mutation setViewMutation(\n  $subscription: String!\n  $session: String\n  $view: BSONArray!\n  $savedViewSlug: String\n  $datasetName: String!\n  $form: StateForm!\n) {\n  setView(subscription: $subscription, session: $session, view: $view, savedViewSlug: $savedViewSlug, datasetName: $datasetName, form: $form) {\n    dataset {\n      id\n      name\n      mediaType\n      groupSlice\n      defaultGroupSlice\n      groupField\n      groupMediaTypes {\n        name\n        mediaType\n      }\n      stages(slug: $savedViewSlug)\n      sampleFields {\n        ftype\n        subfield\n        embeddedDocType\n        path\n        dbField\n        description\n        info\n      }\n      frameFields {\n        ftype\n        subfield\n        embeddedDocType\n        path\n        dbField\n        description\n        info\n      }\n      maskTargets {\n        name\n        targets {\n          target\n          value\n        }\n      }\n      defaultMaskTargets {\n        target\n        value\n      }\n      savedViews {\n        id\n        name\n        description\n        color\n        viewStages\n        slug\n        createdAt\n        lastModifiedAt\n        lastLoadedAt\n      }\n      evaluations {\n        key\n        version\n        timestamp\n        viewStages\n        config {\n          cls\n          predField\n          gtField\n        }\n      }\n      brainMethods {\n        key\n        version\n        timestamp\n        viewStages\n        config {\n          cls\n          embeddingsField\n          method\n          patchesField\n          supportsPrompts\n          type\n        }\n      }\n      lastLoadedAt\n      createdAt\n      version\n      viewCls\n      viewName\n      skeletons {\n        name\n        labels\n        edges\n      }\n      defaultSkeleton {\n        labels\n        edges\n      }\n      appConfig {\n        gridMediaField\n        mediaFields\n        modalMediaField\n        plugins\n        sidebarGroups {\n          expanded\n          name\n          paths\n        }\n        sidebarMode\n      }\n    }\n    view\n  }\n}\n"
-  }
-};
-})();
-
-(node as any).hash = "6e90c0d93a78265b1f2259caa41211cd";
->>>>>>> e9c2d2b0
+(node as any).hash = "82a469c904540be39030dbb3a57043ee";
 
 export default node;