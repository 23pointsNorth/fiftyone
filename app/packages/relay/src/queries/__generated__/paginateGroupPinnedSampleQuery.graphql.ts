--- conflicted
+++ resolved
@@ -1,9 +1,5 @@
 /**
-<<<<<<< HEAD
- * @generated SignedSource<<c87c736e88a5e3301805729d217a4e98>>
-=======
  * @generated SignedSource<<8836ccba61bdb66b29f5f1f817a3284a>>
->>>>>>> 84ca9cea
  * @lightSyntaxTransform
  * @nogrep
  */
