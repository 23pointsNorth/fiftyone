--- conflicted
+++ resolved
@@ -1,9 +1,5 @@
 /**
-<<<<<<< HEAD
- * @generated SignedSource<<ab047c640c37dc969123d147f0eb456c>>
-=======
- * @generated SignedSource<<bf87b92d90990a318a1e7f8a95dfa1d6>>
->>>>>>> ecaad15c
+ * @generated SignedSource<<d613429b44e62c16a1ea7e28c7bf9679>>
  * @lightSyntaxTransform
  * @nogrep
  */
@@ -202,11 +198,14 @@
             "alias": null,
             "args": null,
             "kind": "ScalarField",
-<<<<<<< HEAD
             "name": "sidebarMode",
-=======
+            "storageKey": null
+          },
+          {
+            "alias": null,
+            "args": null,
+            "kind": "ScalarField",
             "name": "theme",
->>>>>>> ecaad15c
             "storageKey": null
           },
           {
@@ -376,20 +375,12 @@
     ]
   },
   "params": {
-<<<<<<< HEAD
-    "cacheID": "1f3209bf3f79825d201c5c1059a115e9",
-=======
-    "cacheID": "ede5db567f24de274fb056a298c0ec23",
->>>>>>> ecaad15c
+    "cacheID": "749b010841357428b02cccf7386217c1",
     "id": null,
     "metadata": {},
     "name": "RootQuery",
     "operationKind": "query",
-<<<<<<< HEAD
-    "text": "query RootQuery(\n  $search: String = \"\"\n  $count: Int\n  $cursor: String\n) {\n  ...RootConfig_query\n  ...RootDatasets_query\n  ...RootGA_query\n  ...RootNav_query\n}\n\nfragment RootConfig_query on Query {\n  config {\n    colorBy\n    colorPool\n    colorscale\n    gridZoom\n    loopVideos\n    notebookHeight\n    plugins\n    showConfidence\n    showIndex\n    showLabel\n    showSkeletons\n    showTooltip\n    sidebarMode\n    timezone\n    useFrameNumber\n  }\n  colorscale\n}\n\nfragment RootDatasets_query on Query {\n  datasets(search: $search, first: $count, after: $cursor) {\n    total\n    edges {\n      cursor\n      node {\n        name\n        id\n        __typename\n      }\n    }\n    pageInfo {\n      endCursor\n      hasNextPage\n    }\n  }\n}\n\nfragment RootGA_query on Query {\n  context\n  dev\n  doNotTrack\n  uid\n  version\n}\n\nfragment RootNav_query on Query {\n  teamsSubmission\n}\n"
-=======
-    "text": "query RootQuery(\n  $search: String = \"\"\n  $count: Int\n  $cursor: String\n) {\n  ...RootConfig_query\n  ...RootDatasets_query\n  ...RootGA_query\n  ...RootNav_query\n}\n\nfragment RootConfig_query on Query {\n  config {\n    colorBy\n    colorPool\n    colorscale\n    gridZoom\n    loopVideos\n    notebookHeight\n    plugins\n    showConfidence\n    showIndex\n    showLabel\n    showSkeletons\n    showTooltip\n    theme\n    timezone\n    useFrameNumber\n  }\n  colorscale\n}\n\nfragment RootDatasets_query on Query {\n  datasets(search: $search, first: $count, after: $cursor) {\n    total\n    edges {\n      cursor\n      node {\n        name\n        id\n        __typename\n      }\n    }\n    pageInfo {\n      endCursor\n      hasNextPage\n    }\n  }\n}\n\nfragment RootGA_query on Query {\n  context\n  dev\n  doNotTrack\n  uid\n  version\n}\n\nfragment RootNav_query on Query {\n  teamsSubmission\n}\n"
->>>>>>> ecaad15c
+    "text": "query RootQuery(\n  $search: String = \"\"\n  $count: Int\n  $cursor: String\n) {\n  ...RootConfig_query\n  ...RootDatasets_query\n  ...RootGA_query\n  ...RootNav_query\n}\n\nfragment RootConfig_query on Query {\n  config {\n    colorBy\n    colorPool\n    colorscale\n    gridZoom\n    loopVideos\n    notebookHeight\n    plugins\n    showConfidence\n    showIndex\n    showLabel\n    showSkeletons\n    showTooltip\n    sidebarMode\n    theme\n    timezone\n    useFrameNumber\n  }\n  colorscale\n}\n\nfragment RootDatasets_query on Query {\n  datasets(search: $search, first: $count, after: $cursor) {\n    total\n    edges {\n      cursor\n      node {\n        name\n        id\n        __typename\n      }\n    }\n    pageInfo {\n      endCursor\n      hasNextPage\n    }\n  }\n}\n\nfragment RootGA_query on Query {\n  context\n  dev\n  doNotTrack\n  uid\n  version\n}\n\nfragment RootNav_query on Query {\n  teamsSubmission\n}\n"
   }
 };
 })();
