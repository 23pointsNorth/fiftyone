export * from "./components";
export { default as makeRoutes } from "./makeRoutes";
<<<<<<< HEAD
export * from "./dataset";
=======
export * from "./Dataset";
>>>>>>> bf03dde6
<|MERGE_RESOLUTION|>--- conflicted
+++ resolved
@@ -1,7 +1,3 @@
 export * from "./components";
 export { default as makeRoutes } from "./makeRoutes";
-<<<<<<< HEAD
-export * from "./dataset";
-=======
-export * from "./Dataset";
->>>>>>> bf03dde6
+export * from "./Dataset";