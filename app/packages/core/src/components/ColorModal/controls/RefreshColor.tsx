import * as fos from "@fiftyone/state";
import { Autorenew } from "@mui/icons-material";
import React from "react";
import { useRecoilState } from "recoil";
import { Button } from "../../utils";

const ShuffleColor: React.FC = () => {
  const [colorSeed, setColorSeed] = useRecoilState(fos.colorSeed);
  return (
<<<<<<< HEAD
    <Button
      text={
        <span style={{ display: "flex", justifyContent: "center" }}>
          Shuffle all field colors{" "}
          <Autorenew
            style={{
              marginLeft: "0.25rem",
              color: "inherit",
            }}
          />
        </span>
      }
      title={"Shuffle field colors"}
      onClick={() => setColorSeed(colorSeed + 1)}
      style={{
        margin: "0.25rem -0.5rem",
        height: "2rem",
        textAlign: "center",
        flex: 1,
        width: "200px",
      }}
    />
=======
    <>
      <Button
        text={
          <span style={{ display: "flex", justifyContent: "center" }}>
            Shuffle all field colors{" "}
            <Autorenew
              style={{
                marginLeft: "0.25rem",
                color: "inherit",
              }}
            />
          </span>
        }
        title={"Shuffle field colors"}
        onClick={() => setColorSeed(colorSeed + 1)}
        data-cy="shuffle-colors"
        style={{
          margin: "0.25rem -0.5rem",
          height: "2rem",
          textAlign: "center",
          flex: 1,
          width: "200px",
        }}
      ></Button>
    </>
>>>>>>> cadae4ea
  );
};

export default ShuffleColor;<|MERGE_RESOLUTION|>--- conflicted
+++ resolved
@@ -7,30 +7,6 @@
 const ShuffleColor: React.FC = () => {
   const [colorSeed, setColorSeed] = useRecoilState(fos.colorSeed);
   return (
-<<<<<<< HEAD
-    <Button
-      text={
-        <span style={{ display: "flex", justifyContent: "center" }}>
-          Shuffle all field colors{" "}
-          <Autorenew
-            style={{
-              marginLeft: "0.25rem",
-              color: "inherit",
-            }}
-          />
-        </span>
-      }
-      title={"Shuffle field colors"}
-      onClick={() => setColorSeed(colorSeed + 1)}
-      style={{
-        margin: "0.25rem -0.5rem",
-        height: "2rem",
-        textAlign: "center",
-        flex: 1,
-        width: "200px",
-      }}
-    />
-=======
     <>
       <Button
         text={
@@ -56,7 +32,6 @@
         }}
       ></Button>
     </>
->>>>>>> cadae4ea
   );
 };
 
