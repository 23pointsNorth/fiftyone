import React, { useEffect, useRef } from "react";
import { animated } from "@react-spring/web";
import styled from "styled-components";

import { useHighlightHover } from "../Actions/utils";
import { getValueString } from "../Filters/utils";
import { NameAndCountContainer } from "../utils";

export const ResultsContainer = styled(animated.div)`
  background-color: ${({ theme }) => theme.background.level2};
  border: 1px solid ${({ theme }) => theme.primary.plainBorder};
  border-radius: 2px;
<<<<<<< HEAD
  box-shadow: 0 2px 20px ${({ theme }) => theme.background.level2};
=======
  box-shadow: 0 2px 20px ${({ theme }) => theme.custom.shadow};
>>>>>>> 019a13e4
  box-sizing: border-box;
  position: absolute;
  width: auto;
  z-index: 801;
  padding: 0 0.5rem;
  width: 100%;
`;

const ResultContainer = animated(NameAndCountContainer);

const ScrollResultsContainer = styled.div`
  margin-left: -0.5rem;
  margin-right: -0.5rem;
  max-height: 330px;
  overflow-y: scroll;
  scrollbar-width: none;
  &::-webkit-scrollbar {
    width: 0px;
    background: transparent;
    display: none;
  }
  &::-webkit-scrollbar-thumb {
    width: 0px;
    display: none;
  }
`;

type ResultValue<T> = [T, number];

interface ResultProps<T> {
  result: T;
  count: number;
  highlight: string;
  active: boolean | null;
  onClick: () => void;
  color: string;
}

const Result = <T extends unknown>({
  active,
  highlight,
  onClick,
  color,
  result,
  count,
}: ResultProps<T>) => {
  const props = useHighlightHover(
    false,
    active ? active : null,
    result === null ? highlight : null
  );
  const ref = useRef<HTMLDivElement>();
  const wasActive = useRef(false);

  const [text, coloring] = getValueString(result);

  useEffect(() => {
    if (active && ref.current && !wasActive.current) {
      wasActive.current = true;
    } else if (!active) {
      wasActive.current = false;
    }

    active && ref.current.scrollIntoView();
  }, [active]);

  return (
    <ResultContainer
      title={result === null ? "None" : result}
      {...props}
      onClick={onClick}
      ref={ref}
    >
      <span style={coloring ? { color } : {}}>{text}</span>
      {typeof count === "number" && <span>{count.toLocaleString()}</span>}
    </ResultContainer>
  );
};

interface ResultsProps<T> {
  results: ResultValue<T>[];
  highlight: string;
  onSelect: (value: T) => void;
  active: string | null;
  alignRight?: boolean;
  color: string;
}

const Results = <T extends unknown>({
  color,
  onSelect,
  results,
  highlight,
  active = undefined,
}: ResultsProps<T>) => {
  return (
    <ScrollResultsContainer>
      {results.map((result) => (
        <Result<T>
          key={String(result[0])}
          result={result[0]}
          count={result[1]}
          highlight={highlight}
          onClick={() => onSelect(result[0])}
          active={active === result[0]}
          color={color}
        />
      ))}
    </ScrollResultsContainer>
  );
};

export default Results;<|MERGE_RESOLUTION|>--- conflicted
+++ resolved
@@ -10,11 +10,7 @@
   background-color: ${({ theme }) => theme.background.level2};
   border: 1px solid ${({ theme }) => theme.primary.plainBorder};
   border-radius: 2px;
-<<<<<<< HEAD
-  box-shadow: 0 2px 20px ${({ theme }) => theme.background.level2};
-=======
   box-shadow: 0 2px 20px ${({ theme }) => theme.custom.shadow};
->>>>>>> 019a13e4
   box-sizing: border-box;
   position: absolute;
   width: auto;
