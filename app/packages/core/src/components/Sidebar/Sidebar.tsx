<<<<<<< HEAD
import { useTheme } from "@fiftyone/components";
import * as fos from "@fiftyone/state";
import { useEventHandler } from "@fiftyone/state";
import { move, scrollbarStyles } from "@fiftyone/utilities";
import { Box } from "@mui/material";
import { Controller, animated, config } from "@react-spring/web";
import { Resizable } from "re-resizable";
import {
  default as React,
  default as React,
  useCallback,
  useRef,
  useState,
} from "react";
import { useRecoilState, useRecoilValue, useResetRecoilState } from "recoil";
import styled from "styled-components";
=======
import { Controller, animated, config } from "@react-spring/web";
import React, { Suspense, useCallback, useRef, useState } from "react";
import styled from "styled-components";

import { move } from "@fiftyone/utilities";

import { useTheme } from "@fiftyone/components";
import * as fos from "@fiftyone/state";
import { useEventHandler } from "@fiftyone/state";
import { scrollbarStyles } from "@fiftyone/utilities";
import { Box } from "@mui/material";
import { Resizable } from "re-resizable";
import { useRecoilState, useRecoilValue, useResetRecoilState } from "recoil";
>>>>>>> a53b9019
import SchemaSettings from "../Schema/SchemaSettings";
import { replace } from "./Entries/GroupEntries";
import { resizeHandle } from "./Sidebar.module.css";
import ViewSelection from "./ViewSelection";

const MARGIN = 3;

const fn = (
  items: InteractiveItems,
  currentOrder: string[],
  newOrder: string[],
  activeKey: string | null = null,
  delta = 0,
  lastTouched: string | null = null
) => {
  let groupActive = false;
  const currentY = {};
  let y = 0;
  for (const key of currentOrder) {
    const {
      entry,
      el,
      controller: { springs },
    } = items[key];
    if (entry.kind === fos.EntryKind.GROUP) {
      groupActive = key === activeKey;
    }
    let shown = true;

    if (entry.kind === fos.EntryKind.PATH) {
      shown = entry.shown;
    } else if (entry.kind === fos.EntryKind.EMPTY) {
      shown = entry.shown;
    }

    const height = el.getBoundingClientRect().height;
    const scale = springs.scale.get();
    if (scale > 1) {
      y += (height - height / scale) / 2;
    }

    currentY[key] = y;

    if (shown) {
      y += height + MARGIN;
    }
  }

  let scale = 1;
  if (activeKey) {
    const w = items[activeKey].el.parentElement.getBoundingClientRect().width;
    scale = (w - 12) / (w - 16);
  }

  const results = {};
  y = 0;
  let paths = 0;

  groupActive = false;
  let groupRaised = false;
  for (const key of newOrder) {
    const {
      entry,
      active,
      el,
      controller: { springs },
    } = items[key];
    if (entry.kind === fos.EntryKind.GROUP) {
      groupActive = key === activeKey;
      groupRaised = lastTouched === key;
      paths = 0;
    }

    const dragging =
      (activeKey === key || groupActive) && entry.kind !== fos.EntryKind.INPUT;
    const raise = dragging || groupRaised || key === lastTouched;
    let shown = true;

    if (entry.kind === fos.EntryKind.PATH) {
      shown = entry.shown;
      paths++;
    } else if (entry.kind === fos.EntryKind.EMPTY) {
      shown = paths === 0 && entry.shown;
    }

    results[key] = {
      cursor: dragging ? "grabbing" : "pointer",
      top: dragging ? currentY[key] + delta : y,
      zIndex: dragging || raise ? 1 : 0,
      scale: dragging ? scale : 1,
      shadow: dragging ? 8 : 0,
      left: shown ? 0 : -3000,
      height: shown
        ? Array.from(el.children).reduce((height, child) => {
            return height + child.getBoundingClientRect().height;
          }, 0)
        : 0,
    };

    if (active) {
      results[key].immediate = (k) => ["left", "zIndex", "cursor"].includes(k);
    }

    if (shown) {
      y += el.getBoundingClientRect().height / springs.scale.get() + MARGIN;
    }

    if (activeKey) {
      results[key].immediate = (k) =>
        (dragging && k !== "scale") || ["left", "zIndex", "cursor"].includes(k);
    }
  }

  return { results, minHeight: y };
};

export const getEntryKey = (entry: fos.SidebarEntry) => {
  if (entry.kind === fos.EntryKind.GROUP) {
    return JSON.stringify([entry.name]);
  }

  if (entry.kind === fos.EntryKind.PATH) {
    return JSON.stringify(["", entry.path]);
  }

  if (entry.kind === fos.EntryKind.EMPTY) {
    return JSON.stringify([entry.group, ""]);
  }
  if (entry.kind === fos.EntryKind.INPUT) {
    return `input-${entry.type}`;
  }

  throw new Error("invalid entry");
};

const isShown = (entry: fos.SidebarEntry) => {
  if (entry.kind === fos.EntryKind.PATH && !entry.shown) {
    return false;
  }

  if (entry.kind === fos.EntryKind.EMPTY && !entry.shown) {
    return false;
  }

  if (entry.kind === fos.EntryKind.INPUT) {
    return true;
  }

  return true;
};

const measureEntries = (
  activeKey: string,
  items: InteractiveItems,
  order: string[]
): {
  data: { top: number; height: number; key: string }[];
  activeHeight: number;
} => {
  const data = [];
  let previous = { top: -MARGIN, height: 0 };
  let activeHeight = 0;

  for (let i = 0; i < order.length; i++) {
    const key = order[i];
    const entry = items[key].entry;

    if (!isShown(entry)) continue;

    let height = items[key].el.getBoundingClientRect().height;

    if (key === activeKey) activeHeight = height;

    height /= items[key].controller.springs.scale.get();

    const top = previous.top + previous.height + MARGIN;
    data.push({ key, height, top });
    previous = { top, height };
  }

  return { data, activeHeight };
};

const measureGroups = (
  activeKey: string,
  items: InteractiveItems,
  order: string[]
): {
  data: { top: number; height: number; key: string }[];
  activeHeight: number;
} => {
  const data = [];
  let current = {
    top: -MARGIN,
    height: 0,
    key: getEntryKey(items[order[0]].entry),
  };
  let activeHeight = -MARGIN;

  for (let i = 0; i < order.length; i++) {
    const key = order[i];
    const entry = items[key].entry;

    if (entry.kind === fos.EntryKind.INPUT && entry.type === "add") break;

    if (entry.kind === fos.EntryKind.GROUP) {
      data.push(current);
      current = { top: current.top + current.height, height: 0, key };
      data[data.length - 1].height -= MARGIN;
    }

    if (!isShown(entry)) continue;

    const height = items[key].el.getBoundingClientRect().height;
    if (current.key === activeKey) {
      activeHeight += MARGIN + height;
    }

    current.height +=
      height / items[key].controller.springs.scale.get() + MARGIN;
  }

  data.push(current);

  return { data, activeHeight };
};

const isDisabledEntry = (
  entry: fos.SidebarEntry,
  disabled: Set<string>,
  excludeGroups = false
) => {
  if (entry.kind === fos.EntryKind.PATH) {
    return (
      entry.path.startsWith("tags.") ||
      entry.path.startsWith("_label_tags.") ||
      disabled.has(entry.path)
    );
  }

  if (entry.kind === fos.EntryKind.EMPTY) {
    return entry.group === "tags" || entry.group === "label tags";
  }

  if (excludeGroups && entry.kind === fos.EntryKind.GROUP) {
    return (
      entry.name === "tags" ||
      entry.name === "label tags" ||
      entry.name === "other"
    );
  }

  if (entry.kind === fos.EntryKind.INPUT) {
    return true;
  }

  return false;
};

const getAfterKey = (
  activeKey: string,
  items: InteractiveItems,
  order: string[],
  direction: Direction,
  disabled: Set<string>
): string | null => {
  if (!items[activeKey]) {
    return;
  }

  const up = direction === Direction.UP;
  const baseTop = items[order[0]].el.parentElement.getBoundingClientRect().y;
  const isGroup = items[activeKey].entry.kind === fos.EntryKind.GROUP;
  let { data, activeHeight } = isGroup
    ? measureGroups(activeKey, items, order)
    : measureEntries(activeKey, items, order);

  data = data.filter(
    ({ key }) => !isDisabledEntry(items[key].entry, disabled, !isGroup)
  );

  const { top } = items[activeKey].el.getBoundingClientRect();
  let y = top - baseTop;

  if (!up) {
    y += activeHeight;
  }

  let filtered = data
    .map(({ key, top, height }) => {
      const midpoint = up ? top + height / 2 : top + height - height / 2;
      return {
        delta: up ? midpoint - y : y - midpoint,
        key,
      };
    })
    .sort((a, b) => a.delta - b.delta)
    .filter(({ delta, key }) => delta >= 0 || key === activeKey);

  if (!filtered.length) {
    return up ? data.slice(-1)[0].key : data[0].key;
  }

  if (up && !isGroup) {
    filtered = filtered.filter(({ key }) => {
      const prev = order[order.indexOf(key) - 1];
      return !prev || !isDisabledEntry(items[prev].entry, disabled);
    });
  }

  const result = filtered[0].key;
  if (isGroup) {
    if (result === null) return order[0];

    let index = order.indexOf(result) + (up ? -1 : 1);
    if (result === activeKey) up ? index++ : index--;
    if (index <= 0) order[0];

    if (order[index] === activeKey) return activeKey;

    index++;
    try {
      while (
        [fos.EntryKind.PATH, fos.EntryKind.EMPTY].includes(
          items[order[index]].entry.kind
        )
      )
        index++;

      index--;
    } catch {}

    return order[index];
  }

  const first = order.filter(
    (key) => !isDisabledEntry(items[key].entry, disabled, true)
  )[0];
  if (order.indexOf(result) <= order.indexOf(first)) {
    if (up) return order[order.indexOf(first) + 1];
    return first;
  }

  return result;
};

type InteractiveItems = {
  [key: string]: {
    el: HTMLDivElement;
    controller: Controller;
    entry: fos.SidebarEntry;
    active: boolean;
  };
};

enum Direction {
  UP = "UP",
  DOWN = "DOWN",
}

const SidebarColumn = styled.div`
  position: relative;
  max-height: 100%;
  width: 100%;
  flex: 1;

  overflow-y: scroll;
  overflow-x: hidden;

  scrollbar-color: ${({ theme }) => theme.text.tertiary}
    ${({ theme }) => theme.background.body};
  background: ${({ theme }) => theme.background.sidebar};
  ${scrollbarStyles}
`;

const Container = animated(styled.div`
  position: relative;
  min-height: 100%;
  margin: 0 0.25rem 0 1rem;

  & > div {
    position: absolute;
    transform-origin: 50% 50% 0px;
    touch-action: none;
    width: 100%;
  }
`);

type RenderEntry = (
  key: string,
  group: string,
  entry: fos.SidebarEntry,
  controller: Controller,
  trigger: (
    event: React.MouseEvent<HTMLDivElement>,
    key: string,
    cb: () => void
  ) => void
) => { children: React.ReactNode; disabled: boolean };

const InteractiveSidebar = ({
  render,
  modal,
}: {
  render: RenderEntry;
  modal: boolean;
}) => {
  const order = useRef<string[]>([]);
  const lastOrder = useRef<string[]>([]);
  const down = useRef<string>(null);
  const last = useRef<number>(null);
  const lastDirection = useRef<Direction>(null);
  const start = useRef<number>(0);
  const items = useRef<InteractiveItems>({});
  const container = useRef<HTMLDivElement>();
  const scroll = useRef<number>(0);
  const maxScrollHeight = useRef<number>();
  const [width, setWidth] = useRecoilState(fos.sidebarWidth(modal));
  const resetWidth = useResetRecoilState(fos.sidebarWidth(modal));
  const shown = useRecoilValue(fos.sidebarVisible(modal));
  const [entries, setEntries] = fos.useEntries(modal);
  const disabled = useRecoilValue(fos.disabledPaths);
  const cb = useRef<() => void>();
  const [containerController] = useState(
    () => new Controller({ minHeight: 0 })
  );

  const modalContainer = document.getElementById("modal");

  if (entries instanceof Error) {
    throw entries;
  }

  let group = null;
  order.current = [...entries].map((entry) => getEntryKey(entry));
  for (const entry of entries) {
    const key = getEntryKey(entry);
    if (entry.kind === fos.EntryKind.GROUP) {
      group = entry.name;
    }

    if (entry.kind === fos.EntryKind.GROUP && entry.name in replace) {
      const oldKey = getEntryKey({ ...entry, name: replace[entry.name] });
      items.current[key] = items.current[oldKey];

      items.current = Object.fromEntries(
        Object.entries(items.current).filter(([k]) => k !== oldKey)
      );
      items.current[key].entry = entry;
    } else if (entry.kind === fos.EntryKind.EMPTY && entry.group in replace) {
      const oldKey = getEntryKey({ ...entry, group: replace[entry.group] });
      items.current[key] = items.current[oldKey];

      items.current = Object.fromEntries(
        Object.entries(items.current).filter(([k]) => k !== oldKey)
      );
      items.current[key].entry = entry;
      delete replace[entry.group];
    } else if (!(key in items.current)) {
      items.current[key] = {
        el: null,
        controller: new Controller({
          cursor: "pointer",
          top: -3000,
          left: 0,
          zIndex: 0,
          scale: 1,
          shadow: 0,
          height: 0,
          config: {
            ...config.stiff,
            bounce: 0,
          },
          overflow: "visible",
        }),
        entry,
        active: false,
      };
    } else {
      items.current[key].entry = entry;
    }
  }

  const getNewOrder = (direction: Direction): string[] => {
    let after = getAfterKey(
      down.current,
      items.current,
      lastOrder.current,
      direction,
      disabled
    );

    let entry = items.current[down.current].entry;
    if (down.current === after && entry.kind === fos.EntryKind.GROUP) {
      const ai = lastOrder.current.indexOf(after) - 1;
      after = ai >= 0 ? lastOrder.current[ai] : null;
    }

    let from = lastOrder.current.indexOf(down.current);
    let to = after ? lastOrder.current.indexOf(after) : 0;
    if (entry.kind === fos.EntryKind.PATH) {
      to = Math.max(to, 1);
      return move(lastOrder.current, from, to);
    }

    const section = [];
    do {
      section.push(lastOrder.current[from]);
      from++;

      if (from >= order.current.length) break;

      entry = items.current[lastOrder.current[from]].entry;
    } while (
      entry.kind !== fos.EntryKind.GROUP &&
      entry.kind !== fos.EntryKind.INPUT
    );

    if (after === null) {
      return [
        ...section,
        ...lastOrder.current.filter((key) => !section.includes(key)),
      ];
    }
    const result = [];
    const pool = lastOrder.current.filter((key) => !section.includes(key));
    let i = 0;
    let terminate = false;
    while (i < pool.length && !terminate) {
      result.push(pool[i]);
      terminate = pool[i] === after;
      i++;
    }

    return [...result, ...section, ...pool.slice(i)];
  };
  const lastTouched = useRef<string>();

  const placeItems = useCallback(() => {
    const { results: placements, minHeight } = fn(
      items.current,
      order.current,
      order.current,
      null,
      0,
      lastTouched.current
    );

    containerController.set({ minHeight: minHeight + MARGIN });
    for (const key of order.current) {
      const item = items.current[key];

      if (item.active) {
        item.controller.start(placements[key]);
      } else {
        item.controller.set(placements[key]);
        item.active = true;
      }
    }
  }, []);

  const exit = useCallback(() => {
    if (down.current === null) {
      start.current = null;
      cb.current = null;
      return;
    }

    requestAnimationFrame(() => {
      cb.current();

      lastTouched.current = down.current;
      const newOrder = getNewOrder(lastDirection.current);
      order.current = newOrder;

      const newEntries = order.current.map((key) => items.current[key].entry);

      cb.current = null;
      down.current = null;
      start.current = null;
      lastDirection.current = null;

      setEntries(newEntries);
    });
  }, [entries]);

  useEventHandler(document.body, "mouseup", exit);
  useEventHandler(document.body, "mouseleave", exit);

  const scrollWith = useCallback((direction: Direction, y: number) => {
    requestAnimationFrame(() => {
      const { top, bottom, height } = container.current.getBoundingClientRect();
      const up = direction === Direction.UP;
      const delta = up ? y - top : bottom - y;
      const canScroll = up
        ? scroll.current > 0
        : scroll.current + height < maxScrollHeight.current;

      if (down.current && canScroll && delta < 24) {
        container.current.scroll(
          0,
          container.current.scrollTop + (up ? -1 : 1)
        );
        animate(y);
        scrollWith(direction, y);
      }
    });
  }, []);

  const animate = useCallback((y) => {
    if (down.current == null) return;
    document.getSelection().removeAllRanges();
    const entry = items.current[down.current].entry;

    const d = y - last.current;

    if (d > 0) {
      lastDirection.current = Direction.DOWN;
    } else if (d < 0 || !lastDirection.current) {
      lastDirection.current = Direction.UP;
    }

    if (![fos.EntryKind.PATH, fos.EntryKind.GROUP].includes(entry.kind)) return;
    const realDelta = y - start.current;
    const newOrder = getNewOrder(lastDirection.current);
    const { results, minHeight } = fn(
      items.current,
      order.current,
      newOrder,
      down.current,
      realDelta
    );
    containerController.set({ minHeight: minHeight + MARGIN });

    for (const key of order.current)
      items.current[key].controller.start(results[key]);

    last.current = y;
    lastOrder.current = newOrder;
  }, []);

  useEventHandler(document.body, "mousemove", ({ clientY }) => {
    if (!down.current) return;

    // do not allow dragging sample tags and label tags
    const entry = items.current[down.current].entry;
    if (["_label_tags", "tags"].includes(entry.path)) return;

    requestAnimationFrame(() => {
      animate(clientY);
      scrollWith(lastDirection.current, clientY);
    });
  });

  const trigger = useCallback(
    (
      event: React.MouseEvent<HTMLDivElement>,
      key: string,
      callback: () => void
    ) => {
      if (event.button !== 0) return;

      down.current = key;
      cb.current = callback;
      start.current = event.clientY;
      last.current = start.current;
      lastOrder.current = order.current;
      maxScrollHeight.current = container.current.scrollHeight;
      lastTouched.current = null;
      placeItems();
    },
    [placeItems]
  );

  const [observer] = useState<ResizeObserver>(
    () => new ResizeObserver(placeItems)
  );
  const theme = useTheme();
  const resizableSide = modal ? "left" : "right";

  return shown ? (
    <Resizable
      size={{ height: "100%", width }}
      minWidth={200}
      maxWidth={600}
      enable={{
        top: false,
        right: !modal,
        bottom: false,
        left: modal,
        topRight: false,
        bottomRight: false,
        bottomLeft: false,
        topLeft: false,
      }}
      onResizeStop={(e, direction, ref, { width: delta }) => {
        setWidth(width + delta);
        // reset sidebar to default width on double click
        if (e.detail === 2) resetWidth();
      }}
      style={{
        borderLeft: modal
          ? `1px solid ${theme.primary.plainBorder}`
          : undefined,
        borderRight: !modal
          ? `1px solid ${theme.primary.plainBorder}`
          : undefined,
        borderTopRightRadius: 8,
        display: "flex",
        flexDirection: "column",
      }}
      handleStyles={{
        [resizableSide]: { right: 0, width: 4 },
      }}
      handleClasses={{
        [resizableSide]: resizeHandle,
      }}
    >
      {modalContainer && <SchemaSettings />}
      {!modal && (
        <Box
          style={{
            padding: 8,
            paddingLeft: 16,
            paddingRight: 16,
            background: theme.background.mediaSpace,
            borderTopRightRadius: 8,
          }}
        >
          <ViewSelection />
        </Box>
      )}
      <SidebarColumn
        ref={container}
        onScroll={({ target }) => {
          if (start.current !== null) {
            start.current += scroll.current - target.scrollTop;
          }

          scroll.current = target.scrollTop;
          down.current && animate(last.current);
        }}
      >
        <Container style={containerController.springs}>
          {order.current.map((key) => {
            const entry = items.current[key].entry;
            if (entry.kind === fos.EntryKind.GROUP) {
              group = entry.name;
            }

            const { shadow, cursor, ...springs } =
              items.current[key].controller.springs;
            const keyTrigger = ["tags", "_label_tags"].includes(key[1])
              ? null
              : trigger;
            const { children } = render(
              key,
              group,
              entry,
              items.current[key].controller,
              keyTrigger
            );
            const style = {};
            if (entry.kind === fos.EntryKind.INPUT) {
              style.zIndex = 0;
            }

            return (
              <animated.div
                onMouseDownCapture={() => {
                  lastTouched.current = undefined;
                  placeItems();
                }}
                key={key}
                style={{
                  ...springs,
                  boxShadow: shadow.to(
                    (s) => `rgba(0, 0, 0, 0.15) 0px ${s}px ${2 * s}px 0px`
                  ),
                  ...style,
                }}
              >
                <div
                  ref={(node) => {
                    if (!items.current[key]) {
                      return;
                    }

                    items.current[key].el &&
                      observer.unobserve(items.current[key].el);
                    node && observer.observe(node);
                    items.current[key].el = node;
                  }}
                >
                  {children}
                </div>
              </animated.div>
            );
          })}
        </Container>
      </SidebarColumn>
    </Resizable>
  ) : null;
};

export default React.memo(InteractiveSidebar);<|MERGE_RESOLUTION|>--- conflicted
+++ resolved
@@ -1,4 +1,3 @@
-<<<<<<< HEAD
 import { useTheme } from "@fiftyone/components";
 import * as fos from "@fiftyone/state";
 import { useEventHandler } from "@fiftyone/state";
@@ -6,30 +5,9 @@
 import { Box } from "@mui/material";
 import { Controller, animated, config } from "@react-spring/web";
 import { Resizable } from "re-resizable";
-import {
-  default as React,
-  default as React,
-  useCallback,
-  useRef,
-  useState,
-} from "react";
+import { default as React, useCallback, useRef, useState } from "react";
 import { useRecoilState, useRecoilValue, useResetRecoilState } from "recoil";
 import styled from "styled-components";
-=======
-import { Controller, animated, config } from "@react-spring/web";
-import React, { Suspense, useCallback, useRef, useState } from "react";
-import styled from "styled-components";
-
-import { move } from "@fiftyone/utilities";
-
-import { useTheme } from "@fiftyone/components";
-import * as fos from "@fiftyone/state";
-import { useEventHandler } from "@fiftyone/state";
-import { scrollbarStyles } from "@fiftyone/utilities";
-import { Box } from "@mui/material";
-import { Resizable } from "re-resizable";
-import { useRecoilState, useRecoilValue, useResetRecoilState } from "recoil";
->>>>>>> a53b9019
 import SchemaSettings from "../Schema/SchemaSettings";
 import { replace } from "./Entries/GroupEntries";
 import { resizeHandle } from "./Sidebar.module.css";
