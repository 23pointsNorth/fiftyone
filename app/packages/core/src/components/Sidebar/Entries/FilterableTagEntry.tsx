--- conflicted
+++ resolved
@@ -111,13 +111,9 @@
     fos.pathColor({ path: tag, modal, tag: tagKey })
   );
   const { backgroundColor } = useSpring({
-<<<<<<< HEAD
-    backgroundColor: matched ? "#6C757D" : theme.background.level1,
-=======
     backgroundColor: matched
       ? Color(color).alpha(0.25).string()
       : theme.background.level1,
->>>>>>> 019a13e4
   });
 
   return (
