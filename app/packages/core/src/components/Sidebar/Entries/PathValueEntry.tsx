--- conflicted
+++ resolved
@@ -1,4 +1,5 @@
 import { useTheme } from "@fiftyone/components";
+import * as fos from "@fiftyone/state";
 import {
   DATE_FIELD,
   DATE_TIME_FIELD,
@@ -10,19 +11,13 @@
 } from "@fiftyone/utilities";
 import { KeyboardArrowDown, KeyboardArrowUp } from "@mui/icons-material";
 import { useSpring } from "@react-spring/core";
-
 import React, { Suspense, useMemo, useState } from "react";
-
 import { useRecoilValue } from "recoil";
 import styled from "styled-components";
-
+import LoadingDots from "../../../../../components/src/components/Loading/LoadingDots";
 import { prettify } from "../../../utils/generic";
-
-import * as fos from "@fiftyone/state";
+import FieldLabelAndInfo from "../../FieldLabelAndInfo";
 import { NameAndCountContainer } from "../../utils";
-
-import LoadingDots from "../../../../../components/src/components/Loading/LoadingDots";
-import FieldLabelAndInfo from "../../FieldLabelAndInfo";
 import RegularEntry from "./RegularEntry";
 import { makePseudoField } from "./utils";
 
@@ -355,13 +350,7 @@
 
 const useData = <T extends unknown>(path: string): T => {
   const keys = path.split(".");
-<<<<<<< HEAD
-  const activeSlice = useRecoilValue(fos.modalGroupSlice);
-
-  let data = useRecoilValue(fos.activeModalSample(activeSlice));
-=======
   let data = useRecoilValue(fos.activeModalSample);
->>>>>>> a53b9019
   let field = useRecoilValue(fos.field(keys[0]));
 
   if (field?.embeddedDocType === DYNAMIC_EMBEDDED_DOCUMENT_FIELD) {
