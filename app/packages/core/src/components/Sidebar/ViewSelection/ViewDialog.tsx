--- conflicted
+++ resolved
@@ -7,6 +7,7 @@
   DEFAULT_COLOR_OPTION,
 } from "@fiftyone/components/src/components/Selection/SelectionColors";
 import * as fos from "@fiftyone/state";
+import { extendedStages } from "@fiftyone/state";
 import { toSlug } from "@fiftyone/utilities";
 import CloseIcon from "@mui/icons-material/Close";
 import DeleteIcon from "@mui/icons-material/Delete";
@@ -35,18 +36,6 @@
   Label,
   NameInput,
 } from "./styledComponents";
-<<<<<<< HEAD
-=======
-import {
-  COLOR_OPTIONS,
-  DEFAULT_COLOR,
-  COLOR_OPTIONS_MAP,
-  DEFAULT_COLOR_OPTION,
-} from "@fiftyone/components/src/components/Selection/SelectionColors";
-import { shouldToggleBookMarkIconOnSelector } from "../../Actions/ActionsRow";
-import { toSlug } from "@fiftyone/utilities";
-import { extendedStages } from "@fiftyone/state";
->>>>>>> c9f37ad3
 
 interface Props {
   savedViews: fos.State.SavedView[];
