--- conflicted
+++ resolved
@@ -17,11 +17,7 @@
 } from "recoil";
 import { shouldToggleBookMarkIconOnSelector } from "../../Actions/ActionsRow";
 import ViewDialog, { viewDialogContent } from "./ViewDialog";
-<<<<<<< HEAD
 import { AddIcon, Box, LastOption, TextContainer } from "./styledComponents";
-=======
-import { extendedStages } from "@fiftyone/state";
->>>>>>> c9f37ad3
 
 export const viewSearchTerm = atom<string>({
   key: "viewSearchTerm",
@@ -109,14 +105,9 @@
 
   const loadedView = useRecoilValue(fos.view);
   const bookmarkIconOn = useRecoilValue(shouldToggleBookMarkIconOnSelector);
-<<<<<<< HEAD
-
-  const isEmptyView = !bookmarkIconOn && !loadedView?.length;
-=======
   const extendedStagesVal = useRecoilValue(extendedStages);
   const isEmptyView =
     !bookmarkIconOn && !loadedView?.length && extendedStagesVal?.length > 2;
->>>>>>> c9f37ad3
 
   useEffect(() => {
     if (savedViewParam) {
