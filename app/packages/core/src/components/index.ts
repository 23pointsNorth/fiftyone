export * from "./Actions";
<<<<<<< HEAD
export { default as Dataset } from "./Dataset";
export { default as FieldLabelAndInfo } from "./FieldLabelAndInfo";
export { default as Loading } from "./Loading";
export * from "./Sidebar";
=======
export { default as Checkbox } from "./Common/Checkbox";
export { default as Dataset } from "./Dataset";
export { default as EmptySamples } from "./EmptySamples";
export { default as FieldLabelAndInfo } from "./FieldLabelAndInfo";
export { default as Loading } from "./Loading";
export { default as Setup } from "./Setup";
>>>>>>> c9f37ad3
export { default as ViewBar } from "./ViewBar/ViewBar";<|MERGE_RESOLUTION|>--- conflicted
+++ resolved
@@ -1,15 +1,8 @@
 export * from "./Actions";
-<<<<<<< HEAD
-export { default as Dataset } from "./Dataset";
-export { default as FieldLabelAndInfo } from "./FieldLabelAndInfo";
-export { default as Loading } from "./Loading";
-export * from "./Sidebar";
-=======
 export { default as Checkbox } from "./Common/Checkbox";
 export { default as Dataset } from "./Dataset";
 export { default as EmptySamples } from "./EmptySamples";
 export { default as FieldLabelAndInfo } from "./FieldLabelAndInfo";
 export { default as Loading } from "./Loading";
-export { default as Setup } from "./Setup";
->>>>>>> c9f37ad3
+export * from "./Sidebar";
 export { default as ViewBar } from "./ViewBar/ViewBar";