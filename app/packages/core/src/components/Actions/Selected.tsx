import React, {
  MutableRefObject,
  RefObject,
  useCallback,
  useLayoutEffect,
} from "react";
import { RecoilValueReadOnly, useRecoilCallback, useRecoilValue } from "recoil";

import {
  AbstractLooker,
  FrameLooker,
  ImageLooker,
  VideoLooker,
} from "@fiftyone/looker";

import { useEventHandler, useSetSelected } from "@fiftyone/state";

import * as fos from "@fiftyone/state";
import { State } from "@fiftyone/state";
import { ActionOption } from "./Common";
import Popout from "./Popout";

const useClearSampleSelection = (close) => {
  const setSelected = useSetSelected();

<<<<<<< HEAD
  return useCallback(() => {
    setSelected(new Set());
    close();
  }, []);
=======
  return useRecoilTransaction_UNSTABLE(
    ({ reset }) =>
      () => {
        reset(fos.selectedSamples);
        setSelected([]);
        close();
      },
    [close]
  );
>>>>>>> c9f37ad3
};

const useGridActions = (close: () => void) => {
  const elementNames = useRecoilValue(fos.elementNames);
  const clearSelection = useClearSampleSelection(close);
  const setView = fos.useSetView();
  const selected = useRecoilValue(fos.selectedSamples);
  const addStage = useCallback(
    (name: string) => {
      setView((cur) => [
        ...cur,
        {
          _cls: `fiftyone.core.stages.${name}`,
          kwargs: [["sample_ids", [...selected]]],
        },
      ]);
      close();
    },
    [selected]
  );
  return [
    {
      text: `Clear selected ${elementNames.plural}`,
      title: `Deselect all selected ${elementNames.plural}`,
      onClick: clearSelection,
    },
    {
      text: `Only show selected ${elementNames.plural}`,
      title: `Hide all other ${elementNames.plural}`,
      onClick: () => addStage("Select"),
    },
    {
      text: `Hide selected ${elementNames.plural}`,
      title: `Show only unselected ${elementNames.plural}`,
      onClick: () => addStage("Exclude"),
    },
  ];
};

const toLabelMap = (
  labels: fos.State.SelectedLabel[]
): fos.State.SelectedLabelMap =>
  Object.fromEntries(labels.map(({ labelId, ...rest }) => [labelId, rest]));

const useSelectVisible = (
  visibleAtom?: RecoilValueReadOnly<fos.State.SelectedLabel[]> | null,
  visible?: fos.State.SelectedLabel[]
) => {
  return useRecoilCallback(({ snapshot, set }) => async () => {
    const selected = await snapshot.getPromise(fos.selectedLabelMap);
    visible = visibleAtom ? await snapshot.getPromise(visibleAtom) : visible;

    set(fos.selectedLabelMap, {
      ...selected,
      ...toLabelMap(visible || []),
    });
  });
};

const useUnselectVisible = (
  visibleIdsAtom?: RecoilValueReadOnly<Set<string>>,
  visibleIds?: Set<string>
) => {
  return useRecoilCallback(({ snapshot, set }) => async () => {
    const selected = await snapshot.getPromise(fos.selectedLabels);
    visibleIds = visibleIdsAtom
      ? await snapshot.getPromise(visibleIdsAtom)
      : visibleIds;

    const filtered = Object.entries(selected).filter(
      ([label_id]) => !visibleIds.has(label_id)
    );
    set(fos.selectedLabelMap, Object.fromEntries(filtered));
  });
};

const useClearSelectedLabels = (close) => {
  return useRecoilCallback(
    ({ set }) =>
      async () => {
        set(fos.selectedLabels, []);
        close();
      },
    []
  );
};

const useHideSelected = () => {
  return useRecoilCallback(({ snapshot, set, reset }) => async () => {
    const selected = await snapshot.getPromise(fos.selectedLabelMap);
    const hidden = await snapshot.getPromise(fos.hiddenLabels);
    reset(fos.selectedLabels);
    set(fos.hiddenLabels, { ...hidden, ...selected });
  });
};

const useHideOthers = (
  visibleAtom?: RecoilValueReadOnly<State.SelectedLabel[]>,
  visible?: State.SelectedLabel[]
) => {
  return useRecoilCallback(({ snapshot, set }) => async () => {
    const selected = await snapshot.getPromise(fos.selectedLabelIds);
    visible = visibleAtom ? await snapshot.getPromise(visibleAtom) : visible;
    const hidden = await snapshot.getPromise(fos.hiddenLabels);
    set(fos.hiddenLabels, {
      ...hidden,
      ...toLabelMap(visible.filter(({ labelId }) => !selected.has(labelId))),
    });
  });
};

const hasSetDiff = <T extends unknown>(a: Set<T>, b: Set<T>): boolean =>
  new Set([...a].filter((e) => !b.has(e))).size > 0;

const hasSetInt = <T extends unknown>(a: Set<T>, b: Set<T>): boolean =>
  new Set([...a].filter((e) => b.has(e))).size > 0;

const toIds = (labels: State.SelectedLabel[]) =>
  new Set([...labels].map(({ labelId }) => labelId));

const useVisibleSampleLabels = (lookerRef: RefObject<AbstractLooker>) => {
  const isGroup = useRecoilValue(fos.isGroup);
  const activeSlice = useRecoilValue(fos.modalGroupSlice);
  const activeSample = useRecoilValue(fos.activeModalSample(activeSlice));
  const labelValues = useRecoilValue(fos.labelValues({ sample: activeSample }));

  const currentSampleLabels = lookerRef.current
    ? lookerRef.current.getCurrentSampleLabels()
    : [];

  if (isGroup) {
    return labelValues;
  }

  return currentSampleLabels;
};

const useModalActions = (
  lookerRef: MutableRefObject<
    VideoLooker | ImageLooker | FrameLooker | undefined
  >,
  close
) => {
  const selected = useRecoilValue(fos.selectedSamples);
  const clearSelection = useClearSampleSelection(close);
  const selectedLabels = useRecoilValue(fos.selectedLabelIds);
  const visibleSampleLabels = useVisibleSampleLabels(lookerRef);
  const isVideo =
    useRecoilValue(fos.isVideoDataset) && useRecoilValue(fos.isRootView);
  const visibleFrameLabels =
    lookerRef.current instanceof VideoLooker
      ? lookerRef.current.getCurrentFrameLabels()
      : new Array<fos.State.SelectedLabel>();

  const closeAndCall = (callback) => {
    return React.useCallback(() => {
      close();
      callback();
    }, []);
  };
  const elementNames = useRecoilValue(fos.elementNames);

  const hasVisibleUnselected = hasSetDiff(
    toIds(visibleSampleLabels),
    selectedLabels
  );
  const hasFrameVisibleUnselected = hasSetDiff(
    toIds(visibleFrameLabels),
    selectedLabels
  );
  const hasVisibleSelection = hasSetInt(
    selectedLabels,
    toIds(visibleSampleLabels)
  );

  return [
    selected.size > 0 && {
      text: `Clear selected ${elementNames.plural}`,
      title: `Deselect all selected ${elementNames.plural}`,
      onClick: clearSelection,
    },
    {
      text: `Select visible (current ${elementNames.singular})`,
      hidden: !hasVisibleUnselected,
      onClick: closeAndCall(useSelectVisible(null, visibleSampleLabels)),
    },
    {
      text: `Unselect visible (current ${elementNames.singular})`,
      hidden: !hasVisibleSelection,
      onClick: closeAndCall(
        useUnselectVisible(null, toIds(visibleSampleLabels))
      ),
    },
    isVideo && {
      text: "Select visible (current frame)",
      hidden: !hasFrameVisibleUnselected,
      onClick: closeAndCall(useSelectVisible(null, visibleFrameLabels)),
    },
    isVideo && {
      text: "Unselect visible (current frame)",
      hidden: !hasVisibleSelection,
      onClick: closeAndCall(
        useUnselectVisible(null, toIds(visibleFrameLabels))
      ),
    },
    {
      text: "Clear selection",
      hidden: !selectedLabels.size,
      onClick: closeAndCall(useClearSelectedLabels(close)),
    },
    {
      text: "Hide selected",
      hidden: !selectedLabels.size,
      onClick: closeAndCall(useHideSelected()),
    },
    {
      text: `Hide unselected (current ${elementNames.singular})`,
      hidden: !hasVisibleUnselected,
      onClick: closeAndCall(useHideOthers(null, visibleSampleLabels)),
    },
    isVideo && {
      text: "Hide unselected (current frame)",
      hidden: !hasFrameVisibleUnselected,
      onClick: closeAndCall(useHideOthers(null, visibleFrameLabels)),
    },
  ].filter(Boolean);
};

interface SelectionActionsProps {
  modal: boolean;
  close: () => void;
  lookerRef?: MutableRefObject<
    VideoLooker | ImageLooker | FrameLooker | undefined
  >;
  bounds: any;
}

const SelectionActions = ({
  modal,
  close,
  lookerRef,
  bounds,
}: SelectionActionsProps) => {
  useLayoutEffect(() => {
    lookerRef &&
      lookerRef.current instanceof VideoLooker &&
      lookerRef.current.pause &&
      lookerRef.current.pause();
  });
  const actions = modal
    ? useModalActions(lookerRef, close)
    : useGridActions(close);

  lookerRef && useEventHandler(lookerRef.current, "play", close);

  return (
    <Popout modal={modal} bounds={bounds}>
      {actions.map((props, i) => (
        <ActionOption {...props} key={i} />
      ))}
    </Popout>
  );
};

export default React.memo(SelectionActions);<|MERGE_RESOLUTION|>--- conflicted
+++ resolved
@@ -1,3 +1,11 @@
+import {
+  AbstractLooker,
+  FrameLooker,
+  ImageLooker,
+  VideoLooker,
+} from "@fiftyone/looker";
+import * as fos from "@fiftyone/state";
+import { State, useEventHandler, useSetSelected } from "@fiftyone/state";
 import React, {
   MutableRefObject,
   RefObject,
@@ -5,40 +13,16 @@
   useLayoutEffect,
 } from "react";
 import { RecoilValueReadOnly, useRecoilCallback, useRecoilValue } from "recoil";
-
-import {
-  AbstractLooker,
-  FrameLooker,
-  ImageLooker,
-  VideoLooker,
-} from "@fiftyone/looker";
-
-import { useEventHandler, useSetSelected } from "@fiftyone/state";
-
-import * as fos from "@fiftyone/state";
-import { State } from "@fiftyone/state";
 import { ActionOption } from "./Common";
 import Popout from "./Popout";
 
 const useClearSampleSelection = (close) => {
   const setSelected = useSetSelected();
 
-<<<<<<< HEAD
   return useCallback(() => {
     setSelected(new Set());
     close();
   }, []);
-=======
-  return useRecoilTransaction_UNSTABLE(
-    ({ reset }) =>
-      () => {
-        reset(fos.selectedSamples);
-        setSelected([]);
-        close();
-      },
-    [close]
-  );
->>>>>>> c9f37ad3
 };
 
 const useGridActions = (close: () => void) => {
