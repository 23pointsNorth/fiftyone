--- conflicted
+++ resolved
@@ -1,3 +1,14 @@
+import { PopoutSectionTitle, useTheme } from "@fiftyone/components";
+import { FrameLooker, ImageLooker, VideoLooker } from "@fiftyone/looker";
+import * as fos from "@fiftyone/state";
+import {
+  Lookers,
+  currentSlice,
+  groupId,
+  groupStatistics,
+  refresher,
+} from "@fiftyone/state";
+import { getFetchFunction } from "@fiftyone/utilities";
 import { useSpring } from "@react-spring/web";
 import numeral from "numeral";
 import React, {
@@ -15,22 +26,6 @@
   useRecoilValue,
 } from "recoil";
 import styled from "styled-components";
-
-import { PopoutSectionTitle, useTheme } from "@fiftyone/components";
-import { FrameLooker, ImageLooker, VideoLooker } from "@fiftyone/looker";
-import * as fos from "@fiftyone/state";
-<<<<<<< HEAD
-import { Lookers, groupId, groupStatistics, refresher } from "@fiftyone/state";
-=======
-import {
-  Lookers,
-  currentSlice,
-  groupId,
-  groupStatistics,
-  refresher,
-} from "@fiftyone/state";
->>>>>>> c9f37ad3
-import { getFetchFunction } from "@fiftyone/utilities";
 import LoadingDots from "../../../../components/src/components/Loading/LoadingDots";
 import { Button } from "../utils";
 import Checker, { CheckState } from "./Checker";
@@ -314,14 +309,7 @@
   targetLabels,
   lookerRef?: React.MutableRefObject<Lookers | undefined>
 ) => {
-<<<<<<< HEAD
   const updateSample = fos.useUpdateSample();
-=======
-  const setAggs = useSetRecoilState(fos.refresher);
-  const setLabels = fos.useSetSelectedLabels();
-  const setSamples = fos.useSetSelected();
-  const updateSamples = fos.useUpdateSamples();
->>>>>>> c9f37ad3
 
   const finalize = [
     useRecoilRefresher_UNSTABLE(tagStatistics({ modal, labels: false })),
@@ -347,13 +335,7 @@
             groupData: isGroup
               ? {
                   id: modal ? await snapshot.getPromise(groupId) : null,
-<<<<<<< HEAD
-                  slice: await snapshot.getPromise(
-                    modal ? fos.modalGroupSlice : fos.groupSlice
-                  ),
-=======
                   slices: slice ? [slice] : [],
->>>>>>> c9f37ad3
                   mode: await snapshot.getPromise(groupStatistics(modal)),
                 }
               : null,
