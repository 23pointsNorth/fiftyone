import React, {
  MutableRefObject,
  useEffect,
  useMemo,
  useRef,
  useState,
} from "react";
import { useRecoilCallback, useRecoilValue } from "recoil";
import { v4 as uuid } from "uuid";

import { useEventHandler } from "@fiftyone/state";

import { useTheme } from "@fiftyone/components";
import { AbstractLooker } from "@fiftyone/looker";
import * as fos from "@fiftyone/state";
import { useOnSelectLabel } from "@fiftyone/state";
import { useErrorHandler } from "react-error-boundary";

type EventCallback = (event: CustomEvent) => void;

const useLookerOptionsUpdate = () => {
  return useRecoilCallback(
    ({ snapshot, set }) =>
      async (update: object, updater?: Function) => {
        const currentOptions = await snapshot.getPromise(
          fos.savedLookerOptions
        );

        const panels = await snapshot.getPromise(fos.lookerPanels);
        const updated = {
          ...currentOptions,
          ...update,
          showJSON: panels.json.isOpen,
          showHelp: panels.help.isOpen,
        };
        set(fos.savedLookerOptions, updated);
        if (updater) updater(updated);
      }
  );
};

const useFullscreen = () => {
  return useRecoilCallback(({ set }) => async (event: CustomEvent) => {
    set(fos.fullscreen, event.detail);
  });
};

const useShowOverlays = () => {
  return useRecoilCallback(({ set }) => async (event: CustomEvent) => {
    set(fos.showOverlays, event.detail);
  });
};

const useClearSelectedLabels = () => {
  return useRecoilCallback(
    ({ set }) =>
      async () =>
        set(fos.selectedLabels, {}),
    []
  );
};

interface LookerProps {
  sample?: fos.ModalSample;
  urls?: { field: string; url: string }[];
  lookerRef?: MutableRefObject<any>;
  lookerRefCallback?: (looker: AbstractLooker) => void;
  onClose?: EventCallback;
  onClick?: React.MouseEventHandler<HTMLDivElement>;
}

const Looker = ({
  sample: propsSampleData,
  urls,
  lookerRef,
  lookerRefCallback,
  onClose,
}: LookerProps) => {
  const [id] = useState(() => uuid());
<<<<<<< HEAD

  const modalSampleData = useRecoilValue(fos.modalSample);
=======
  const sessionColorScheme = useRecoilValue(fos.sessionColorScheme);
  const modalSampleData = useRecoilValue(fos.modal);
>>>>>>> b7a26169

  if (!modalSampleData && !propsSampleData) {
    throw new Error("bad");
  }

  const sampleData = useMemo(() => {
<<<<<<< HEAD
    let transformedUrls =
      Object.fromEntries(
        modalSampleData?.urls.map(({ field, url }) => [field, url])
      ) || {};
    if (urls) {
      if (Array.isArray(urls)) {
        for (const { field, url } of urls) {
          transformedUrls[field] = url;
        }
      } else {
        transformedUrls = urls;
      }
    }

=======
>>>>>>> b7a26169
    if (propsSampleData) {
      return {
        ...modalSampleData,
        sample: propsSampleData,
      };
    }

    return modalSampleData;
  }, [propsSampleData, modalSampleData]);

  const { sample } = sampleData;

  const theme = useTheme();
  const initialRef = useRef<boolean>(true);
  const lookerOptions = fos.useLookerOptions(true);
  const [reset, setReset] = useState(false);
  const createLooker = fos.useCreateLooker(true, false, {
    ...lookerOptions,
  });
  const looker = React.useMemo(
    () => createLooker.current(sampleData),
    [useRecoilValue(fos.selectedMediaField(true)), reset, createLooker]
  );

  useEffect(() => {
    if (looker) {
      lookerRefCallback && lookerRefCallback(looker);
    }
  }, [looker, lookerRefCallback]);

  useEffect(() => {
    !initialRef.current && looker.updateOptions(lookerOptions);
  }, [lookerOptions]);

  useEffect(() => {
    !initialRef.current && looker.updateSample(sample);
  }, [sample, sessionColorScheme]);

  useEffect(() => {
    return () => looker && looker.destroy();
  }, [looker]);

  const handleError = useErrorHandler();
  lookerRef && (lookerRef.current = looker);

  const updateLookerOptions = useLookerOptionsUpdate();
  useEventHandler(looker, "options", (e) => updateLookerOptions(e.detail));
  useEventHandler(looker, "fullscreen", useFullscreen());
  useEventHandler(looker, "showOverlays", useShowOverlays());
  useEventHandler(looker, "reset", () => {
    setReset((c) => !c);
  });

  useEventHandler(looker, "close", () => {
    jsonPanel.close();
    helpPanel.close();
    onClose();
  });

  useEventHandler(looker, "select", useOnSelectLabel());
  useEventHandler(looker, "error", (event) => handleError(event.detail));
  const jsonPanel = fos.useJSONPanel();
  const helpPanel = fos.useHelpPanel();
  useEventHandler(
    looker,
    "panels",
    async ({ detail: { showJSON, showHelp, SHORTCUTS } }) => {
      if (showJSON) {
        jsonPanel[showJSON](sample);
      }
      if (showHelp) {
        if (showHelp == "close") {
          helpPanel.close();
        } else {
          helpPanel[showHelp](shortcutToHelpItems(SHORTCUTS));
        }
      }

      updateLookerOptions({}, (updatedOptions) =>
        looker.updateOptions(updatedOptions)
      );
    }
  );

  onClose && useEventHandler(looker, "close", onClose);

  useEffect(() => {
    initialRef.current = false;
  }, []);

  useEffect(() => {
    looker.attach(id);
  }, [looker, id]);

  useEventHandler(looker, "clear", useClearSelectedLabels());

  const hoveredSample = useRecoilValue(fos.hoveredSample);

  useEffect(() => {
    const hoveredSampleId = hoveredSample && hoveredSample._id;
    looker.updater((state) => ({
      ...state,
      shouldHandleKeyEvents: hoveredSampleId === sample._id,
      options: {
        ...state.options,
      },
    }));
  }, [hoveredSample, sample, looker]);

  return (
    <div
      id={id}
      style={{
        width: "100%",
        height: "100%",
        background: theme.background.level2,
        position: "relative",
      }}
    />
  );
};

export default React.memo(Looker);

function shortcutToHelpItems(SHORTCUTS) {
  return Object.values(
    Object.values(SHORTCUTS).reduce((acc, v) => {
      acc[v.shortcut] = v;

      return acc;
    }, {})
  );
}<|MERGE_RESOLUTION|>--- conflicted
+++ resolved
@@ -1,3 +1,7 @@
+import { useTheme } from "@fiftyone/components";
+import { AbstractLooker } from "@fiftyone/looker";
+import * as fos from "@fiftyone/state";
+import { useEventHandler, useOnSelectLabel } from "@fiftyone/state";
 import React, {
   MutableRefObject,
   useEffect,
@@ -5,16 +9,9 @@
   useRef,
   useState,
 } from "react";
+import { useErrorHandler } from "react-error-boundary";
 import { useRecoilCallback, useRecoilValue } from "recoil";
 import { v4 as uuid } from "uuid";
-
-import { useEventHandler } from "@fiftyone/state";
-
-import { useTheme } from "@fiftyone/components";
-import { AbstractLooker } from "@fiftyone/looker";
-import * as fos from "@fiftyone/state";
-import { useOnSelectLabel } from "@fiftyone/state";
-import { useErrorHandler } from "react-error-boundary";
 
 type EventCallback = (event: CustomEvent) => void;
 
@@ -77,36 +74,15 @@
   onClose,
 }: LookerProps) => {
   const [id] = useState(() => uuid());
-<<<<<<< HEAD
 
   const modalSampleData = useRecoilValue(fos.modalSample);
-=======
   const sessionColorScheme = useRecoilValue(fos.sessionColorScheme);
-  const modalSampleData = useRecoilValue(fos.modal);
->>>>>>> b7a26169
 
   if (!modalSampleData && !propsSampleData) {
     throw new Error("bad");
   }
 
   const sampleData = useMemo(() => {
-<<<<<<< HEAD
-    let transformedUrls =
-      Object.fromEntries(
-        modalSampleData?.urls.map(({ field, url }) => [field, url])
-      ) || {};
-    if (urls) {
-      if (Array.isArray(urls)) {
-        for (const { field, url } of urls) {
-          transformedUrls[field] = url;
-        }
-      } else {
-        transformedUrls = urls;
-      }
-    }
-
-=======
->>>>>>> b7a26169
     if (propsSampleData) {
       return {
         ...modalSampleData,
