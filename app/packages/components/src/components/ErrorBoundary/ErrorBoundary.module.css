.wrapper {
  width: 100%;
  overflow: auto;
}

.container {
  width: 80%;
  padding: 3rem 1rem;
  margin: 0 auto;
}

.heading {
  display: flex;
  justify-content: space-between;
  font-size: 1.4rem;
  color: var(--joy-palette-text-primary);
  font-weight: bold;
}

.heading > div {
  display: flex;
  justify-content: lrt;
}

.heading > div > div {
  display: flex;
  flex-direction: column;
  justify-content: center;
  margin-left: 0.5rem;
}

.heading svg {
  cursor: pointer;
}

.message {
  font-weight: bold;
  text-align: center;
}

.stack {
<<<<<<< HEAD
  border: 1px solid #191c1f;
=======
  border: 1px solid var(--joy-palette-divider);
>>>>>>> 019a13e4
  border-top: 2px solid var(--joy-palette-primary-plainColor);
  background: var(--joy-palette-background-level3);
  border-radius: 2px;
  color: var(--joy-palette-text-primary);
  margin-top: 0.25rem;
  padding: 0.25rem 0.5rem 0 0.5rem;
  text-align: left;
  font-weight: normal;
  font-size: 1rem;

  overflow: auto;
  white-space: nowrap;
}

.stack > div {
  white-space: nowrap;
}<|MERGE_RESOLUTION|>--- conflicted
+++ resolved
@@ -39,11 +39,7 @@
 }
 
 .stack {
-<<<<<<< HEAD
-  border: 1px solid #191c1f;
-=======
   border: 1px solid var(--joy-palette-divider);
->>>>>>> 019a13e4
   border-top: 2px solid var(--joy-palette-primary-plainColor);
   background: var(--joy-palette-background-level3);
   border-radius: 2px;
