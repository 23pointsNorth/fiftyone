{
<<<<<<< HEAD
  "name": "@fiftyone/components",
  "author": "Voxel51, Inc.",
  "version": "0.0.0",
  "description": "FiftyOne component library.",
  "homepage": "https://github.com/voxel51/fiftyone/app/packages/componentsr",
  "license": "Apache-2.0",
  "bugs": {
    "url": "https://github.com/voxel51/fiftyone/"
  },
  "main": "./src/index.ts",
  "scripts": {
    "dev": "vite"
  },
  "prettier": "@fiftyone/prettier-config",
  "private": true,
  "files": [
    "dist",
    "package.json",
    "README.md"
  ],
  "devDependencies": {
    "@fiftyone/prettier-config": "*",
    "@types/react-input-autosize": "^2.2.1",
    "prettier": "^2.7.1",
    "typescript": "^4.7.4",
    "typescript-plugin-css-modules": "^3.4.0",
    "vite": "^3.0.0"
  },
  "peerDependencies": {
    "@material-ui/core": "*",
    "@material-ui/icons": "*",
    "@react-spring/web": "*",
    "react": "*",
    "react-relay": "*",
    "recoil": "*",
    "styled-components": "*"
  },
  "dependencies": {
    "@emotion/react": "^11.10.4",
    "@emotion/styled": "^11.10.4",
    "@fiftyone/state": "*",
    "@mui/icons-material": "^5.10.2",
    "@mui/joy": "^5.0.0-alpha.46",
    "@mui/material": "^5.9.0",
    "classnames": "^2.3.1",
    "framer-motion": "^6.2.7",
    "path-to-regexp": "^6.2.0",
    "react-input-autosize": "^3.0.0",
    "react-laag": "^2.0.3",
    "react-use": "^17.3.2"
  }
=======
    "name": "@fiftyone/components",
    "author": "Voxel51, Inc.",
    "version": "0.0.0",
    "description": "FiftyOne component library.",
    "homepage": "https://github.com/voxel51/fiftyone/app/packages/componentsr",
    "license": "Apache-2.0",
    "bugs": {
        "url": "https://github.com/voxel51/fiftyone/"
    },
    "main": "./src/index.ts",
    "scripts": {
        "dev": "vite"
    },
    "private": true,
    "files": [
        "dist",
        "package.json",
        "README.md"
    ],
    "devDependencies": {
        "@types/react-input-autosize": "^2.2.1",
        "prettier": "^2.7.1",
        "typescript": "^4.7.4",
        "typescript-plugin-css-modules": "^3.4.0",
        "vite": "^3.0.0"
    },
    "peerDependencies": {
        "@material-ui/core": "*",
        "@material-ui/icons": "*",
        "@react-spring/web": "*",
        "react": "*",
        "react-relay": "*",
        "recoil": "*",
        "styled-components": "*"
    },
    "dependencies": {
        "@fiftyone/state": "*",
        "classnames": "^2.3.1",
        "framer-motion": "^6.2.7",
        "path-to-regexp": "^6.2.0",
        "react-input-autosize": "^3.0.0",
        "react-laag": "^2.0.3",
        "react-use": "^17.3.2"
    }
>>>>>>> bf03dde6
}<|MERGE_RESOLUTION|>--- conflicted
+++ resolved
@@ -1,62 +1,9 @@
 {
-<<<<<<< HEAD
-  "name": "@fiftyone/components",
-  "author": "Voxel51, Inc.",
-  "version": "0.0.0",
-  "description": "FiftyOne component library.",
-  "homepage": "https://github.com/voxel51/fiftyone/app/packages/componentsr",
-  "license": "Apache-2.0",
-  "bugs": {
-    "url": "https://github.com/voxel51/fiftyone/"
-  },
-  "main": "./src/index.ts",
-  "scripts": {
-    "dev": "vite"
-  },
-  "prettier": "@fiftyone/prettier-config",
-  "private": true,
-  "files": [
-    "dist",
-    "package.json",
-    "README.md"
-  ],
-  "devDependencies": {
-    "@fiftyone/prettier-config": "*",
-    "@types/react-input-autosize": "^2.2.1",
-    "prettier": "^2.7.1",
-    "typescript": "^4.7.4",
-    "typescript-plugin-css-modules": "^3.4.0",
-    "vite": "^3.0.0"
-  },
-  "peerDependencies": {
-    "@material-ui/core": "*",
-    "@material-ui/icons": "*",
-    "@react-spring/web": "*",
-    "react": "*",
-    "react-relay": "*",
-    "recoil": "*",
-    "styled-components": "*"
-  },
-  "dependencies": {
-    "@emotion/react": "^11.10.4",
-    "@emotion/styled": "^11.10.4",
-    "@fiftyone/state": "*",
-    "@mui/icons-material": "^5.10.2",
-    "@mui/joy": "^5.0.0-alpha.46",
-    "@mui/material": "^5.9.0",
-    "classnames": "^2.3.1",
-    "framer-motion": "^6.2.7",
-    "path-to-regexp": "^6.2.0",
-    "react-input-autosize": "^3.0.0",
-    "react-laag": "^2.0.3",
-    "react-use": "^17.3.2"
-  }
-=======
     "name": "@fiftyone/components",
     "author": "Voxel51, Inc.",
     "version": "0.0.0",
     "description": "FiftyOne component library.",
-    "homepage": "https://github.com/voxel51/fiftyone/app/packages/componentsr",
+    "homepage": "https://github.com/voxel51/fiftyone/app/packages/components",
     "license": "Apache-2.0",
     "bugs": {
         "url": "https://github.com/voxel51/fiftyone/"
@@ -88,7 +35,12 @@
         "styled-components": "*"
     },
     "dependencies": {
+        "@emotion/react": "^11.10.4",
+        "@emotion/styled": "^11.10.4",
         "@fiftyone/state": "*",
+        "@mui/icons-material": "^5.10.2",
+        "@mui/joy": "^5.0.0-alpha.46",
+        "@mui/material": "^5.9.0",
         "classnames": "^2.3.1",
         "framer-motion": "^6.2.7",
         "path-to-regexp": "^6.2.0",
@@ -96,5 +48,4 @@
         "react-laag": "^2.0.3",
         "react-use": "^17.3.2"
     }
->>>>>>> bf03dde6
 }