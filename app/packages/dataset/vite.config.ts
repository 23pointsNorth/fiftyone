import reactRefresh from "@vitejs/plugin-react-refresh";
import nodePolyfills from "rollup-plugin-polyfill-node";
import relay from "vite-plugin-relay";
import { defineConfig } from "vite";
import { viteExternalsPlugin } from "vite-plugin-externals";

<<<<<<< HEAD
export default <UserConfig>{
  esbuild: {},
  plugins: [
    relay,
    nodePolyfills(),
    viteExternalsPlugin({
      react: "React",
      "react-dom": "ReactDOM",
      recoil: "recoil",
      "recoil-relay": "recoilRelay",
      "relay-runtime": "relayRuntime",
    }),
  ],
  build: {
    lib: {
      entry: "src/index.ts",
      formats: ["cjs"],
=======
export default defineConfig(({ mode, command }) => {
  const serve = command === "serve";
  const testApp = serve;
  const embed = !serve;

  return {
    esbuild: true,
    plugins: [
      testApp &&
        reactRefresh({
          parserPlugins: ["classProperties", "classPrivateProperties"],
        }),
      relay,
      nodePolyfills(),
      embed &&
        viteExternalsPlugin({
          react: "React",
          "react-dom": "ReactDOM",
          recoil: "recoil",
          "recoil-relay": "recoilRelay",
          "relay-runtime": "relayRuntime",
        }),
    ],
    build: {
      lib: embed
        ? {
            entry: "src/index.ts",
            formats: ["cjs"],
          }
        : null,
      target: "es2015",
      minify: false,
      sourcemap: "inline",
>>>>>>> bf03dde6
    },
    resolve: {
      alias: {
        "@fiftyone/dataset": "@fiftyone/dataset/src/dataset.ts",
      },
    },
  };
});<|MERGE_RESOLUTION|>--- conflicted
+++ resolved
@@ -4,26 +4,7 @@
 import { defineConfig } from "vite";
 import { viteExternalsPlugin } from "vite-plugin-externals";
 
-<<<<<<< HEAD
-export default <UserConfig>{
-  esbuild: {},
-  plugins: [
-    relay,
-    nodePolyfills(),
-    viteExternalsPlugin({
-      react: "React",
-      "react-dom": "ReactDOM",
-      recoil: "recoil",
-      "recoil-relay": "recoilRelay",
-      "relay-runtime": "relayRuntime",
-    }),
-  ],
-  build: {
-    lib: {
-      entry: "src/index.ts",
-      formats: ["cjs"],
-=======
-export default defineConfig(({ mode, command }) => {
+export default defineConfig(({ command }) => {
   const serve = command === "serve";
   const testApp = serve;
   const embed = !serve;
@@ -56,7 +37,6 @@
       target: "es2015",
       minify: false,
       sourcemap: "inline",
->>>>>>> bf03dde6
     },
     resolve: {
       alias: {
