/**
 * Copyright 2017-2022, Voxel51, Inc.
 */
import { Loading, ThemeProvider } from "@fiftyone/components";
import {
  Dataset as CoreDataset,
  useDatasetLoader,
  usePreLoadedDataset,
  ViewBar,
} from "@fiftyone/core";
import { useRecoilValue } from "recoil";
import * as fos from "@fiftyone/state";
import { getEventSource, toCamelCase } from "@fiftyone/utilities";
import { useEffect, useState, Suspense, Fragment } from "react";
import { State } from "@fiftyone/state";
import { usePlugins } from "@fiftyone/plugins";
import styled, { ThemeContext } from "styled-components";

// built-in plugins
import "@fiftyone/map";
import "@fiftyone/looker-3d";

enum Events {
  STATE_UPDATE = "state_update",
}

export function Dataset({ datasetName, environment, theme }) {
  const [initialState, setInitialState] = useState();
  const [datasetQueryRef, loadDataset] = useDatasetLoader(environment);

  useEffect(() => {
    loadDataset(datasetName);
  }, [environment]);
  const subscription = useRecoilValue(fos.stateSubscription);
  useEventSource(datasetName, subscription, setInitialState);
  const plugins = usePlugins();
  const loadingElement = <Loading>Pixelating...</Loading>;

  if (plugins.isLoading || !initialState) return loadingElement;
  if (plugins.error) return <div>Plugin error...</div>;

  const Container = styled.div`
    width: 100%;
    height: 100%;
    background: var(--joy-palette-background-level2);
    margin: 0;
    padding: 0;
    font-family: "Palanquin", sans-serif;
    font-size: 14px;

    color: var(--joy-palette-text-primary);
    display: flex;
    flex-direction: column;
    min-width: 660px;
  `;
  const themePalette = theme?.palette;
  const ThemeWrapper = themePalette ? ThemeContext.Provider : Fragment;

  return (
<<<<<<< HEAD
    <ThemeProvider>
=======
    <ThemeWrapper value={themePalette}>
>>>>>>> fedb8e24
      <Container>
        <Suspense fallback={loadingElement}>
          <DatasetLoader
            datasetQueryRef={datasetQueryRef}
            initialState={initialState}
          >
            <ViewBar />
            <CoreDataset />
          </DatasetLoader>
        </Suspense>
        <div id="modal" />
      </Container>
<<<<<<< HEAD
    </ThemeProvider>
=======
    </ThemeWrapper>
>>>>>>> fedb8e24
  );
}

function DatasetLoader({ datasetQueryRef, children, initialState }) {
  const [dataset, ready] =
    datasetQueryRef && usePreLoadedDataset(datasetQueryRef, initialState);

  if (!dataset) {
    return <h4>Dataset not found!</h4>;
  }
  if (!ready) return null;

  return children;
}

function useEventSource(datasetName, subscription, setState) {
  const clearModal = fos.useClearModal();

  useEffect(() => {
    const controller = new AbortController();
    getEventSource(
      "/events",
      {
        onopen: async () => {},
        onmessage: (msg) => {
          if (controller.signal.aborted) {
            return;
          }

          switch (msg.event) {
            case Events.STATE_UPDATE: {
              const { colorscale, config, ...data } = JSON.parse(
                msg.data
              ).state;

              const state = {
                ...toCamelCase(data),
                view: data.view,
              } as State.Description;

              setState((s) => ({ colorscale, config, state }));

              break;
            }
          }
        },
        onclose: () => {
          clearModal();
        },
      },
      controller.signal,
      {
        initializer: datasetName,
        subscription,
        events: [Events.STATE_UPDATE],
      }
    );

    return () => controller.abort();
  }, []);
}<|MERGE_RESOLUTION|>--- conflicted
+++ resolved
@@ -1,7 +1,7 @@
 /**
  * Copyright 2017-2022, Voxel51, Inc.
  */
-import { Loading, ThemeProvider } from "@fiftyone/components";
+import { Loading } from "@fiftyone/components";
 import {
   Dataset as CoreDataset,
   useDatasetLoader,
@@ -57,11 +57,7 @@
   const ThemeWrapper = themePalette ? ThemeContext.Provider : Fragment;
 
   return (
-<<<<<<< HEAD
-    <ThemeProvider>
-=======
     <ThemeWrapper value={themePalette}>
->>>>>>> fedb8e24
       <Container>
         <Suspense fallback={loadingElement}>
           <DatasetLoader
@@ -74,11 +70,7 @@
         </Suspense>
         <div id="modal" />
       </Container>
-<<<<<<< HEAD
-    </ThemeProvider>
-=======
     </ThemeWrapper>
->>>>>>> fedb8e24
   );
 }
 
