--- conflicted
+++ resolved
@@ -1,10 +1,7 @@
 import { ThemeProvider } from "@fiftyone/components";
 import { Loading, Setup, makeRoutes } from "@fiftyone/core";
-<<<<<<< HEAD
-=======
 import { useScreenshot } from "@fiftyone/state";
 import { ThemeProvider } from "@fiftyone/components";
->>>>>>> 019a13e4
 import { getEventSource, toCamelCase } from "@fiftyone/utilities";
 import React, { useEffect, useRef, useState } from "react";
 import { createRoot } from "react-dom/client";
