--- conflicted
+++ resolved
@@ -8,17 +8,12 @@
 
 type LookerTypes = typeof FrameLooker & typeof ImageLooker & typeof VideoLooker;
 
-<<<<<<< HEAD
 export const getSampleSrc = (filepath: string, id: string, url?: string) => {
   if (url) {
     return url;
   }
 
-  return `${http}/filepath/${encodeURI(filepath)}?id=${id}`;
-=======
-export const getSampleSrc = (filepath: string, id: string) => {
   return `${http}/filepath/${encodeURIComponent(filepath)}?id=${id}`;
->>>>>>> 5d33fa20
 };
 
 export const lookerType = selector<(mimetype: string) => LookerTypes>({
