--- conflicted
+++ resolved
@@ -21,37 +21,6 @@
 import { State } from "../recoil/types";
 import * as viewAtoms from "../recoil/view";
 import { getSampleSrc, lookerType } from "../recoil/utils";
-<<<<<<< HEAD
-import { pathFilter } from "./Filters";
-import { ModalActionsRow } from "./Actions";
-import { useErrorHandler } from "react-error-boundary";
-import { Field, LIST_FIELD, Schema } from "@fiftyone/utilities";
-import { Checkbox } from "@material-ui/core";
-
-const Header = styled.div`
-  position: absolute;
-  cursor: pointer;
-  top: 0;
-  display: flex;
-  padding: 0.5rem;
-  justify-content: space-between;
-  overflow: visible;
-  width: 100%;
-  z-index: 1000;
-
-  background-image: linear-gradient(
-    to top,
-    rgba(0, 0, 0, 0),
-    30%,
-    ${({ theme }) => theme.backgroundDark}
-  );
-`;
-=======
-import {
-  labelFilters,
-  skeletonFilter,
-} from "./Filters/LabelFieldFilters.state";
->>>>>>> 503078b1
 
 const TagBlock = styled.div`
   margin: 0;
@@ -397,21 +366,13 @@
       timeZone: get(selectors.timeZone),
       coloring: get(colorAtoms.coloring(true)),
       alpha: get(atoms.alpha(true)),
-<<<<<<< HEAD
-      imageFilters: Object.fromEntries(
-        Object.keys(atoms.IMAGE_FILTERS).map((filter) => [
-          filter,
-          get(atoms.imageFilters({ modal: false, filter })),
-        ])
-      ),
-=======
+
       showSkeletons: get(
         selectors.appConfigOption({ key: "show_skeletons", modal: true })
       ),
       defaultSkeleton: get(atoms.stateDescription)?.dataset.default_skeleton,
       skeletons: get(atoms.stateDescription)?.dataset.skeletons,
       pointFilter: get(skeletonFilter(true)),
->>>>>>> 503078b1
     };
   },
 });
