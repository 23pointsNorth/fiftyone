import React, { useState, useRef, MutableRefObject, useEffect } from "react";
import ReactDOM from "react-dom";
import styled from "styled-components";
import { useRecoilValue, useRecoilCallback, selector } from "recoil";
import { animated, useSpring } from "react-spring";
import { v4 as uuid } from "uuid";

import * as labelAtoms from "./Filters/utils";
import { ContentDiv, ContentHeader } from "./utils";
import { useEventHandler, useTheme } from "../utils/hooks";
import { getMimeType } from "../utils/generic";

import * as atoms from "../recoil/atoms";
import * as selectors from "../recoil/selectors";
import { getSampleSrc, lookerType } from "../recoil/utils";
import { labelFilters } from "./Filters/LabelFieldFilters.state";

const TagBlock = styled.div`
  margin: 0;
`;

const BorderDiv = styled.div`
  border-top: 2px solid ${({ theme }) => theme.font};
  width: 100%;
  padding: 0.5rem 0 0;
`;

const AttrBlock = styled.div`
  padding: 0.1rem 0 0 0;
  margin: 0;
  display: grid;
  grid-template-columns: 1fr 1fr;
  grid-row-gap: 0.1rem;
  grid-column-gap: 0.5rem;
`;

const TooltipDiv = animated(styled(ContentDiv)`
  position: absolute;
  margin-top: 0;
  left: -1000;
  top: -1000;
  z-index: 20000;
  pointer-events: none;
`);

type placement = number | "unset";

const computeCoordinates = ([x, y]: [number, number]): {
  bottom?: placement;
  top?: placement;
  left?: placement;
  right?: placement;
} => {
  let top: placement = y,
    bottom: placement = "unset";
  if (y > window.innerHeight / 2) {
    bottom = window.innerHeight - y;
    top = "unset";
  }

  return {
    bottom,
    top,
    left: x <= window.innerWidth / 2 ? x + 24 : "unset",
    right: x > window.innerWidth / 2 ? window.innerWidth - x + 24 : "unset",
  };
};

const ContentItemDiv = styled.div`
  margin: 0;
  padding: 0;
  max-width: 10rem;
  word-wrap: break-word;
`;

const ContentValue = styled.div`
  font-size: 0.8rem;
  font-weight: bold;
  color: ${({ theme }) => theme.font};
`;

const ContentName = styled.div`
  font-size: 0.7rem;
  font-weight: bold;
  padding-bottom: 0.3rem;
  color: ${({ theme }) => theme.fontDark};
`;

const ContentItem = ({
  name,
  value,
  style,
}: {
  name: string;
  value?: number | string;
  style?: object;
}) => {
  if (typeof value === "object") {
    return null;
  }

  return (
    <ContentItemDiv style={style}>
      <ContentValue>
        {(() => {
          switch (typeof value) {
            case "number":
              return Number.isInteger(value) ? value : value.toFixed(3);
            case "string":
              return value.length ? value : '""';
            case "boolean":
              return value ? "True" : "False";
            default:
              return "None";
          }
        })()}
      </ContentValue>
      <ContentName>{name}</ContentName>
    </ContentItemDiv>
  );
};

const useTarget = (field, target) => {
  const getTarget = useRecoilValue(selectors.getTarget);
  return getTarget(field, target);
};

const AttrInfo = ({ label, children = null }) => {
  let entries = Object.entries(label).filter(
    ([k, v]) => "tags" !== k && !k.startsWith("_")
  );
  if (!entries || !entries.length) {
    return null;
  }

  const defaults = entries.filter(([name]) =>
    ["label", "confidence"].includes(name)
  );

  const other = entries.filter(
    ([name]) => !["label", "confidence"].includes(name)
  );
  const mapper = ([name, value]) => (
    <ContentItem key={name} name={name} value={value} />
  );

  const attributes =
    typeof label.attributes === "object"
      ? Object.entries(
          label.attributes as { [key: string]: { value: string | number } }
        ).map<[string, string | number]>(([k, v]) => [
          "attributes." + k,
          v.value,
        ])
      : null;

  return (
    <>
      {defaults.map(mapper)}
      {children}
      {other.map(mapper)}
      {attributes && attributes.map(mapper)}
    </>
  );
};

const ClassificationInfo = ({ detail }) => {
  return (
    <AttrBlock style={{ borderColor: detail.color }}>
      <AttrInfo label={detail.label} />
    </AttrBlock>
  );
};

const DetectionInfo = ({ detail }) => {
  return (
    <AttrBlock style={{ borderColor: detail.color }}>
      <AttrInfo label={detail.label} />
    </AttrBlock>
  );
};

const HeatmapInfo = ({ detail }) => {
  return (
    <AttrBlock style={{ borderColor: detail.color }}>
      <ContentItem key={"pixel-value"} name={"pixel"} value={detail.target} />
      <AttrInfo label={detail.label} />
    </AttrBlock>
  );
};

const KeypointInfo = ({ detail }) => {
  return (
    <AttrBlock style={{ borderColor: detail.color }}>
      <AttrInfo label={detail.label} />
    </AttrBlock>
  );
};

const SegmentationInfo = ({ detail }) => {
  const targetValue = useTarget(detail.field, detail.target);

  return (
    <AttrBlock style={{ borderColor: detail.color }}>
      {targetValue ? (
        <ContentItem key={"target-value"} name={"label"} value={targetValue} />
      ) : (
        <ContentItem key={"pixel-value"} name={"pixel"} value={detail.target} />
      )}
      <AttrInfo label={detail.label} />
    </AttrBlock>
  );
};

const PolylineInfo = ({ detail }) => {
  return (
    <AttrBlock style={{ borderColor: detail.color }}>
      <AttrInfo label={detail.label} />
    </AttrBlock>
  );
};

const Border = ({ color, id }) => {
  const selectedLabels = useRecoilValue(selectors.selectedLabelIds);
  return (
    <BorderDiv
      style={{
        borderTop: `2px ${
          selectedLabels.has(id) ? "dashed" : "solid"
        } ${color}`,
      }}
    />
  );
};

const OVERLAY_INFO = {
  Classification: ClassificationInfo,
  Detection: DetectionInfo,
  Heatmap: HeatmapInfo,
  Keypoint: KeypointInfo,
  Polyline: PolylineInfo,
  Segmentation: SegmentationInfo,
};

const TagInfo = ({ tags }: { tags: string[] }) => {
  if (!tags) {
    return null;
  }
  return (
    <TagBlock>
      <ContentItem
        key={"tags"}
        name={"tags"}
        value={tags.length ? tags.join(", ") : "No tags"}
        style={{ maxWidth: "20rem" }}
      />
    </TagBlock>
  );
};

const TooltipInfo = React.memo(({ looker }: { looker: any }) => {
  const [detail, setDetail] = useState(null);
  const [coords, setCoords] = useState<{
    top?: placement;
    bottom?: placement;
    left?: placement;
  }>({
    top: -1000,
    left: -1000,
    bottom: "unset",
  });
  const position = detail
    ? coords
    : { top: -1000, left: -1000, bottom: "unset" };

  const coordsProps = useSpring({
    ...position,
    config: {
      duration: 0,
    },
  });
  const ref = useRef<HTMLDivElement>(null);

  useEventHandler(looker, "tooltip", (e) => {
    setDetail(e.detail ? e.detail : null);
    e.detail && setCoords(computeCoordinates(e.detail.coordinates));
  });

  const showProps = useSpring({
    display: detail ? "block" : "none",
    opacity: detail ? 1 : 0,
  });
  const Component = detail ? OVERLAY_INFO[detail.type] : null;

  return Component
    ? ReactDOM.createPortal(
        <TooltipDiv
          style={{ ...coordsProps, ...showProps, position: "fixed" }}
          ref={ref}
        >
          <ContentHeader key="header">{detail.field}</ContentHeader>
          <Border color={detail.color} id={detail.label.id} />
          {detail.label.tags && detail.label.tags.length > 0 && (
            <TagInfo key={"tags"} tags={detail.label?.tags} />
          )}
          <Component key={"attrs"} detail={detail} />
        </TooltipDiv>,
        document.body
      )
    : null;
});

type EventCallback = (event: CustomEvent) => void;

const reverse = (obj) =>
  Object.fromEntries(Object.entries(obj).map(([k, v]) => [v, k]));

const lookerOptions = selector({
  key: "lookerOptions",
  get: ({ get }) => {
    const showConfidence = get(selectors.appConfig).show_confidence;
    const showIndex = get(selectors.appConfig).show_index;
    const showLabel = get(selectors.appConfig).show_label;
    const showTooltip = get(selectors.appConfig).show_tooltip;
    const useFrameNumber = get(selectors.appConfig).use_frame_number;
    const video = get(selectors.isVideoDataset)
      ? { loop: get(selectors.appConfig).loop_videos }
      : {};
    const zoom = get(selectors.isPatchesView)
      ? get(atoms.cropToContent(true))
      : false;

    return {
      showConfidence,
      showIndex,
      showLabel,
      useFrameNumber,
      showTooltip,
      ...video,
      zoom,
      filter: get(labelFilters(true)),
      ...get(atoms.savedLookerOptions),
      selectedLabels: [...get(selectors.selectedLabelIds)],
      fullscreen: get(atoms.fullscreen),
      fieldsMap: reverse(get(selectors.primitivesDbMap("sample"))),
      frameFieldsMap: reverse(get(selectors.primitivesDbMap("frame"))),
<<<<<<< HEAD
=======
      timeZone: get(selectors.timeZone),
>>>>>>> 57201f97
      coloring: get(selectors.coloring(true)),
      alpha: get(atoms.alpha(true)),
    };
  },
});

const useLookerOptionsUpdate = () => {
  return useRecoilCallback(
    ({ snapshot, set }) => async (event: CustomEvent) => {
      const currentOptions = await snapshot.getPromise(
        atoms.savedLookerOptions
      );
      set(atoms.savedLookerOptions, { ...currentOptions, ...event.detail });
    }
  );
};

const useFullscreen = () => {
  return useRecoilCallback(({ set }) => async (event: CustomEvent) => {
    set(atoms.fullscreen, event.detail);
  });
};

const useClearSelectedLabels = () => {
  return useRecoilCallback(
    ({ set }) => async () => set(selectors.selectedLabels, {}),
    []
  );
};

interface LookerProps {
  lookerRef?: MutableRefObject<any>;
  onClose?: EventCallback;
  onClick?: React.MouseEventHandler<HTMLDivElement>;
  onNext?: EventCallback;
  onPrevious?: EventCallback;
  onSelectLabel?: EventCallback;
  style?: React.CSSProperties;
}

const Looker = ({
  lookerRef,
  onClose,
  onNext,
  onPrevious,
  onSelectLabel,
  style,
}: LookerProps) => {
  const [id] = useState(() => uuid());
  const { sample, dimensions, frameRate, frameNumber } = useRecoilValue(
    atoms.modal
  );
  const fullscreen = useRecoilValue(atoms.fullscreen);
  const isClips = useRecoilValue(selectors.isClipsView);
  const mimetype = getMimeType(sample);
  const schema = useRecoilValue(selectors.fieldSchema("sample"));
  const sampleSrc = getSampleSrc(sample.filepath, sample._id);
  const options = useRecoilValue(lookerOptions);
  const activePaths = useRecoilValue(labelAtoms.activeModalFields);
  const theme = useTheme();
  const getLookerConstructor = useRecoilValue(lookerType);
  const initialRef = useRef<boolean>(true);

  const [looker] = useState(() => {
    const constructor = getLookerConstructor(mimetype);
    const etc = isClips ? { support: sample.support } : {};

    return new constructor(
      sample,
      {
        src: sampleSrc,
        dimensions,
        frameRate,
        frameNumber,
        sampleId: sample._id,
        thumbnail: false,
        fieldSchema: Object.fromEntries(schema.map((f) => [f.name, f])),
        ...etc,
      },
      {
        activePaths,
        ...options,
        hasNext: Boolean(onNext),
        hasPrevious: Boolean(onPrevious),
      }
    );
  });

  useEffect(() => {
    !initialRef.current && looker.updateOptions({ ...options, activePaths });
  }, [options, activePaths]);

  useEffect(() => {
    !initialRef.current && looker.updateSample(sample);
  }, [sample]);

  useEffect(() => {
    return () => looker && looker.destroy();
  }, [looker]);

  lookerRef && (lookerRef.current = looker);

  useEventHandler(looker, "options", useLookerOptionsUpdate());
  useEventHandler(looker, "fullscreen", useFullscreen());
  onNext && useEventHandler(looker, "next", onNext);
  onPrevious && useEventHandler(looker, "previous", onPrevious);
  onClose && useEventHandler(looker, "close", onClose);
  onSelectLabel && useEventHandler(looker, "select", onSelectLabel);
  useEffect(() => {
    initialRef.current = false;
  }, []);

  useEffect(() => {
    looker.attach(fullscreen ? "root" : id);
  }, [id, fullscreen]);

  useEventHandler(looker, "clear", useClearSelectedLabels());

  return (
    <div
      id={id}
      style={{
        width: "100%",
        height: "100%",
        background: theme.backgroundDark,
        ...style,
      }}
    >
      {<TooltipInfo looker={looker} />}
    </div>
  );
};

export default React.memo(Looker);<|MERGE_RESOLUTION|>--- conflicted
+++ resolved
@@ -344,10 +344,7 @@
       fullscreen: get(atoms.fullscreen),
       fieldsMap: reverse(get(selectors.primitivesDbMap("sample"))),
       frameFieldsMap: reverse(get(selectors.primitivesDbMap("frame"))),
-<<<<<<< HEAD
-=======
       timeZone: get(selectors.timeZone),
->>>>>>> 57201f97
       coloring: get(selectors.coloring(true)),
       alpha: get(atoms.alpha(true)),
     };
