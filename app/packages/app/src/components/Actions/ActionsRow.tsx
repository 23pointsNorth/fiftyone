--- conflicted
+++ resolved
@@ -1,9 +1,6 @@
 import React, {
   MutableRefObject,
-<<<<<<< HEAD
   RefCallback,
-=======
->>>>>>> 3a52d6f8
   useLayoutEffect,
   useRef,
   useState,
@@ -45,18 +42,10 @@
 import {
   useEventHandler,
   useOutsideClick,
-<<<<<<< HEAD
-  useTheme,
-  useUnprocessedStateUpdate,
-} from "../../utils/hooks";
-import Similar, { similarityParameters } from "./Similar";
-import { useLayer } from "react-laag";
-=======
   useUnprocessedStateUpdate,
 } from "../../utils/hooks";
 import Similar, { similarityParameters } from "./Similar";
 import { useTheme } from "@fiftyone/components";
->>>>>>> 3a52d6f8
 
 const Loading = () => {
   const theme = useTheme();
