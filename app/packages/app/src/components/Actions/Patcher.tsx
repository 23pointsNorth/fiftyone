--- conflicted
+++ resolved
@@ -22,15 +22,7 @@
 import * as schemaAtoms from "../../recoil/schema";
 import * as selectors from "../../recoil/selectors";
 import * as viewAtoms from "../../recoil/view";
-<<<<<<< HEAD
-import {
-  StateUpdate,
-  useTheme,
-  useUnprocessedStateUpdate,
-} from "../../utils/hooks";
-=======
 import { StateResolver, useUnprocessedStateUpdate } from "../../utils/hooks";
->>>>>>> 3a52d6f8
 import {
   OBJECT_PATCHES,
   EVALUATION_PATCHES,
@@ -43,10 +35,7 @@
 import { State } from "../../recoil/types";
 import { filters } from "../../recoil/filters";
 import { similarityParameters } from "./Similar";
-<<<<<<< HEAD
-=======
 import { useTheme } from "@fiftyone/components";
->>>>>>> 3a52d6f8
 
 export const patching = atom<boolean>({
   key: "patching",
@@ -93,23 +82,13 @@
 const evaluationKeys = selector<string[]>({
   key: "evaluationKeys",
   get: ({ get }) => {
-<<<<<<< HEAD
-    return get(atoms.stateDescription).dataset.evaluations.map(
-      ({ key }) => key
-    );
-=======
     return get(atoms.dataset).evaluations.map(({ key }) => key);
->>>>>>> 3a52d6f8
   },
 });
 
 export const sendPatch = async (
   snapshot: Snapshot,
-<<<<<<< HEAD
-  updateState: StateUpdate,
-=======
   updateState: (resolve: StateResolver) => void,
->>>>>>> 3a52d6f8
   addStage?: object,
   callback?: (
     set: <T>(s: RecoilState<T>, u: T | ((currVal: T) => T)) => void
@@ -126,15 +105,10 @@
     add_stages: addStage ? [addStage] : null,
     similarity: similarity ? toSnakeCase(similarity) : null,
   }).then((data) => {
-<<<<<<< HEAD
-    console.log(data);
-    updateState(data, callback);
-=======
     updateState((t) => {
       callback && callback(t.set);
       return data;
     });
->>>>>>> 3a52d6f8
   });
 };
 
