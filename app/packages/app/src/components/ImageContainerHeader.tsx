--- conflicted
+++ resolved
@@ -6,19 +6,12 @@
 import * as aggregationAtoms from "../recoil/aggregations";
 import * as selectors from "../recoil/selectors";
 import * as viewAtoms from "../recoil/view";
-<<<<<<< HEAD
-import { useTheme } from "./../utils/hooks";
-=======
->>>>>>> 3a52d6f8
 
 import { GridActionsRow } from "./Actions";
 import { gridZoomRange } from "./Flashlight";
 import { Slider } from "./Common/RangeSlider";
 import { PathEntryCounts } from "./Sidebar/Entries/EntryCounts";
-<<<<<<< HEAD
-=======
 import { useTheme } from "@fiftyone/components";
->>>>>>> 3a52d6f8
 
 export const gridZoom = atom<number>({
   key: "gridZoom",
