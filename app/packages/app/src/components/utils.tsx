import { Tooltip, useTheme } from "@fiftyone/components";
import React, { useState } from "react";
import styled from "styled-components";
import { animated, useSpring, useSprings } from "@react-spring/web";
import { KeyboardArrowUp, KeyboardArrowDown } from "@material-ui/icons";

export const Box = styled.div`
  padding: 1em;
  box-sizing: border-box;
  border: 2px solid ${({ theme }) => theme.border};
  background-color: ${({ theme }) => theme.background};
`;

export const VerticalSpacer = styled.div`
  height: ${({ height }) =>
    typeof height == "number" ? height + "px" : height};
  background-color: ${({ opaque, theme }) =>
    opaque ? theme.background : undefined};
`;

export const scrollbarStyles = ({ theme }) => `
::-webkit-scrollbar {
  width: 16px;
}

scrollbar-color: ${({ theme }) => theme.fontDarkest} ${({ theme }) =>
  theme.background};

  scrollbar-gutter: stable;

  scrollbar-width: auto;

::-webkit-scrollbar-track {
  border: solid 4px transparent ${theme.fontDarkest};
}

@-moz-document url-prefix() {
  padding-right: 16px;
}

::-webkit-scrollbar-thumb {
  box-shadow: inset 0 0 10px 10px transparent;
  border: solid 4px transparent;
  border-radius: 16px;
  transition: box-shadow linear 0.5s;
}
&:hover::-webkit-scrollbar-thumb {
  box-shadow: inset 0 0 10px 10px ${theme.fontDarkest};
}
`;

export const ContentDiv = styled.div`
  box-sizing: border-box;
  border-radius: 3px;
  background-color: ${({ theme }) => theme.backgroundDarker};
  color: ${({ theme }) => theme.fontDark};
  border: 1px solid #191c1f;
  box-shadow: 0 8px 15px 0 rgba(0, 0, 0, 0.43);
  border-radius: 2px;
  padding: 0.5rem;
  line-height: 1rem;
  margin-top: 2.5rem;
  font-weight: bold;
  width: auto;
  z-index: 802;
`;

export const ContentHeader = styled.div`
  color: ${({ theme }) => theme.font};
  display: flex;
  padding-bottom: 0.5rem;
`;

const PillButtonDiv = animated(styled.div`
  line-height: 1.5rem;
  padding: 0.25rem 0.75rem;
  cursor: pointer;
  background-color: ${({ theme }) => theme.button};
  border-radius: 1rem;
  border: none;
  font-weight: bold;
  display: flex;
  justify-content: space-between;
  opacity: 1;

  & > span {
    text-align: center;
    margin: 0 0.25rem;
  }
  & > svg {
    display: inline-block;
    height: 100%;
  }
`);

type PillButton = {
  onClick: (event: Event) => void;
  open: boolean;
  highlight: boolean;
  text?: string;
  icon?: any;
  arrow?: boolean;
  style?: React.CSSProperties;
  title: string;
};

export const PillButton = React.memo(
  React.forwardRef(
    (
      {
        onClick,
        open,
        text,
        icon,
        highlight,
        arrow = false,
        style,
        title,
      }: PillButton,
      ref
    ) => {
      const theme = useTheme();
      const props = useSpring({
        backgroundColor: !highlight ? theme.button : theme.brand,
      });
      return (
        <Tooltip text={title}>
          <PillButtonDiv
            onClick={(e) => {
              onClick(e);
            }}
            onMouseDown={(e) => {
              e.stopPropagation();
            }}
            ref={ref}
            style={{ ...props, ...style }}
            title={title}
          >
            {text && <span>{text}</span>}
            {icon}
            {arrow && (open ? <KeyboardArrowUp /> : <KeyboardArrowDown />)}
          </PillButtonDiv>
        </Tooltip>
      );
    }
  )
);

export const PopoutDiv = animated(styled.div`
  background-color: ${({ theme }) => theme.backgroundDark};
  border: 1px solid ${({ theme }) => theme.backgroundDarkBorder};
  border-radius: 2px;
  box-shadow: 0 2px 20px ${({ theme }) => theme.backgroundDark};
  box-sizing: border-box;
  margin-top: 0.6rem;
  position: absolute;
  width: auto;
  z-index: 801;
  font-size: 14px;
  padding: 0 0.5rem 0 0.5rem;
  min-width: 14rem;
`);

<<<<<<< HEAD
=======
export const PopoutSectionTitle = styled.div`
  margin: 0 -0.5rem;
  padding: 0 0.5rem;
  border-bottom: 1px solid ${({ theme }) => theme.backgroundLight};
  font-size: 1rem;
  line-height: 2;
  font-weight: bold;
`;

const TabOptionDiv = animated(styled.div`
  display: flex;
  font-weight: bold;
  cursor: pointer;
  justify-content: space-between;
  margin: 0.5rem -0.5rem;
  height: 2rem;

  & > div {
    display: flex;
    flex-direction: column;
    align-content: center;
    cursor: inherit;
    flex-grow: 1;
    flex-basis: 0;
    text-align: center;Checkbox
    overflow: hidden;
  }
`);

const Tab = animated(styled.div``);

type TabOption = {
  text: string;
  onClick: () => void;
  title: string;
};

export type TabOptionProps = {
  active: string;
  options: TabOption[];
  color?: string;
};

export const TabOption = ({ active, options, color }: TabOptionProps) => {
  const theme = useTheme();
  const [hovering, setHovering] = useState(options.map((o) => false));
  const styles = useSprings(
    options.length,
    options.map((o, i) => ({
      backgroundColor:
        o.text === active
          ? color || theme.brand
          : hovering[i]
          ? theme.background
          : theme.backgroundLight,
      color: hovering ? theme.font : theme.fontDark,
    }))
  );

  const [style, set] = useSpring(() => ({
    background: theme.backgroundLight,
  }));

  return (
    <TabOptionDiv
      style={style}
      onMouseEnter={() => set({ background: theme.background })}
      onMouseLeave={() => set({ background: theme.backgroundLight })}
    >
      {options.map(({ text, title, onClick }, i) => (
        <Tab
          onClick={onClick}
          title={title}
          style={{
            ...styles[i],
            cursor: text === active ? "default" : "pointer",
          }}
          onMouseEnter={() =>
            setHovering(hovering.map((_, j) => (j === i ? true : _)))
          }
          onMouseLeave={() =>
            setHovering(hovering.map((_, j) => (j === i ? false : _)))
          }
          key={i}
        >
          {text}
        </Tab>
      ))}
    </TabOptionDiv>
  );
};

>>>>>>> 1d50bfc9
const ButtonDiv = animated(styled.div`
  cursor: pointer;
  margin-left: 0;
  margin-right: 0;
  padding: 2.5px 0.5rem;
  border-radius: 3px;
  display: flex;
  justify-content: space-between;
  margin-top: 3px;
`);

const OptionTextDiv = animated(styled.div`
  padding-right: 0.25rem;
  display: flex;
  justify-content: center;
  align-content: center;
  flex-direction: column;
  color: inherit;
  line-height: 1.7;
  & > span {
    white-space: nowrap;
    text-overflow: ellipsis;
    overflow: hidden;
  }
`);

export const OptionText = ({ style, children }) => {
  return (
    <OptionTextDiv style={style}>
      <span>{children}</span>
    </OptionTextDiv>
  );
};

export const Button = ({
  onClick,
  text,
  children = null,
  style,
  color = null,
  title = null,
}) => {
  const theme = useTheme();
  const [hover, setHover] = useState(false);
  color = color ?? theme.brand;
  const props = useSpring({
    backgroundColor: hover ? color : theme.background,
    color: hover ? theme.font : theme.fontDark,
    config: {
      duration: 150,
    },
  });
  return (
    <ButtonDiv
      style={{ ...props, userSelect: "none", ...style }}
      onClick={onClick}
      onMouseEnter={() => setHover(true)}
      onMouseLeave={() => setHover(false)}
      title={title ?? text}
    >
      <OptionText key={"button"} style={{ fontWeight: "bold", width: "100%" }}>
        {text}
      </OptionText>
      {children}
    </ButtonDiv>
  );
};

export const NameAndCountContainer = styled.div`
  display: flex;
  justify-content: space-between;
  flex: 1;
  min-width: 0;
  align-items: center;
  user-select: text;

  & > span {
    user-select: text;
  }

  & > span:first-child {
    flex: 1;
    white-space: nowrap;
    overflow: hidden;
    text-overflow: ellipsis;
    margin-left: 6px;
  }

  & span {
    margin-right: 6px;
  }
`;<|MERGE_RESOLUTION|>--- conflicted
+++ resolved
@@ -161,8 +161,6 @@
   min-width: 14rem;
 `);
 
-<<<<<<< HEAD
-=======
 export const PopoutSectionTitle = styled.div`
   margin: 0 -0.5rem;
   padding: 0 0.5rem;
@@ -255,7 +253,6 @@
   );
 };
 
->>>>>>> 1d50bfc9
 const ButtonDiv = animated(styled.div`
   cursor: pointer;
   margin-left: 0;
