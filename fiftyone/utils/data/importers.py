"""
Dataset importers.

| Copyright 2017-2022, Voxel51, Inc.
| `voxel51.com <https://voxel51.com/>`_
|
"""
from copy import copy
import inspect
import logging
import os
import random

from bson import json_util
import cv2

import eta.core.datasets as etad
import eta.core.image as etai
import eta.core.utils as etau
import eta.core.video as etav

import fiftyone.core.annotation as foa
import fiftyone.core.brain as fob
import fiftyone.core.dataset as fod
import fiftyone.core.evaluation as foe
import fiftyone.core.frame as fof
import fiftyone.core.labels as fol
import fiftyone.core.metadata as fom
import fiftyone.core.media as fomm
import fiftyone.core.odm as foo
import fiftyone.core.runs as fors
from fiftyone.core.sample import Sample
import fiftyone.core.storage as fos
import fiftyone.core.utils as fou
import fiftyone.migrations as fomi
import fiftyone.types as fot

from .parsers import (
    FiftyOneImageClassificationSampleParser,
    FiftyOneTemporalDetectionSampleParser,
    FiftyOneImageDetectionSampleParser,
    FiftyOneImageLabelsSampleParser,
    FiftyOneVideoLabelsSampleParser,
)


logger = logging.getLogger(__name__)


def import_samples(
    dataset,
    dataset_importer,
    label_field=None,
    tags=None,
    expand_schema=True,
    add_info=True,
):
    """Adds the samples from the given :class:`DatasetImporter` to the dataset.

    See :ref:`this guide <custom-dataset-importer>` for more details about
    importing datasets in custom formats by defining your own
    :class:`DatasetImporter`.

    Args:
        dataset: a :class:`fiftyone.core.dataset.Dataset`
        dataset_importer: a :class:`DatasetImporter`
        label_field (None): controls the field(s) in which imported labels are
            stored. Only applicable if ``dataset_importer`` is a
            :class:`LabeledImageDatasetImporter` or
            :class:`LabeledVideoDatasetImporter`. If the importer produces a
            single :class:`fiftyone.core.labels.Label` instance per
            sample/frame, this argument specifies the name of the field to use;
            the default is ``"ground_truth"``. If the importer produces a
            dictionary of labels per sample, this argument specifies a string
            prefix to prepend to each label key; the default in this case is to
            directly use the keys of the imported label dictionaries as field
            names
        tags (None): an optional tag or iterable of tags to attach to each
            sample
        expand_schema (True): whether to dynamically add new sample fields
            encountered to the dataset schema. If False, an error is raised
            if a sample's schema is not a subset of the dataset schema
        add_info (True): whether to add dataset info from the importer (if
            any) to the dataset

    Returns:
        a list of IDs of the samples that were added to the dataset
    """
    if etau.is_str(tags):
        tags = [tags]
    elif tags is not None:
        tags = list(tags)

    dataset_importer = _handle_legacy_formats(dataset_importer)

    # Batch imports
    if isinstance(dataset_importer, BatchDatasetImporter):
        # @todo support `expand_schema=False` here?
        if not expand_schema:
            logger.warning(
                "`expand_schema=False` is not supported for %s instances",
                BatchDatasetImporter,
            )

        if not add_info:
            logger.warning(
                "`add_info=False` is not supported for %s instances",
                BatchDatasetImporter,
            )

        with dataset_importer:
            return dataset_importer.import_samples(dataset, tags=tags)

    #
    # Non-batch imports
    #

    with dataset_importer:
        parse_sample, expand_schema = _build_parse_sample_fcn(
            dataset, dataset_importer, label_field, tags, expand_schema
        )

        try:
            num_samples = len(dataset_importer)
        except:
            num_samples = None

        samples = map(parse_sample, iter(dataset_importer))
        sample_ids = dataset.add_samples(
            samples, expand_schema=expand_schema, num_samples=num_samples
        )

        if add_info and dataset_importer.has_dataset_info:
            info = dataset_importer.get_dataset_info()
            if info:
                parse_dataset_info(dataset, info)

        if isinstance(dataset_importer, LegacyFiftyOneDatasetImporter):
            dataset_importer.import_run_results(dataset)

    return sample_ids


def merge_samples(
    dataset,
    dataset_importer,
    label_field=None,
    tags=None,
    key_field="filepath",
    key_fcn=None,
    skip_existing=False,
    insert_new=True,
    fields=None,
    omit_fields=None,
    merge_lists=True,
    overwrite=True,
    expand_schema=True,
    add_info=True,
):
    """Merges the samples from the given :class:`DatasetImporter` into the
    dataset.

    See :ref:`this guide <custom-dataset-importer>` for more details about
    importing datasets in custom formats by defining your own
    :class:`DatasetImporter`.

    By default, samples with the same absolute ``filepath`` are merged, but you
    can customize this behavior via the ``key_field`` and ``key_fcn``
    parameters. For example, you could set
    ``key_fcn = lambda sample: os.path.basename(sample.filepath)`` to merge
    samples with the same base filename.

    The behavior of this method is highly customizable. By default, all
    top-level fields from the imported samples are merged in, overwriting any
    existing values for those fields, with the exception of list fields
    (e.g., ``tags``) and label list fields (e.g.,
    :class:`fiftyone.core.labels.Detections` fields), in which case the
    elements of the lists themselves are merged. In the case of label list
    fields, labels with the same ``id`` in both collections are updated rather
    than duplicated.

    To avoid confusion between missing fields and fields whose value is
    ``None``, ``None``-valued fields are always treated as missing while
    merging.

    This method can be configured in numerous ways, including:

    -   Whether existing samples should be modified or skipped
    -   Whether new samples should be added or omitted
    -   Whether new fields can be added to the dataset schema
    -   Whether list fields should be treated as ordinary fields and merged as
        a whole rather than merging their elements
    -   Whether to merge only specific fields, or all but certain fields
    -   Mapping input fields to different field names of this dataset

    Args:
        dataset: a :class:`fiftyone.core.dataset.Dataset`
        dataset_importer: a :class:`DatasetImporter`
        label_field (None): controls the field(s) in which imported labels are
            stored. Only applicable if ``dataset_importer`` is a
            :class:`LabeledImageDatasetImporter` or
            :class:`LabeledVideoDatasetImporter`. If the importer produces a
            single :class:`fiftyone.core.labels.Label` instance per
            sample/frame, this argument specifies the name of the field to use;
            the default is ``"ground_truth"``. If the importer produces a
            dictionary of labels per sample, this argument specifies a string
            prefix to prepend to each label key; the default in this case is to
            directly use the keys of the imported label dictionaries as field
            names
        tags (None): an optional tag or iterable of tags to attach to each
            sample
        key_field ("filepath"): the sample field to use to decide whether to
            join with an existing sample
        key_fcn (None): a function that accepts a
            :class:`fiftyone.core.sample.Sample` instance and computes a key to
            decide if two samples should be merged. If a ``key_fcn`` is
            provided, ``key_field`` is ignored
        skip_existing (False): whether to skip existing samples (True) or merge
            them (False)
        insert_new (True): whether to insert new samples (True) or skip them
            (False)
        fields (None): an optional field or iterable of fields to which to
            restrict the merge. If provided, fields other than these are
            omitted from ``samples`` when merging or adding samples. One
            exception is that ``filepath`` is always included when adding new
            samples, since the field is required. This can also be a dict
            mapping field names of the input collection to field names of this
            dataset
        omit_fields (None): an optional field or iterable of fields to exclude
            from the merge. If provided, these fields are omitted from imported
            samples, if present. One exception is that ``filepath`` is always
            included when adding new samples, since the field is required
        merge_lists (True): whether to merge the elements of list fields
            (e.g., ``tags``) and label list fields (e.g.,
            :class:`fiftyone.core.labels.Detections` fields) rather than
            merging the entire top-level field like other field types. For
            label lists fields, existing :class:`fiftyone.core.label.Label`
            elements are either replaced (when ``overwrite`` is True) or kept
            (when ``overwrite`` is False) when their ``id`` matches a label
            from the provided samples
        overwrite (True): whether to overwrite (True) or skip (False) existing
            fields and label elements
        expand_schema (True): whether to dynamically add new fields encountered
            to the dataset schema. If False, an error is raised if a sample's
            schema is not a subset of the dataset schema
        add_info (True): whether to add dataset info from the importer (if any)
            to the dataset
    """
    if etau.is_str(tags):
        tags = [tags]
    elif tags is not None:
        tags = list(tags)

    dataset_importer = _handle_legacy_formats(dataset_importer)

    #
    # Batch imports
    #

    if isinstance(dataset_importer, BatchDatasetImporter):
        tmp = fod.Dataset()
        with dataset_importer:
            dataset_importer.import_samples(tmp, tags=tags)

        dataset.merge_samples(
            tmp,
            key_field=key_field,
            key_fcn=key_fcn,
            skip_existing=skip_existing,
            insert_new=insert_new,
            fields=fields,
            omit_fields=omit_fields,
            merge_lists=merge_lists,
            overwrite=overwrite,
            expand_schema=expand_schema,
            include_info=add_info,
            overwrite_info=True,
        )

        tmp.delete()

        return

    #
    # Non-batch imports
    #

    with dataset_importer:
        parse_sample, expand_schema = _build_parse_sample_fcn(
            dataset, dataset_importer, label_field, tags, expand_schema
        )

        try:
            num_samples = len(dataset_importer)
        except:
            num_samples = None

        samples = map(parse_sample, iter(dataset_importer))

        dataset.merge_samples(
            samples,
            key_field=key_field,
            key_fcn=key_fcn,
            skip_existing=skip_existing,
            insert_new=insert_new,
            fields=fields,
            omit_fields=omit_fields,
            merge_lists=merge_lists,
            overwrite=overwrite,
            expand_schema=expand_schema,
            num_samples=num_samples,
        )

        if add_info and dataset_importer.has_dataset_info:
            info = dataset_importer.get_dataset_info()
            if info:
                parse_dataset_info(dataset, info)

        if isinstance(dataset_importer, LegacyFiftyOneDatasetImporter):
            dataset_importer.import_run_results(dataset)


def _handle_legacy_formats(dataset_importer):
    if (
        isinstance(dataset_importer, FiftyOneDatasetImporter)
        and dataset_importer._is_legacy_format_data()
    ):
        logger.debug(
            "Found data in LegacyFiftyOneDataset format; converting to legacy "
            "importer now"
        )
        return dataset_importer._to_legacy_importer()

    return dataset_importer


def _build_parse_sample_fcn(
    dataset, dataset_importer, label_field, tags, expand_schema
):
    if isinstance(dataset_importer, GenericSampleDatasetImporter):
        # Generic sample dataset

        #
        # If the importer provides a sample field schema, apply it now
        #
        # This is more efficient than adding samples with
        # `expand_schema == True`. Also, ensures that all fields exist with
        # the appropriate types, even if all of the imported samples have
        # `None` values
        #
        if expand_schema and dataset_importer.has_sample_field_schema:
            dataset._apply_field_schema(
                dataset_importer.get_sample_field_schema()
            )
            expand_schema = False

        def parse_sample(sample):
            if tags:
                sample.tags.extend(tags)

            return sample

    elif isinstance(dataset_importer, UnlabeledImageDatasetImporter):
        # Unlabeled image dataset

        # The schema never needs expanding when importing unlabeled samples
        expand_schema = False

        def parse_sample(sample):
            image_path, image_metadata = sample
            return Sample(
                filepath=image_path, metadata=image_metadata, tags=tags,
            )

    elif isinstance(dataset_importer, UnlabeledVideoDatasetImporter):
        # Unlabeled video dataset

        # The schema never needs expanding when importing unlabeled samples
        expand_schema = False

        def parse_sample(sample):
            video_path, video_metadata = sample
            return Sample(
                filepath=video_path, metadata=video_metadata, tags=tags,
            )

    elif isinstance(dataset_importer, LabeledImageDatasetImporter):
        # Labeled image dataset

        if label_field:
            label_key = lambda k: label_field + "_" + k
        else:
            label_field = "ground_truth"
            label_key = lambda k: k

        def parse_sample(sample):
            image_path, image_metadata, label = sample
            sample = Sample(
                filepath=image_path, metadata=image_metadata, tags=tags,
            )

            if isinstance(label, dict):
                sample.update_fields(
                    {label_key(k): v for k, v in label.items()}
                )
            elif label is not None:
                sample[label_field] = label

            return sample

        # Optimization: if we can deduce exactly what fields will be added
        # during import, we declare them now and set `expand_schema` to False
        try:
            can_expand_now = issubclass(dataset_importer.label_cls, fol.Label)
        except:
            can_expand_now = False

        if expand_schema and can_expand_now:
            dataset._ensure_label_field(
                label_field, dataset_importer.label_cls
            )
            expand_schema = False

    elif isinstance(dataset_importer, LabeledVideoDatasetImporter):
        # Labeled video dataset

        if label_field:
            label_key = lambda k: label_field + "_" + k
        else:
            label_field = "ground_truth"
            label_key = lambda k: k

        def parse_sample(sample):
            video_path, video_metadata, label, frames = sample

            sample = Sample(
                filepath=video_path, metadata=video_metadata, tags=tags,
            )

            if isinstance(label, dict):
                sample.update_fields(
                    {label_key(k): v for k, v in label.items()}
                )
            elif label is not None:
                sample[label_field] = label

            if frames is not None:
                frame_labels = {}

                for frame_number, _label in frames.items():
                    if isinstance(_label, dict):
                        frame_labels[frame_number] = {
                            label_key(field_name): label
                            for field_name, label in _label.items()
                        }
                    elif _label is not None:
                        frame_labels[frame_number] = {label_field: _label}

                sample.frames.merge(frame_labels)

            return sample

    else:
        raise ValueError(
            "Unsupported DatasetImporter type %s" % type(dataset_importer)
        )

    return parse_sample, expand_schema


def build_dataset_importer(
    dataset_type, strip_none=True, warn_unused=True, name=None, **kwargs
):
    """Builds the :class:`DatasetImporter` instance for the given parameters.

    Args:
        dataset_type: the :class:`fiftyone.types.dataset_types.Dataset` type
        strip_none (True): whether to exclude None-valued items from ``kwargs``
        warn_unused (True): whether to issue warnings for any non-None unused
            parameters encountered
        name (None): the name of the dataset being imported into, if known
        **kwargs: keyword arguments to pass to the dataset importer's
            constructor via ``DatasetImporter(**kwargs)``

    Returns:
        a tuple of:

        -   the :class:`DatasetImporter` instance
        -   a dict of unused keyword arguments
    """
    if dataset_type is None:
        raise ValueError(
            "You must provide a `dataset_type` in order to build a dataset "
            "importer"
        )

    if inspect.isclass(dataset_type):
        dataset_type = dataset_type()

    # If we're importing TFRecords, they must be unpacked into an `images_dir`
    # during import
    if (
        isinstance(
            dataset_type,
            (fot.TFImageClassificationDataset, fot.TFObjectDetectionDataset),
        )
        and "images_dir" not in kwargs
    ):
        if name is None:
            name = fod.get_default_dataset_name()

        images_dir = fod.get_default_dataset_dir(name)
        logger.info(
            "Unpacking images to '%s'. Pass the `images_dir` parameter to "
            "customize this",
            images_dir,
        )
        kwargs["images_dir"] = images_dir

    dataset_importer_cls = dataset_type.get_dataset_importer_cls()

    if strip_none:
        kwargs = {k: v for k, v in kwargs.items() if v is not None}

    kwargs, unused_kwargs = fou.extract_kwargs_for_class(
        dataset_importer_cls, kwargs
    )

    try:
        dataset_importer = dataset_importer_cls(**kwargs)
    except Exception as e:
        raise ValueError(
            "Failed to construct importer of type %s using the provided "
            "parameters. See above for the error. You may need to supply "
            "additional mandatory arguments. Please consult the documentation "
            "of %s to learn more"
            % (dataset_importer_cls, dataset_importer_cls)
        ) from e

    if warn_unused:
        for key, value in unused_kwargs.items():
            if value is not None:
                logger.warning(
                    "Ignoring unsupported parameter '%s' for importer type %s",
                    key,
                    dataset_importer_cls,
                )

    return dataset_importer, unused_kwargs


def parse_dataset_info(dataset, info, overwrite=True):
    """Parses the info returned by :meth:`DatasetImporter.get_dataset_info` and
    stores it on the relevant properties of the dataset.

    Args:
        dataset: a :class:`fiftyone.core.dataset.Dataset`
        info: an info dict
        overwrite (True): whether to overwrite existing dataset info fields
    """
    classes = info.pop("classes", None)
    if isinstance(classes, dict):
        if overwrite:
            dataset.classes.update(classes)
        else:
            _update_no_overwrite(dataset.classes, classes)
    elif isinstance(classes, list):
        if overwrite or not dataset.default_classes:
            dataset.default_classes = classes

    default_classes = info.pop("default_classes", None)
    if default_classes is not None:
        if overwrite or not dataset.default_classes:
            dataset.default_classes = default_classes

    mask_targets = info.pop("mask_targets", None)
    if mask_targets is not None:
        mask_targets = dataset._parse_mask_targets(mask_targets)
        if overwrite:
            dataset.mask_targets.update(mask_targets)
        else:
            _update_no_overwrite(dataset.mask_targets, mask_targets)

    default_mask_targets = info.pop("default_mask_targets", None)
    if default_mask_targets is not None:
        if overwrite or not dataset.default_mask_targets:
            dataset.default_mask_targets = dataset._parse_default_mask_targets(
                default_mask_targets
            )

    if overwrite:
        dataset.info.update(info)
    else:
        _update_no_overwrite(dataset.info, info)

    dataset.save()


def _update_no_overwrite(d, dnew):
    d.update({k: v for k, v in dnew.items() if k not in d})


class ImportPathsMixin(object):
    """Mixin for :class:`DatasetImporter` classes that provides convenience
    methods for parsing the ``data_path`` and ``labels_path`` parameters
    supported by many importers.
    """

    @staticmethod
    def _parse_data_path(dataset_dir=None, data_path=None, default=None):
        """Helper function that computes default values for the ``data_path``
        parameter supported by many importers.
        """
        if data_path is None:
            if dataset_dir is not None:
                data_path = default

        if isinstance(data_path, dict):
            return data_path

        if data_path is not None:
            data_path = os.path.expanduser(data_path)

            if not fos.isabs(data_path) and dataset_dir is not None:
                dataset_dir = fos.normalize_path(dataset_dir)
                data_path = fos.join(dataset_dir, data_path)
            else:
                data_path = fos.normalize_path(data_path)

            if not fos.exists(data_path):
                if fos.isfile(data_path + ".json"):
                    data_path += ".json"

        return data_path

    @staticmethod
    def _parse_labels_path(dataset_dir=None, labels_path=None, default=None):
        """Helper function that computes default values for the ``labels_path``
        parameter supported by many importers.
        """
        if labels_path is None:
            if dataset_dir is not None:
                labels_path = default

        if labels_path is not None:
            labels_path = os.path.expanduser(labels_path)

            if not fos.isabs(labels_path) and dataset_dir is not None:
                dataset_dir = fos.normalize_path(dataset_dir)
                labels_path = fos.join(dataset_dir, labels_path)
            else:
                labels_path = fos.normalize_path(labels_path)

        return labels_path

    @staticmethod
    def _load_data_map(data_path, ignore_exts=False, recursive=False):
        """Helper function that parses either a data directory or a data
        manifest file into a UUID -> filepath map.
        """
        if ignore_exts:
            to_uuid = lambda p: os.path.splitext(p)[0]
        else:
            to_uuid = lambda p: p

        if isinstance(data_path, dict):
            return {to_uuid(k): v for k, v in data_path.items()}

        if not data_path:
<<<<<<< HEAD
            data_map = {}
        elif data_path.endswith(".json"):
            if not fos.isfile(data_path):
=======
            return {}

        if data_path.endswith(".json"):
            if not os.path.isfile(data_path):
>>>>>>> 964f4cf0
                raise ValueError(
                    "Data manifest '%s' does not exist" % data_path
                )

<<<<<<< HEAD
            data_map = fos.read_json(data_path)
        else:
            if not fos.isdir(data_path):
                raise ValueError(
                    "Data directory '%s' does not exist" % data_path
                )

            if ignore_exts:
                to_uuid = lambda p: os.path.splitext(p)[0]
            else:
                to_uuid = lambda p: p

            data_map = {
                to_uuid(p): fos.join(data_path, p)
                for p in fos.list_files(data_path, recursive=recursive)
            }
=======
            data_map = etas.load_json(data_path)
            return {to_uuid(k): v for k, v in data_map.items()}

        if not os.path.isdir(data_path):
            raise ValueError("Data directory '%s' does not exist" % data_path)
>>>>>>> 964f4cf0

        return {
            to_uuid(p): os.path.join(data_path, p)
            for p in etau.list_files(data_path, recursive=recursive)
        }


class DatasetImporter(object):
    """Base interface for importing datasets stored on disk into FiftyOne.

    Typically, dataset importers should implement the parameters documented on
    this class, although this is not mandatory.

    See :ref:`this page <writing-a-custom-dataset-importer>` for information
    about implementing/using dataset importers.

    .. automethod:: __len__
    .. automethod:: __next__

    Args:
        dataset_dir (None): the dataset directory. This may be optional for
            some importers
        shuffle (False): whether to randomly shuffle the order in which the
            samples are imported
        seed (None): a random seed to use when shuffling
        max_samples (None): a maximum number of samples to import. By default,
            all samples are imported
    """

    def __init__(
        self, dataset_dir=None, shuffle=False, seed=None, max_samples=None
    ):
        if dataset_dir is not None:
            dataset_dir = fos.normalize_path(dataset_dir)

        self.dataset_dir = dataset_dir
        self.shuffle = shuffle
        self.seed = seed
        self.max_samples = max_samples

    def __enter__(self):
        self.setup()
        return self

    def __exit__(self, *args):
        self.close(*args)

    def __iter__(self):
        return self

    def __len__(self):
        """The total number of samples that will be imported.

        Raises:
            TypeError: if the total number is not known
        """
        raise TypeError(
            "The number of samples in this %s is not known a priori"
            % type(self)
        )

    def __next__(self):
        """Returns information about the next sample in the dataset.

        Returns:
            subclass-specific information for the sample

        Raises:
            StopIteration: if there are no more samples to import
        """
        raise NotImplementedError("subclass must implement __next__()")

    @property
    def has_dataset_info(self):
        """Whether this importer produces a dataset info dictionary."""
        raise NotImplementedError("subclass must implement has_dataset_info")

    def setup(self):
        """Performs any necessary setup before importing the first sample in
        the dataset.

        This method is called when the importer's context manager interface is
        entered, :func:`DatasetImporter.__enter__`.
        """
        pass

    def get_dataset_info(self):
        """Returns the dataset info for the dataset.

        By convention, this method should be called after all samples in the
        dataset have been imported.

        Returns:
            a dict of dataset info
        """
        if not self.has_dataset_info:
            raise ValueError(
                "This %s does not provide dataset info" % type(self)
            )

        raise NotImplementedError("subclass must implement get_dataset_info()")

    def close(self, *args):
        """Performs any necessary actions after the last sample has been
        imported.

        This method is called when the importer's context manager interface is
        exited, :func:`DatasetImporter.__exit__`.

        Args:
            *args: the arguments to :func:`DatasetImporter.__exit__`
        """
        pass

    def _preprocess_list(self, l):
        """Internal utility that preprocesses the given list---which is
        presumed to be a list defining the samples that should be imported---by
        applying the values of the ``shuffle``, ``seed``, and ``max_samples``
        parameters of the importer.

        Args:
            l: a list

        Returns:
            a processed copy of the list
        """
        if self.shuffle:
            if self.seed is not None:
                random.seed(self.seed)

            l = copy(l)
            random.shuffle(l)

        if self.max_samples is not None:
            l = l[: self.max_samples]

        return l

    def _get_remote_metadata(self, filepaths, keys=None):
        """Internal utility that efficiently pre-computes metadata for any
        remote paths among the provided paths.

        Args:
            filepaths: a list of filepaths or dict mapping keys to filepaths
            keys (None): an optional subset of keys for which to get metadata.
                Only applicable when ``filepaths`` is a dict

        Returns:
            a dict mapping filepaths (or keys, if ``filepaths`` was a dict) to
            :class:`fiftyone.core.metadata.Metadata` instances for remote files
        """
        if isinstance(filepaths, dict):
            if keys is not None:
                filepaths = {k: filepaths[k] for k in keys}

            keys_map = {
                p: k for k, p in filepaths.items() if not fos.is_local(p)
            }
            remote_paths = list(keys_map.keys())
        else:
            keys_map = None
            remote_paths = [p for p in filepaths is not fos.is_local(p)]

        if not remote_paths:
            return {}

        logger.info("Computing metadata...")
        metadata = fom.get_metadata(remote_paths, skip_failures=False)

        if keys_map is not None:
            metadata = {keys_map[p]: m for p, m in metadata.items()}

        return metadata


class BatchDatasetImporter(DatasetImporter):
    """Base interface for importers that load all of their samples in a single
    call to :meth:`import_samples`.

    This interface allows for greater efficiency for import formats that
    handle aggregating over the samples themselves.

    Typically, dataset importers should implement the parameters documented on
    this class, although this is not mandatory.

    Args:
        dataset_dir (None): the dataset directory. This may be optional for
            some importers
        shuffle (False): whether to randomly shuffle the order in which the
            samples are imported
        seed (None): a random seed to use when shuffling
        max_samples (None): a maximum number of samples to import. By default,
            all samples are imported
    """

    def __next__(self):
        raise ValueError(
            "%s instances cannot be iterated over. Use import_samples() "
            "instead" % type(self)
        )

    @property
    def has_dataset_info(self):
        return False

    def import_samples(self, dataset, tags=None):
        """Imports the samples into the given dataset.

        Args:
            dataset: a :class:`fiftyone.core.dataset.Dataset`
            tags (None): an optional list of tags to attach to each sample

        Returns:
            a list of IDs of the samples that were added to the dataset
        """
        raise NotImplementedError("subclass must implement import_samples()")


class GenericSampleDatasetImporter(DatasetImporter):
    """Interface for importing datasets that contain arbitrary
    :class:`fiftyone.core.sample.Sample` instances.

    Typically, dataset importers should implement the parameters documented on
    this class, although this is not mandatory.

    See :ref:`this page <writing-a-custom-dataset-importer>` for information
    about implementing/using dataset importers.

    .. automethod:: __len__
    .. automethod:: __next__

    Args:
        dataset_dir (None): the dataset directory. This may be optional for
            some importers
        shuffle (False): whether to randomly shuffle the order in which the
            samples are imported
        seed (None): a random seed to use when shuffling
        max_samples (None): a maximum number of samples to import. By default,
            all samples are imported
    """

    def __next__(self):
        """Returns information about the next sample in the dataset.

        Returns:
            a :class:`fiftyone.core.sample.Sample` instance

        Raises:
            StopIteration: if there are no more samples to import
        """
        raise NotImplementedError("subclass must implement __next__()")

    @property
    def has_sample_field_schema(self):
        """Whether this importer produces a sample field schema."""
        raise NotImplementedError("subclass must implement has_dataset_info")

    def get_sample_field_schema(self):
        """Returns dictionary describing the field schema of the samples loaded
        by this importer.

        The returned dictionary should map field names to to string
        representations of :class:`fiftyone.core.fields.Field` instances
        generated by ``str(field)``.

        Returns:
            a dict
        """
        if not self.has_sample_field_schema:
            raise ValueError(
                "This '%s' does not provide a sample field schema"
                % etau.get_class_name(self)
            )

        raise NotImplementedError(
            "subclass must implement get_sample_field_schema()"
        )


class UnlabeledImageDatasetImporter(DatasetImporter):
    """Interface for importing datasets of unlabeled image samples.

    Typically, dataset importers should implement the parameters documented on
    this class, although this is not mandatory.

    See :ref:`this page <writing-a-custom-dataset-importer>` for information
    about implementing/using dataset importers.

    .. automethod:: __len__
    .. automethod:: __next__

    Args:
        dataset_dir (None): the dataset directory. This may be optional for
            some importers
        shuffle (False): whether to randomly shuffle the order in which the
            samples are imported
        seed (None): a random seed to use when shuffling
        max_samples (None): a maximum number of samples to import. By default,
            all samples are imported
    """

    def __next__(self):
        """Returns information about the next sample in the dataset.

        Returns:
            an ``(image_path, image_metadata)`` tuple, where

            -   ``image_path``: the path to the image on disk
            -   ``image_metadata``: an
                :class:`fiftyone.core.metadata.ImageMetadata` instances for the
                image, or ``None`` if :meth:`has_image_metadata` is ``False``

        Raises:
            StopIteration: if there are no more samples to import
        """
        raise NotImplementedError("subclass must implement __next__()")

    @property
    def has_image_metadata(self):
        """Whether this importer produces
        :class:`fiftyone.core.metadata.ImageMetadata` instances for each image.
        """
        raise NotImplementedError("subclass must implement has_image_metadata")


class UnlabeledVideoDatasetImporter(DatasetImporter):
    """Interface for importing datasets of unlabeled video samples.

    Typically, dataset importers should implement the parameters documented on
    this class, although this is not mandatory.

    See :ref:`this page <writing-a-custom-dataset-importer>` for information
    about implementing/using dataset importers.

    .. automethod:: __len__
    .. automethod:: __next__

    Args:
        dataset_dir (None): the dataset directory. This may be optional for
            some importers
        shuffle (False): whether to randomly shuffle the order in which the
            samples are imported
        seed (None): a random seed to use when shuffling
        max_samples (None): a maximum number of samples to import. By default,
            all samples are imported
    """

    def __next__(self):
        """Returns information about the next sample in the dataset.

        Returns:
            an ``(video_path, video_metadata)`` tuple, where

            -   ``video_path``: the path to the video on disk
            -   ``video_metadata``: an
                :class:`fiftyone.core.metadata.VideoMetadata` instances for the
                video, or ``None`` if :meth:`has_video_metadata` is ``False``

        Raises:
            StopIteration: if there are no more samples to import
        """
        raise NotImplementedError("subclass must implement __next__()")

    @property
    def has_video_metadata(self):
        """Whether this importer produces
        :class:`fiftyone.core.metadata.VideoMetadata` instances for each video.
        """
        raise NotImplementedError("subclass must implement has_video_metadata")


class LabeledImageDatasetImporter(DatasetImporter):
    """Interface for importing datasets of labeled image samples.

    Typically, dataset importers should implement the parameters documented on
    this class, although this is not mandatory.

    See :ref:`this page <writing-a-custom-dataset-importer>` for information
    about implementing/using dataset importers.

    .. automethod:: __len__
    .. automethod:: __next__

    Args:
        dataset_dir (None): the dataset directory. This may be optional for
            some importers
        shuffle (False): whether to randomly shuffle the order in which the
            samples are imported
        seed (None): a random seed to use when shuffling
        max_samples (None): a maximum number of samples to import. By default,
            all samples are imported
    """

    def __next__(self):
        """Returns information about the next sample in the dataset.

        Returns:
            an  ``(image_path, image_metadata, label)`` tuple, where

            -   ``image_path``: the path to the image on disk
            -   ``image_metadata``: an
                :class:`fiftyone.core.metadata.ImageMetadata` instances for the
                image, or ``None`` if :meth:`has_image_metadata` is ``False``
            -   ``label``: an instance of :meth:`label_cls`, or a dictionary
                mapping field names to :class:`fiftyone.core.labels.Label`
                instances, or ``None`` if the sample is unlabeled

        Raises:
            StopIteration: if there are no more samples to import
        """
        raise NotImplementedError("subclass must implement __next__()")

    @property
    def has_image_metadata(self):
        """Whether this importer produces
        :class:`fiftyone.core.metadata.ImageMetadata` instances for each image.
        """
        raise NotImplementedError("subclass must implement has_image_metadata")

    @property
    def label_cls(self):
        """The :class:`fiftyone.core.labels.Label` class(es) returned by this
        importer.

        This can be any of the following:

        -   a :class:`fiftyone.core.labels.Label` class. In this case, the
            importer is guaranteed to return labels of this type
        -   a list or tuple of :class:`fiftyone.core.labels.Label` classes. In
            this case, the importer can produce a single label field of any of
            these types
        -   a dict mapping keys to :class:`fiftyone.core.labels.Label` classes.
            In this case, the importer will return label dictionaries with keys
            and value-types specified by this dictionary. Not all keys need be
            present in the imported labels
        -   ``None``. In this case, the importer makes no guarantees about the
            labels that it may return
        """
        raise NotImplementedError("subclass must implement label_cls")


class LabeledVideoDatasetImporter(DatasetImporter):
    """Interface for importing datasets of labeled video samples.

    Typically, dataset importers should implement the parameters documented on
    this class, although this is not mandatory.

    See :ref:`this page <writing-a-custom-dataset-importer>` for information
    about implementing/using dataset importers.

    .. automethod:: __len__
    .. automethod:: __next__

    Args:
        dataset_dir (None): the dataset directory. This may be optional for
            some importers
        shuffle (False): whether to randomly shuffle the order in which the
            samples are imported
        seed (None): a random seed to use when shuffling
        max_samples (None): a maximum number of samples to import. By default,
            all samples are imported
    """

    def __next__(self):
        """Returns information about the next sample in the dataset.

        Returns:
            an  ``(video_path, video_metadata, labels, frames)`` tuple, where

            -   ``video_path``: the path to the video on disk
            -   ``video_metadata``: an
                :class:`fiftyone.core.metadata.VideoMetadata` instances for the
                video, or ``None`` if :meth:`has_video_metadata` is ``False``
            -   ``labels``: sample-level labels for the video, which can be any
                of the following:

                -   a :class:`fiftyone.core.labels.Label` instance
                -   a dictionary mapping label fields to
                    :class:`fiftyone.core.labels.Label` instances
                -   ``None`` if the sample has no sample-level labels

            -   ``frames``: frame-level labels for the video, which can
                be any of the following:

                -   a dictionary mapping frame numbers to dictionaries that
                    map label fields to :class:`fiftyone.core.labels.Label`
                    instances for each video frame
                -   ``None`` if the sample has no frame-level labels

        Raises:
            StopIteration: if there are no more samples to import
        """
        raise NotImplementedError("subclass must implement __next__()")

    @property
    def has_video_metadata(self):
        """Whether this importer produces
        :class:`fiftyone.core.metadata.VideoMetadata` instances for each video.
        """
        raise NotImplementedError("subclass must implement has_video_metadata")

    @property
    def label_cls(self):
        """The :class:`fiftyone.core.labels.Label` class(es) returned by this
        importer within the sample-level labels that it produces.

        This can be any of the following:

        -   a :class:`fiftyone.core.labels.Label` class. In this case, the
            importer is guaranteed to return sample-level labels of this type
        -   a list or tuple of :class:`fiftyone.core.labels.Label` classes. In
            this case, the importer can produce a single sample-level label
            field of any of these types
        -   a dict mapping keys to :class:`fiftyone.core.labels.Label` classes.
            In this case, the importer will return sample-level label
            dictionaries with keys and value-types specified by this
            dictionary. Not all keys need be present in the imported labels
        -   ``None``. In this case, the importer makes no guarantees about the
            sample-level labels that it may return
        """
        raise NotImplementedError("subclass must implement label_cls")

    @property
    def frame_labels_cls(self):
        """The :class:`fiftyone.core.labels.Label` class(es) returned by this
        importer within the frame labels that it produces.

        This can be any of the following:

        -   a :class:`fiftyone.core.labels.Label` class. In this case, the
            importer is guaranteed to return frame labels of this type
        -   a list or tuple of :class:`fiftyone.core.labels.Label` classes. In
            this case, the importer can produce a single frame label field of
            any of these types
        -   a dict mapping keys to :class:`fiftyone.core.labels.Label` classes.
            In this case, the importer will return frame label dictionaries
            with keys and value-types specified by this dictionary. Not all
            keys need be present in each frame
        -   ``None``. In this case, the importer makes no guarantees about the
            frame labels that it may return
        """
        raise NotImplementedError("subclass must implement frame_labels_cls")


class LegacyFiftyOneDatasetImporter(GenericSampleDatasetImporter):
    """Legacy importer for FiftyOne datasets stored on disk in a serialized
    JSON format.

    .. warning::

        The :class:`fiftyone.types.dataset_types.FiftyOneDataset` format was
        upgraded in ``fiftyone==0.8`` and this importer is now deprecated.

        However, to maintain backwards compatibility,
        :class:`FiftyOneDatasetImporter` will check for instances of datasets
        of this type at runtime and defer to this class to load them.

    Args:
        dataset_dir: the dataset directory
        shuffle (False): whether to randomly shuffle the order in which the
            samples are imported
        seed (None): a random seed to use when shuffling
        max_samples (None): a maximum number of samples to import. By default,
            all samples are imported
    """

    def __init__(
        self, dataset_dir, shuffle=False, seed=None, max_samples=None
    ):
        super().__init__(
            dataset_dir=dataset_dir,
            shuffle=shuffle,
            seed=seed,
            max_samples=max_samples,
        )

        self._metadata = None
        self._anno_dir = None
        self._brain_dir = None
        self._eval_dir = None
        self._frame_labels_dir = None
        self._samples = None
        self._iter_samples = None
        self._num_samples = None
        self._is_video_dataset = False

    def __iter__(self):
        self._iter_samples = iter(self._samples)
        return self

    def __len__(self):
        return self._num_samples

    def __next__(self):
        d = next(self._iter_samples)

        # Convert filepath to absolute path
        d["filepath"] = fos.join(self.dataset_dir, d["filepath"])

        if self._is_video_dataset:
            labels_relpath = d.pop("frames")
            labels_path = fos.join(self.dataset_dir, labels_relpath)

            sample = Sample.from_dict(d)
            self._import_frame_labels(sample, labels_path)
        else:
            sample = Sample.from_dict(d)

        return sample

    @property
    def has_sample_field_schema(self):
        if self._is_video_dataset:
            return False

        return "sample_fields" in self._metadata

    @property
    def has_dataset_info(self):
        return "info" in self._metadata

    def setup(self):
        metadata_path = fos.join(self.dataset_dir, "metadata.json")
        if fos.isfile(metadata_path):
            metadata = fos.read_json(metadata_path)
            media_type = metadata.get("media_type", fomm.IMAGE)
            self._metadata = metadata
            self._is_video_dataset = media_type == fomm.VIDEO
        else:
            self._metadata = {}

        self._anno_dir = fos.join(self.dataset_dir, "annotations")
        self._brain_dir = fos.join(self.dataset_dir, "brain")
        self._eval_dir = fos.join(self.dataset_dir, "evaluations")
        self._frame_labels_dir = fos.join(self.dataset_dir, "frames")

        samples_path = fos.join(self.dataset_dir, "samples.json")
        samples = fos.read_json(samples_path).get("samples", [])

        self._samples = self._preprocess_list(samples)
        self._num_samples = len(self._samples)

    def get_sample_field_schema(self):
        return self._metadata.get("sample_fields", {})

    def get_dataset_info(self):
        return self._metadata.get("info", {})

    def import_run_results(self, sample_collection):
        dataset = sample_collection._dataset

        #
        # Import annotation runs
        #

        annotation_runs = self._metadata.get("annotation_runs", None)
        if annotation_runs:
            d = {k: json_util.loads(v) for k, v in annotation_runs.items()}
            d = dataset._doc.field_to_python("annotation_runs", d)
            for anno_key, run_doc in d.items():
                # Results are stored in GridFS, which we import separately next
                run_doc["results"] = None

                if dataset.has_annotation_run(anno_key):
                    logger.warning(
                        "Overwriting existing annotation run '%s'", anno_key
                    )
                    dataset.delete_annotation_run(anno_key)

            dataset._doc.annotation_runs.update(d)
            _import_run_results(
                dataset,
                self._anno_dir,
                foa.AnnotationMethod,
                keys=list(d.keys()),
            )
            dataset._doc.save()

        #
        # Import brain method runs
        #

        brain_methods = self._metadata.get("brain_methods", None)
        if brain_methods:
            d = {k: json_util.loads(v) for k, v in brain_methods.items()}
            d = dataset._doc.field_to_python("brain_methods", d)
            for brain_key, run_doc in d.items():
                # Results are stored in GridFS, which we import separately next
                run_doc["results"] = None

                if dataset.has_brain_run(brain_key):
                    logger.warning(
                        "Overwriting existing brain run '%s'", brain_key
                    )
                    dataset.delete_brain_run(brain_key)

            dataset._doc.brain_methods.update(d)
            _import_run_results(
                dataset, self._brain_dir, fob.BrainMethod, keys=list(d.keys())
            )
            dataset._doc.save()

        #
        # Import evaluations
        #

        evaluations = self._metadata.get("evaluations", None)
        if evaluations:
            d = {k: json_util.loads(v) for k, v in evaluations.items()}
            d = dataset._doc.field_to_python("evaluations", d)
            for eval_key, run_doc in d.items():
                # Results are stored in GridFS, which we import separately next
                run_doc["results"] = None

                if dataset.has_evaluation(eval_key):
                    logger.warning(
                        "Overwriting existing evaluation '%s'", eval_key
                    )
                    dataset.delete_evaluation(eval_key)

            dataset._doc.evaluations.update(d)
            _import_run_results(
                dataset,
                self._eval_dir,
                foe.EvaluationMethod,
                keys=list(d.keys()),
            )
            dataset._doc.save()

    @staticmethod
    def _get_classes(dataset_dir):
        # Used only by dataset zoo
        metadata_path = fos.join(dataset_dir, "metadata.json")
        if not fos.isfile(metadata_path):
            return None

        metadata = fos.read_json(metadata_path)

        classes = metadata.get("default_classes", None)
        if classes:
            return classes

        classes = metadata.get("classes", {})
        if classes:
            return next(iter(classes.values()))

        return metadata.get("info", {}).get("classes", None)

    @staticmethod
    def _get_num_samples(dataset_dir):
        # Used only by dataset zoo
        return len(fos.list_files(fos.join(dataset_dir, "data")))

    def _import_frame_labels(self, sample, labels_path):
        # @todo pre-download all labels files
        frames_map = fos.read_json(labels_path).get("frames", {})
        for key, value in frames_map.items():
            sample.frames[int(key)] = fof.Frame.from_dict(value)


class FiftyOneDatasetImporter(BatchDatasetImporter):
    """Importer for FiftyOne datasets stored on disk in serialized JSON format.

    See :ref:`this page <FiftyOneDataset-import>` for format details.

    Args:
        dataset_dir: the dataset directory
        rel_dir (None): a relative directory to prepend to the ``filepath``
            of each sample if the filepath is not absolute. This path is
            converted to an absolute path (if necessary) via
            :func:`fiftyone.core.storage.normalize_path`
        shuffle (False): whether to randomly shuffle the order in which the
            samples are imported
        seed (None): a random seed to use when shuffling
        max_samples (None): a maximum number of samples to import. By default,
            all samples are imported
    """

    def __init__(
        self,
        dataset_dir,
        rel_dir=None,
        shuffle=False,
        seed=None,
        max_samples=None,
    ):
        super().__init__(
            dataset_dir=dataset_dir,
            shuffle=shuffle,
            seed=seed,
            max_samples=max_samples,
        )

        self.rel_dir = rel_dir

        self._data_dir = None
        self._anno_dir = None
        self._brain_dir = None
        self._eval_dir = None
        self._metadata_path = None
        self._samples_path = None
        self._frames_path = None

    def setup(self):
        self._data_dir = fos.join(self.dataset_dir, "data")
        self._anno_dir = fos.join(self.dataset_dir, "annotations")
        self._brain_dir = fos.join(self.dataset_dir, "brain")
        self._eval_dir = fos.join(self.dataset_dir, "evaluations")
        self._metadata_path = fos.join(self.dataset_dir, "metadata.json")
        self._samples_path = fos.join(self.dataset_dir, "samples.json")
        self._frames_path = fos.join(self.dataset_dir, "frames.json")

    def import_samples(self, dataset, tags=None):
        dataset_dict = foo.import_document(self._metadata_path)

        if len(dataset) > 0 and fomi.needs_migration(
            head=dataset_dict["version"]
        ):
            # A migration is required in order to load this dataset, and the
            # dataset we're loading into is non-empty, so we must first load
            # into a temporary dataset, perform the migration, and then merge
            # into the destination dataset
            tmp_dataset = fod.Dataset()
            sample_ids = self._import_samples(
                tmp_dataset, dataset_dict, tags=tags
            )
            dataset.add_collection(tmp_dataset)
            tmp_dataset.delete()
            return sample_ids

        return self._import_samples(dataset, dataset_dict, tags=tags)

    def _import_samples(self, dataset, dataset_dict, tags=None):
        name = dataset.name
        empty_import = not bool(dataset)

        #
        # Import DatasetDocument
        #
        # This method handles two cases:
        #   - `dataset` is empty, and a migration may or may not be required
        #   - `dataset` is non-empty but no migration is required
        #

        if empty_import:
            #
            # The `dataset` we're importing into is empty, so we replace its
            # backing document with `dataset_dict`, except for the
            # metadata-related fields listed below, which we keep in `dataset`
            #
            # Note that we must work with dicts instead of `DatasetDocument`s
            # here because the import may need migration
            #
            doc = dataset._doc
            dataset_dict.update(
                dict(
                    _id=doc.id,
                    name=doc.name,
                    persistent=doc.persistent,
                    created_at=doc.created_at,
                    last_loaded_at=doc.last_loaded_at,
                    sample_collection_name=doc.sample_collection_name,
                    frame_collection_name=doc.frame_collection_name,
                )
            )

            # Run results are imported separately

            for run_doc in dataset_dict.get("evaluations", {}).values():
                run_doc["results"] = None

            for run_doc in dataset_dict.get("brain_methods", {}).values():
                run_doc["results"] = None

            conn = foo.get_db_conn()
            conn.datasets.replace_one({"name": name}, dataset_dict)

            dataset._reload(hard=True)
        else:
            #
            # The dataset we're merging into is non-empty, but it is safe to
            # use `DatasetDocument` here to perform the merge because no
            # migration should be required
            #
            new_doc = foo.DatasetDocument.from_dict(dataset_dict)
            dataset._merge_doc(new_doc)

        #
        # Import samples
        #

        logger.info("Importing samples...")
        samples = foo.import_collection(self._samples_path).get("samples", [])

        samples = self._preprocess_list(samples)

        if self.rel_dir is not None:
            # Prepend `rel_dir` to all relative paths
            rel_dir = fos.normalize_path(self.rel_dir)
        else:
            # Prepend `dataset_dir` to all relative paths
            rel_dir = self.dataset_dir

        for sample in samples:
            filepath = sample["filepath"]
            if not fos.isabs(filepath):
                sample["filepath"] = fos.join(rel_dir, filepath)

        if tags is not None:
            for sample in samples:
                sample["tags"].extend(tags)

        foo.insert_documents(samples, dataset._sample_collection, ordered=True)

        sample_ids = [s["_id"] for s in samples]

        #
        # Import frames
        #

        if fos.isfile(self._frames_path):
            logger.info("Importing frames...")
            frames = foo.import_collection(self._frames_path).get("frames", [])

            if self.max_samples is not None:
                frames = [
                    f for f in frames if f["_sample_id"] in set(sample_ids)
                ]

            foo.insert_documents(
                frames, dataset._frame_collection, ordered=True
            )

        #
        # Import Run results
        #

        if empty_import:
            if fos.isdir(self._anno_dir):
                _import_run_results(
                    dataset, self._anno_dir, foa.AnnotationMethod
                )

            if fos.isdir(self._brain_dir):
                _import_run_results(dataset, self._brain_dir, fob.BrainMethod)

            if fos.isdir(self._eval_dir):
                _import_run_results(
                    dataset, self._eval_dir, foe.EvaluationMethod
                )

        #
        # Migrate dataset if necessary
        #

        fomi.migrate_dataset_if_necessary(name)
        dataset._reload(hard=True)

        logger.info("Import complete")

        return sample_ids

    @staticmethod
    def _get_classes(dataset_dir):
        # Used only by dataset zoo
        metadata_path = fos.join(dataset_dir, "metadata.json")
        metadata = fos.read_json(metadata_path)

        classes = metadata.get("default_classes", None)
        if classes:
            return classes

        classes = metadata.get("classes", {})
        if classes:
            return next(iter(classes.values()))

        return metadata.get("info", {}).get("classes", None)

    @staticmethod
    def _get_num_samples(dataset_dir):
        # Used only by dataset zoo
        samples_path = fos.join(dataset_dir, "samples.json")
        samples = fos.read_json(samples_path).get("samples", [])
        return len(samples)

    def _is_legacy_format_data(self):
        metadata_path = fos.join(self.dataset_dir, "metadata.json")
        if fos.exists(metadata_path):
            metadata = fos.read_json(metadata_path)
        else:
            metadata = {}

        return "version" not in metadata

    def _to_legacy_importer(self):
        return LegacyFiftyOneDatasetImporter(
            self.dataset_dir,
            shuffle=self.shuffle,
            seed=self.seed,
            max_samples=self.max_samples,
        )


def _import_run_results(dataset, run_dir, run_cls, keys=None):
    if keys is None:
        keys = [os.path.splitext(f)[0] for f in fos.list_files(run_dir)]

    for key in keys:
        json_path = fos.join(run_dir, key + ".json")
        if fos.isfile(json_path):
            view = run_cls.load_run_view(dataset, key)
            run_info = run_cls.get_run_info(dataset, key)
            config = run_info.config
            d = fos.read_json(json_path)
            results = fors.RunResults.from_dict(d, view, config)
            run_cls.save_run_results(dataset, key, results, cache=False)


class ImageDirectoryImporter(UnlabeledImageDatasetImporter):
    """Importer for a directory of images stored on disk.

    See :ref:`this page <ImageDirectory-import>` for format details.

    Args:
        dataset_dir: the dataset directory
        recursive (True): whether to recursively traverse subdirectories
        compute_metadata (False): whether to produce
            :class:`fiftyone.core.metadata.ImageMetadata` instances for each
            image when importing
        shuffle (False): whether to randomly shuffle the order in which the
            samples are imported
        seed (None): a random seed to use when shuffling
        max_samples (None): a maximum number of samples to import. By default,
            all samples are imported
    """

    def __init__(
        self,
        dataset_dir,
        recursive=True,
        compute_metadata=False,
        shuffle=False,
        seed=None,
        max_samples=None,
    ):
        super().__init__(
            dataset_dir=dataset_dir,
            shuffle=shuffle,
            seed=seed,
            max_samples=max_samples,
        )

        self.recursive = recursive
        self.compute_metadata = compute_metadata

        self._filepaths = None
        self._metadata_map = None
        self._iter_filepaths = None
        self._num_samples = None

    def __iter__(self):
        self._iter_filepaths = iter(self._filepaths)
        return self

    def __len__(self):
        return self._num_samples

    def __next__(self):
        image_path = next(self._iter_filepaths)

        image_metadata = self._metadata_map.get(image_path, None)

        if self.compute_metadata and image_metadata is None:
            image_metadata = fom.ImageMetadata.build_for(image_path)

        return image_path, image_metadata

    @property
    def has_dataset_info(self):
        return False

    @property
    def has_image_metadata(self):
        return self.compute_metadata

    def setup(self):
        filepaths = fos.list_files(
            self.dataset_dir, abs_paths=True, recursive=self.recursive
        )
        filepaths = [p for p in filepaths if etai.is_image_mime_type(p)]
        filepaths = self._preprocess_list(filepaths)

        if self.compute_metadata:
            metadata_map = self._get_remote_metadata(filepaths)
        else:
            metadata_map = {}

        self._filepaths = filepaths
        self._metadata_map = metadata_map
        self._num_samples = len(filepaths)

    @staticmethod
    def _get_num_samples(dataset_dir):
        # Used only by dataset zoo
        filepaths = fos.list_files(dataset_dir, recursive=True)
        filepaths = [p for p in filepaths if etai.is_image_mime_type(p)]
        return len(filepaths)


class VideoDirectoryImporter(UnlabeledVideoDatasetImporter):
    """Importer for a directory of videos stored on disk.

    See :ref:`this page <VideoDirectory-import>` for format details.

    Args:
        dataset_dir: the dataset directory
        recursive (True): whether to recursively traverse subdirectories
        compute_metadata (False): whether to produce
            :class:`fiftyone.core.metadata.VideoMetadata` instances for each
            video when importing
        shuffle (False): whether to randomly shuffle the order in which the
            samples are imported
        seed (None): a random seed to use when shuffling
        max_samples (None): a maximum number of samples to import. By default,
            all samples are imported
    """

    def __init__(
        self,
        dataset_dir,
        recursive=True,
        compute_metadata=False,
        shuffle=False,
        seed=None,
        max_samples=None,
    ):
        super().__init__(
            dataset_dir=dataset_dir,
            shuffle=shuffle,
            seed=seed,
            max_samples=max_samples,
        )

        self.recursive = recursive
        self.compute_metadata = compute_metadata

        self._filepaths = None
        self._metadata_map = None
        self._iter_filepaths = None
        self._num_samples = None

    def __iter__(self):
        self._iter_filepaths = iter(self._filepaths)
        return self

    def __len__(self):
        return self._num_samples

    def __next__(self):
        video_path = next(self._iter_filepaths)

        video_metadata = self._metadata_map.get(video_path, None)

        if self.compute_metadata and video_metadata is None:
            video_metadata = fom.VideoMetadata.build_for(video_path)

        return video_path, video_metadata

    @property
    def has_dataset_info(self):
        return False

    @property
    def has_video_metadata(self):
        return self.compute_metadata

    def setup(self):
        filepaths = fos.list_files(
            self.dataset_dir, abs_paths=True, recursive=self.recursive
        )
        filepaths = [p for p in filepaths if etav.is_video_mime_type(p)]
        filepaths = self._preprocess_list(filepaths)

        if self.compute_metadata:
            metadata_map = self._get_remote_metadata(filepaths)
        else:
            metadata_map = {}

        self._filepaths = filepaths
        self._metadata_map = metadata_map
        self._num_samples = len(filepaths)

    @staticmethod
    def _get_num_samples(dataset_dir):
        # Used only by dataset zoo
        filepaths = fos.list_files(dataset_dir, recursive=True)
        filepaths = [p for p in filepaths if etav.is_video_mime_type(p)]
        return len(filepaths)


class FiftyOneImageClassificationDatasetImporter(
    LabeledImageDatasetImporter, ImportPathsMixin
):
    """Importer for image classification datasets stored on disk in a simple
    JSON format.

    See :ref:`this page <FiftyOneImageClassificationDataset-import>` for format
    details.

    Args:
        dataset_dir (None): the dataset directory. If omitted, ``data_path``
            and/or ``labels_path`` must be provided
        data_path (None): an optional parameter that enables explicit control
            over the location of the media. Can be any of the following:

            -   a folder name like ``"data"`` or ``"data"/`` specifying a
                subfolder of ``dataset_dir`` where the media files reside
            -   an absolute directory path where the media files reside. In
                this case, the ``dataset_dir`` has no effect on the location of
                the data
            -   a filename like ``"data.json"`` specifying the filename of the
                JSON data manifest file in ``dataset_dir``
            -   an absolute filepath specifying the location of the JSON data
                manifest. In this case, ``dataset_dir`` has no effect on the
                location of the data
            -   a dict mapping filenames to absolute filepaths

            If None, this parameter will default to whichever of ``data/`` or
            ``data.json`` exists in the dataset directory
        labels_path (None): an optional parameter that enables explicit control
            over the location of the labels. Can be any of the following:

            -   a filename like ``"labels.json"`` specifying the location of
                the labels in ``dataset_dir``
            -   an absolute filepath to the labels. In this case,
                ``dataset_dir`` has no effect on the location of the labels

            If None, the parameter will default to ``labels.json``
        compute_metadata (False): whether to produce
            :class:`fiftyone.core.metadata.ImageMetadata` instances for each
            image when importing
        shuffle (False): whether to randomly shuffle the order in which the
            samples are imported
        seed (None): a random seed to use when shuffling
        max_samples (None): a maximum number of samples to import. By default,
            all samples are imported
    """

    def __init__(
        self,
        dataset_dir=None,
        data_path=None,
        labels_path=None,
        compute_metadata=False,
        shuffle=False,
        seed=None,
        max_samples=None,
    ):
        if dataset_dir is None and data_path is None and labels_path is None:
            raise ValueError(
                "At least one of `dataset_dir`, `data_path`, and "
                "`labels_path` must be provided"
            )

        data_path = self._parse_data_path(
            dataset_dir=dataset_dir, data_path=data_path, default="data/",
        )

        labels_path = self._parse_labels_path(
            dataset_dir=dataset_dir,
            labels_path=labels_path,
            default="labels.json",
        )

        super().__init__(
            dataset_dir=dataset_dir,
            shuffle=shuffle,
            seed=seed,
            max_samples=max_samples,
        )

        self.data_path = data_path
        self.labels_path = labels_path
        self.compute_metadata = compute_metadata

        self._classes = None
        self._sample_parser = None
        self._image_paths_map = None
        self._metadata_map = None
        self._labels_map = None
        self._uuids = None
        self._iter_uuids = None
        self._num_samples = None

    def __iter__(self):
        self._iter_uuids = iter(self._uuids)
        return self

    def __len__(self):
        return self._num_samples

    def __next__(self):
        uuid = next(self._iter_uuids)

        image_path = self._image_paths_map[uuid]
        image_metadata = self._metadata_map.get(uuid, None)
        target = self._labels_map[uuid]

        if self.compute_metadata and image_metadata is None:
            image_metadata = fom.ImageMetadata.build_for(image_path)

        self._sample_parser.with_sample((image_path, target))
        label = self._sample_parser.get_label()

        return image_path, image_metadata, label

    @property
    def has_dataset_info(self):
        return self._classes is not None

    @property
    def has_image_metadata(self):
        return self.compute_metadata

    @property
    def label_cls(self):
        return (fol.Classification, fol.Classifications)

    def setup(self):
        image_paths_map = self._load_data_map(
            self.data_path, ignore_exts=True, recursive=True
        )

        if self.labels_path is not None and fos.isfile(self.labels_path):
            labels = fos.read_json(self.labels_path)
        else:
            labels = {}

        labels_map = labels.get("labels", {})
        classes = labels.get("classes", None)
        uuids = self._preprocess_list(sorted(labels_map.keys()))

        self._classes = classes

        self._sample_parser = FiftyOneImageClassificationSampleParser()
        self._sample_parser.classes = self._classes

        if self.compute_metadata:
            metadata_map = self._get_remote_metadata(
                image_paths_map, keys=uuids
            )
        else:
            metadata_map = {}

        self._uuids = uuids
        self._image_paths_map = image_paths_map
        self._metadata_map = metadata_map
        self._labels_map = labels_map
        self._num_samples = len(uuids)

    def get_dataset_info(self):
        return {"classes": self._classes}

    @staticmethod
    def _get_classes(dataset_dir):
        # Used only by dataset zoo
        labels_path = fos.join(dataset_dir, "labels.json")
        labels = fos.read_json(labels_path)
        return labels.get("classes", None)

    @staticmethod
    def _get_num_samples(dataset_dir):
        # Used only by dataset zoo
        labels_path = fos.join(dataset_dir, "labels.json")
        labels = fos.read_json(labels_path)
        return len(labels.get("labels", {}))


class ImageClassificationDirectoryTreeImporter(LabeledImageDatasetImporter):
    """Importer for an image classification directory tree stored on disk.

    See :ref:`this page <ImageClassificationDirectoryTree-import>` for format
    details.

    Args:
        dataset_dir: the dataset directory
        compute_metadata (False): whether to produce
            :class:`fiftyone.core.metadata.ImageMetadata` instances for each
            image when importing
        unlabeled ("_unlabeled"): the name of the subdirectory containing
            unlabeled images
        shuffle (False): whether to randomly shuffle the order in which the
            samples are imported
        seed (None): a random seed to use when shuffling
        max_samples (None): a maximum number of samples to import. By default,
            all samples are imported
    """

    def __init__(
        self,
        dataset_dir,
        compute_metadata=False,
        unlabeled="_unlabeled",
        shuffle=False,
        seed=None,
        max_samples=None,
    ):
        super().__init__(
            dataset_dir=dataset_dir,
            shuffle=shuffle,
            seed=seed,
            max_samples=max_samples,
        )

        self.compute_metadata = compute_metadata
        self.unlabeled = unlabeled

        self._classes = None
        self._samples = None
        self._metadata_map = None
        self._iter_samples = None
        self._num_samples = None

    def __iter__(self):
        self._iter_samples = iter(self._samples)
        return self

    def __len__(self):
        return self._num_samples

    def __next__(self):
        image_path, label = next(self._iter_samples)

        image_metadata = self._metadata_map.get(image_path, None)

        if self.compute_metadata and image_metadata is None:
            image_metadata = fom.ImageMetadata.build_for(image_path)

        if label is not None:
            label = fol.Classification(label=label)

        return image_path, image_metadata, label

    @property
    def has_image_metadata(self):
        return self.compute_metadata

    @property
    def has_dataset_info(self):
        return True

    @property
    def label_cls(self):
        return fol.Classification

    def setup(self):
        samples = []
        classes = set()
        sep = fos.sep(self.dataset_dir)

        for relpath in fos.list_files(self.dataset_dir, recursive=True):
            chunks = relpath.split(sep, 1)
            if len(chunks) == 1:
                continue

            label = chunks[0]
            if label.startswith("."):
                continue

            if label == self.unlabeled:
                label = None
            else:
                classes.add(label)

            path = fos.join(self.dataset_dir, relpath)
            samples.append((path, label))

        classes = sorted(classes)
        samples = self._preprocess_list(samples)

        if self.compute_metadata:
            metadata_map = self._get_remote_metadata([s[0] for s in samples])
        else:
            metadata_map = {}

        self._samples = samples
        self._metadata_map = metadata_map
        self._num_samples = len(samples)
        self._classes = classes

    def get_dataset_info(self):
        return {"classes": self._classes}

    @staticmethod
    def _get_classes(dataset_dir):
        # Used only by dataset zoo
        return sorted(fos.list_subdirs(dataset_dir))

    @staticmethod
    def _get_num_samples(dataset_dir):
        # Used only by dataset zoo
        return len(fos.list_files(dataset_dir, recursive=True))


class VideoClassificationDirectoryTreeImporter(LabeledVideoDatasetImporter):
    """Importer for a viideo classification directory tree stored on disk.

    See :ref:`this page <VideoClassificationDirectoryTree-import>` for format
    details.

    Args:
        dataset_dir: the dataset directory
        compute_metadata (False): whether to produce
            :class:`fiftyone.core.metadata.VideoMetadata` instances for each
            video when importing
        unlabeled ("_unlabeled"): the name of the subdirectory containing
            unlabeled images
        shuffle (False): whether to randomly shuffle the order in which the
            samples are imported
        seed (None): a random seed to use when shuffling
        max_samples (None): a maximum number of samples to import. By default,
            all samples are imported
    """

    def __init__(
        self,
        dataset_dir,
        compute_metadata=False,
        unlabeled="_unlabeled",
        shuffle=False,
        seed=None,
        max_samples=None,
    ):
        super().__init__(
            dataset_dir=dataset_dir,
            shuffle=shuffle,
            seed=seed,
            max_samples=max_samples,
        )

        self.compute_metadata = compute_metadata
        self.unlabeled = unlabeled

        self._classes = None
        self._samples = None
        self._metadata_map = None
        self._iter_samples = None
        self._num_samples = None

    def __iter__(self):
        self._iter_samples = iter(self._samples)
        return self

    def __len__(self):
        return self._num_samples

    def __next__(self):
        video_path, label = next(self._iter_samples)

        video_metadata = self._metadata_map.get(video_path, None)

        if self.compute_metadata and video_metadata is None:
            video_metadata = fom.VideoMetadata.build_for(video_path)

        if label is not None:
            label = fol.Classification(label=label)

        return video_path, video_metadata, label, None

    @property
    def has_video_metadata(self):
        return self.compute_metadata

    @property
    def has_dataset_info(self):
        return True

    @property
    def label_cls(self):
        return fol.Classification

    @property
    def frame_labels_cls(self):
        return None

    def setup(self):
        samples = []
        classes = set()
        sep = fos.sep(self.dataset_dir)

        for relpath in fos.list_files(self.dataset_dir, recursive=True):
            chunks = relpath.split(sep, 1)
            if len(chunks) == 1:
                continue

            label = chunks[0]
            if label.startswith("."):
                continue

            if label == self.unlabeled:
                label = None
            else:
                classes.add(label)

            path = fos.join(self.dataset_dir, relpath)
            samples.append((path, label))

        samples = self._preprocess_list(samples)
        classes = sorted(classes)

        if self.compute_metadata:
            metadata_map = self._get_remote_metadata([s[0] for s in samples])
        else:
            metadata_map = {}

        self._samples = samples
        self._metadata_map = metadata_map
        self._num_samples = len(samples)
        self._classes = classes

    def get_dataset_info(self):
        return {"classes": self._classes}

    @staticmethod
    def _get_classes(dataset_dir):
        # Used only by dataset zoo
        return sorted(fos.list_subdirs(dataset_dir))

    @staticmethod
    def _get_num_samples(dataset_dir):
        # Used only by dataset zoo
        return len(fos.list_files(dataset_dir, recursive=True))


class FiftyOneImageDetectionDatasetImporter(
    LabeledImageDatasetImporter, ImportPathsMixin
):
    """Importer for image detection datasets stored on disk in a simple JSON
    format.

    See :ref:`this page <FiftyOneImageDetectionDataset-import>` for format
    details.

    Args:
        dataset_dir (None): the dataset directory. If omitted, ``data_path``
            and/or ``labels_path`` must be provided
        data_path (None): an optional parameter that enables explicit control
            over the location of the media. Can be any of the following:

            -   a folder name like ``"data"`` or ``"data"/`` specifying a
                subfolder of ``dataset_dir`` where the media files reside
            -   an absolute directory path where the media files reside. In
                this case, the ``dataset_dir`` has no effect on the location of
                the data
            -   a filename like ``"data.json"`` specifying the filename of the
                JSON data manifest file in ``dataset_dir``
            -   an absolute filepath specifying the location of the JSON data
                manifest. In this case, ``dataset_dir`` has no effect on the
                location of the data
            -   a dict mapping filenames to absolute filepaths

            If None, this parameter will default to whichever of ``data/`` or
            ``data.json`` exists in the dataset directory
        labels_path (None): an optional parameter that enables explicit control
            over the location of the labels. Can be any of the following:

            -   a filename like ``"labels.json"`` specifying the location of
                the labels in ``dataset_dir``
            -   an absolute filepath to the labels. In this case,
                ``dataset_dir`` has no effect on the location of the labels

            If None, the parameter will default to ``labels.json``
        compute_metadata (False): whether to produce
            :class:`fiftyone.core.metadata.ImageMetadata` instances for each
            image when importing
        shuffle (False): whether to randomly shuffle the order in which the
            samples are imported
        seed (None): a random seed to use when shuffling
        max_samples (None): a maximum number of samples to import. By default,
            all samples are imported
    """

    def __init__(
        self,
        dataset_dir=None,
        data_path=None,
        labels_path=None,
        compute_metadata=False,
        shuffle=False,
        seed=None,
        max_samples=None,
    ):
        if dataset_dir is None and data_path is None and labels_path is None:
            raise ValueError(
                "At least one of `dataset_dir`, `data_path`, and "
                "`labels_path` must be provided"
            )

        data_path = self._parse_data_path(
            dataset_dir=dataset_dir, data_path=data_path, default="data/",
        )

        labels_path = self._parse_labels_path(
            dataset_dir=dataset_dir,
            labels_path=labels_path,
            default="labels.json",
        )

        super().__init__(
            dataset_dir=dataset_dir,
            shuffle=shuffle,
            seed=seed,
            max_samples=max_samples,
        )

        self.data_path = data_path
        self.labels_path = labels_path
        self.compute_metadata = compute_metadata

        self._classes = None
        self._sample_parser = None
        self._image_paths_map = None
        self._metadata_map = None
        self._labels_map = None
        self._uuids = None
        self._iter_uuids = None
        self._num_samples = None
        self._has_labels = False

    def __iter__(self):
        self._iter_uuids = iter(self._uuids)
        return self

    def __len__(self):
        return self._num_samples

    def __next__(self):
        uuid = next(self._iter_uuids)

        image_path = self._image_paths_map[uuid]
        image_metadata = self._metadata_map.get(uuid, None)
        target = self._labels_map[uuid]

        if self.compute_metadata and image_metadata is None:
            image_metadata = fom.ImageMetadata.build_for(image_path)

        if self._has_labels:
            self._sample_parser.with_sample((image_path, target))
            label = self._sample_parser.get_label()
        else:
            label = None

        return image_path, image_metadata, label

    @property
    def has_dataset_info(self):
        return self._classes is not None

    @property
    def has_image_metadata(self):
        return self.compute_metadata

    @property
    def label_cls(self):
        return fol.Detections

    def setup(self):
        image_paths_map = self._load_data_map(
            self.data_path, ignore_exts=True, recursive=True
        )

        if self.labels_path is not None and fos.isfile(self.labels_path):
            labels = fos.read_json(self.labels_path)
        else:
            labels = {}

        classes = labels.get("classes", None)
        labels_map = labels.get("labels", {})

        uuids = self._preprocess_list(sorted(labels_map.keys()))
        has_labels = any(labels_map.values())

        if self.compute_metadata:
            metadata_map = self._get_remote_metadata(
                image_paths_map, keys=uuids
            )
        else:
            metadata_map = {}

        self._classes = classes
        self._has_labels = has_labels

        self._sample_parser = FiftyOneImageDetectionSampleParser()
        self._sample_parser.classes = classes

        self._image_paths_map = image_paths_map
        self._metadata_map = metadata_map
        self._labels_map = labels_map
        self._uuids = uuids
        self._num_samples = len(uuids)

    def get_dataset_info(self):
        return {"classes": self._classes}

    @staticmethod
    def _get_classes(dataset_dir):
        # Used only by dataset zoo
        labels_path = fos.join(dataset_dir, "labels.json")
        labels = fos.read_json(labels_path)
        return labels.get("classes", None)

    @staticmethod
    def _get_num_samples(dataset_dir):
        # Used only by dataset zoo
        labels_path = fos.join(dataset_dir, "labels.json")
        labels = fos.read_json(labels_path)
        return len(labels.get("labels", {}))


class FiftyOneTemporalDetectionDatasetImporter(
    LabeledVideoDatasetImporter, ImportPathsMixin
):
    """Importer for temporal video detection datasets stored on disk in a
    simple JSON format.

    See :ref:`this page <FiftyOneTemporalDetectionDataset-import>` for format
    details.

    Args:
        dataset_dir (None): the dataset directory. If omitted, ``data_path``
            and/or ``labels_path`` must be provided
        data_path (None): an optional parameter that enables explicit control
            over the location of the media. Can be any of the following:

            -   a folder name like ``"data"`` or ``"data"/`` specifying a
                subfolder of ``dataset_dir`` where the media files reside
            -   an absolute directory path where the media files reside. In
                this case, the ``dataset_dir`` has no effect on the location of
                the data
            -   a filename like ``"data.json"`` specifying the filename of the
                JSON data manifest file in ``dataset_dir``
            -   an absolute filepath specifying the location of the JSON data
                manifest. In this case, ``dataset_dir`` has no effect on the
                location of the data
            -   a dict mapping filenames to absolute filepaths

            If None, this parameter will default to whichever of ``data/`` or
            ``data.json`` exists in the dataset directory
        labels_path (None): an optional parameter that enables explicit control
            over the location of the labels. Can be any of the following:

            -   a filename like ``"labels.json"`` specifying the location of
                the labels in ``dataset_dir``
            -   an absolute filepath to the labels. In this case,
                ``dataset_dir`` has no effect on the location of the labels

            If None, the parameter will default to ``labels.json``
        compute_metadata (False): whether to produce
            :class:`fiftyone.core.metadata.VideoMetadata` instances for each
            video when importing
        shuffle (False): whether to randomly shuffle the order in which the
            samples are imported
        seed (None): a random seed to use when shuffling
        max_samples (None): a maximum number of samples to import. By default,
            all samples are imported
    """

    def __init__(
        self,
        dataset_dir=None,
        data_path=None,
        labels_path=None,
        compute_metadata=False,
        shuffle=False,
        seed=None,
        max_samples=None,
    ):
        if dataset_dir is None and data_path is None and labels_path is None:
            raise ValueError(
                "At least one of `dataset_dir`, `data_path`, and "
                "`labels_path` must be provided"
            )

        data_path = self._parse_data_path(
            dataset_dir=dataset_dir, data_path=data_path, default="data/",
        )

        labels_path = self._parse_labels_path(
            dataset_dir=dataset_dir,
            labels_path=labels_path,
            default="labels.json",
        )

        super().__init__(
            dataset_dir=dataset_dir,
            shuffle=shuffle,
            seed=seed,
            max_samples=max_samples,
        )

        self.data_path = data_path
        self.labels_path = labels_path
        self.compute_metadata = compute_metadata

        self._video_paths_map = None
        self._metadata_map = None
        self._labels_map = None
        self._uuids = None
        self._iter_uuids = None
        self._sample_parser = None
        self._classes = None
        self._num_samples = None
        self._has_labels = False

    def __iter__(self):
        self._iter_uuids = iter(self._uuids)
        return self

    def __len__(self):
        return self._num_samples

    def __next__(self):
        uuid = next(self._iter_uuids)

        video_path = self._video_paths_map[uuid]
        video_metadata = self._metadata_map.get(uuid, None)
        labels = self._labels_map[uuid]

        if self.compute_metadata and video_metadata is None:
            video_metadata = fom.VideoMetadata.build_for(video_path)

        if self._has_labels:
            sample = (video_path, labels)
            self._sample_parser.with_sample(sample, metadata=video_metadata)
            label = self._sample_parser.get_label()
        else:
            label = None

        return video_path, video_metadata, label, None

    @property
    def has_dataset_info(self):
        return self._classes is not None

    @property
    def has_video_metadata(self):
        return self.compute_metadata

    @property
    def label_cls(self):
        return fol.TemporalDetections

    @property
    def frame_labels_cls(self):
        return None

    def setup(self):
        video_paths_map = self._load_data_map(
            self.data_path, ignore_exts=True, recursive=True
        )

        if self.labels_path is not None and fos.isfile(self.labels_path):
            labels = fos.read_json(self.labels_path)
        else:
            labels = {}

        classes = labels.get("classes", None)
        labels_map = labels.get("labels", {})
        has_labels = any(labels_map.values())

        uuids = sorted(labels_map.keys())
        uuids = self._preprocess_list(uuids)

        if self.compute_metadata:
            metadata_map = self._get_remote_metadata(
                video_paths_map, keys=uuids
            )
        else:
            metadata_map = {}

        self._sample_parser = FiftyOneTemporalDetectionSampleParser()
        self._sample_parser.classes = classes

        self._classes = classes
        self._video_paths_map = video_paths_map
        self._metadata_map = metadata_map
        self._labels_map = labels_map
        self._has_labels = has_labels
        self._uuids = uuids
        self._num_samples = len(uuids)

    def get_dataset_info(self):
        return {"classes": self._classes}

    @staticmethod
    def _get_classes(dataset_dir):
        # Used only by dataset zoo
        labels_path = fos.join(dataset_dir, "labels.json")
        labels = fos.read_json(labels_path)
        return labels.get("classes", None)

    @staticmethod
    def _get_num_samples(dataset_dir):
        # Used only by dataset zoo
        labels_path = fos.join(dataset_dir, "labels.json")
        labels = fos.read_json(labels_path)
        return len(labels.get("labels", {}))


class ImageSegmentationDirectoryImporter(
    LabeledImageDatasetImporter, ImportPathsMixin
):
    """Importer for image segmentation datasets stored on disk.

    See :ref:`this page <ImageSegmentationDirectory-import>` for format
    details.

    Args:
        dataset_dir (None): the dataset directory. If omitted, ``data_path``
            and/or ``labels_path`` must be provided
        data_path (None): an optional parameter that enables explicit control
            over the location of the media. Can be any of the following:

            -   a folder name like ``"data"`` or ``"data"/`` specifying a
                subfolder of ``dataset_dir`` where the media files reside
            -   an absolute directory path where the media files reside. In
                this case, the ``dataset_dir`` has no effect on the location of
                the data
            -   a filename like ``"data.json"`` specifying the filename of the
                JSON data manifest file in ``dataset_dir``
            -   an absolute filepath specifying the location of the JSON data
                manifest. In this case, ``dataset_dir`` has no effect on the
                location of the data
            -   a dict mapping filenames to absolute filepaths

            If None, this parameter will default to whichever of ``data/`` or
            ``data.json`` exists in the dataset directory
        labels_path (None): an optional parameter that enables explicit control
            over the location of the labels. Can be any of the following:

            -   a folder name like ``"labels"`` or ``"labels/"`` specifying the
                location of the labels in ``dataset_dir``
            -   an absolute filepath to the labels. In this case,
                ``dataset_dir`` has no effect on the location of the labels

            If None, the parameter will default to ``labels/``
        force_grayscale (False): whether to load RGB masks as grayscale by
            storing only the first channel
        compute_metadata (False): whether to produce
            :class:`fiftyone.core.metadata.ImageMetadata` instances for each
            image when importing
        include_all_data (False): whether to generate samples for all images in
            the data directory (True) rather than only creating samples for
            images with masks (False)
        shuffle (False): whether to randomly shuffle the order in which the
            samples are imported
        seed (None): a random seed to use when shuffling
        max_samples (None): a maximum number of samples to import. By default,
            all samples are imported
    """

    def __init__(
        self,
        dataset_dir=None,
        data_path=None,
        labels_path=None,
        compute_metadata=False,
        force_grayscale=False,
        include_all_data=False,
        shuffle=False,
        seed=None,
        max_samples=None,
    ):
        if dataset_dir is None and data_path is None and labels_path is None:
            raise ValueError(
                "At least one of `dataset_dir`, `data_path`, and "
                "`labels_path` must be provided"
            )

        data_path = self._parse_data_path(
            dataset_dir=dataset_dir, data_path=data_path, default="data/",
        )

        labels_path = self._parse_labels_path(
            dataset_dir=dataset_dir,
            labels_path=labels_path,
            default="labels/",
        )

        super().__init__(
            dataset_dir=dataset_dir,
            shuffle=shuffle,
            seed=seed,
            max_samples=max_samples,
        )

        self.data_path = data_path
        self.labels_path = labels_path
        self.force_grayscale = force_grayscale
        self.compute_metadata = compute_metadata
        self.include_all_data = include_all_data

        self._local_files = None
        self._image_paths_map = None
        self._metadata_map = None
        self._labels_paths_map = None
        self._uuids = None
        self._iter_uuids = None
        self._num_samples = None

    def __iter__(self):
        self._iter_uuids = iter(self._uuids)
        return self

    def __len__(self):
        return self._num_samples

    def __next__(self):
        uuid = next(self._iter_uuids)

        image_path = self._image_paths_map[uuid]
        image_metadata = self._metadata_map.get(uuid, None)
        mask_path = self._labels_paths_map.get(uuid, None)

        if self.compute_metadata and image_metadata is None:
            image_metadata = fom.ImageMetadata.build_for(image_path)

        if mask_path is not None:
            mask = _read_mask(mask_path, force_grayscale=self.force_grayscale)
            label = fol.Segmentation(mask=mask)
        else:
            label = None

        return image_path, image_metadata, label

    @property
    def has_dataset_info(self):
        return False

    @property
    def has_image_metadata(self):
        return self.compute_metadata

    @property
    def label_cls(self):
        return fol.Segmentation

    def setup(self):
        image_paths_map = self._load_data_map(
            self.data_path, ignore_exts=True, recursive=True
        )

        labels_paths_map = {
            os.path.splitext(p)[0]: fos.join(self.labels_path, p)
            for p in fos.list_files(self.labels_path, recursive=True)
        }

        uuids = set(labels_paths_map.keys())

        if self.include_all_data:
            uuids.update(image_paths_map.keys())

        uuids = self._preprocess_list(sorted(uuids))

        if self.compute_metadata:
            metadata_map = self._get_remote_metadata(
                image_paths_map, keys=uuids
            )
        else:
            metadata_map = {}

        if self.max_samples is not None:
            _uuids = set(uuids)
            labels_paths_map = {
                uuid: path
                for uuid, path in labels_paths_map.items()
                if uuid in _uuids
            }

        local_files = fos.LocalFiles(labels_paths_map, "r", type_str="masks")
        labels_paths_map = local_files.__enter__()

        self._image_paths_map = image_paths_map
        self._metadata_map = metadata_map
        self._labels_paths_map = labels_paths_map
        self._local_files = local_files
        self._uuids = uuids
        self._num_samples = len(uuids)

    def close(self, *args):
        self._local_files.__exit__(*args)

    @staticmethod
    def _get_num_samples(dataset_dir):
        # Used only by dataset zoo
        return len(fos.list_files(fos.join(dataset_dir, "data")))


def _read_mask(mask_path, force_grayscale=False):
    # pylint: disable=no-member
    mask = etai.read(mask_path, cv2.IMREAD_UNCHANGED)
    if force_grayscale and mask.ndim > 1:
        mask = mask[:, :, 0]

    return mask


class FiftyOneImageLabelsDatasetImporter(LabeledImageDatasetImporter):
    """Importer for labeled image datasets whose labels are stored in
    `ETA ImageLabels format <https://github.com/voxel51/eta/blob/develop/docs/image_labels_guide.md>`_.

    See :ref:`this page <FiftyOneImageLabelsDataset-import>` for format
    details.

    Args:
        dataset_dir: the dataset directory
        compute_metadata (False): whether to produce
            :class:`fiftyone.core.metadata.ImageMetadata` instances for each
            image when importing
        prefix (None): a string prefix to prepend to each label name in the
            expanded label dictionary
        labels_dict (None): a dictionary mapping names of attributes/objects
            in the image labels to field names into which to expand them
        multilabel (False): whether to store frame attributes in a single
            :class:`fiftyone.core.labels.Classifications` instance
        skip_non_categorical (False): whether to skip non-categorical frame
            attributes (True) or cast them to strings (False)
        shuffle (False): whether to randomly shuffle the order in which the
            samples are imported
        seed (None): a random seed to use when shuffling
        max_samples (None): a maximum number of samples to import. By default,
            all samples are imported
    """

    def __init__(
        self,
        dataset_dir,
        compute_metadata=False,
        prefix=None,
        labels_dict=None,
        multilabel=False,
        skip_non_categorical=False,
        shuffle=False,
        seed=None,
        max_samples=None,
    ):
        super().__init__(
            dataset_dir=dataset_dir,
            shuffle=shuffle,
            seed=seed,
            max_samples=max_samples,
        )

        self.compute_metadata = compute_metadata
        self.prefix = prefix
        self.labels_dict = labels_dict
        self.multilabel = multilabel
        self.skip_non_categorical = skip_non_categorical

        self._description = None
        self._sample_parser = None
        self._local_files = None
        self._samples = None
        self._metadata_map = None
        self._iter_samples = None
        self._num_samples = None

    def __iter__(self):
        self._iter_samples = iter(self._samples)
        return self

    def __len__(self):
        return self._num_samples

    def __next__(self):
        sample = next(self._iter_samples)

        self._sample_parser.with_sample(sample)
        image_path = self._sample_parser.get_image_path()
        image_metadata = self._metadata_map.get(image_path, None)
        label = self._sample_parser.get_label()

        if self.compute_metadata and image_metadata is None:
            image_metadata = fom.ImageMetadata.build_for(image_path)

        return image_path, image_metadata, label

    @property
    def has_dataset_info(self):
        return bool(self._description)

    @property
    def has_image_metadata(self):
        return self.compute_metadata

    @property
    def label_cls(self):
        return {
            "attributes": fol.Classifications,
            "detections": fol.Detections,
            "polylines": fol.Polylines,
            "keypoints": fol.Keypoints,
        }

    def setup(self):
        sample_parser = FiftyOneImageLabelsSampleParser(
            prefix=self.prefix,
            labels_dict=self.labels_dict,
            multilabel=self.multilabel,
            skip_non_categorical=self.skip_non_categorical,
        )

        index = _load_labeled_dataset_index(self.dataset_dir)

        description = index.description
        inds = self._preprocess_list(list(range(len(index))))

        image_paths = []
        label_paths = []
        for idx in inds:
            record = index[idx]
            image_paths.append(fos.join(self.dataset_dir, record.data))
            label_paths.append(fos.join(self.dataset_dir, record.labels))

        local_files = fos.LocalFiles(label_paths, "r", type_str="labels")
        label_paths = local_files.__enter__()

        samples = list(zip(image_paths, label_paths))

        if self.compute_metadata:
            metadata_map = self._get_remote_metadata(image_paths)
        else:
            metadata_map = {}

        self._sample_parser = sample_parser
        self._metadata_map = metadata_map
        self._local_files = local_files
        self._samples = samples
        self._num_samples = len(samples)
        self._description = description

    def get_dataset_info(self):
        return {"description": self._description}

    def close(self, *args):
        self._local_files.__exit__(*args)

    @staticmethod
    def _get_num_samples(dataset_dir):
        # Used only by dataset zoo
        return len(_load_labeled_dataset_index(dataset_dir))


class FiftyOneVideoLabelsDatasetImporter(LabeledVideoDatasetImporter):
    """Importer for labeled video datasets whose labels are stored in
    `ETA VideoLabels format <https://github.com/voxel51/eta/blob/develop/docs/video_labels_guide.md>`_.

    See :ref:`this page <FiftyOneVideoLabelsDataset-import>` for format
    details.

    Args:
        dataset_dir: the dataset directory
        compute_metadata (False): whether to produce
            :class:`fiftyone.core.metadata.VideoMetadata` instances for each
            video when importing
        prefix (None): a string prefix to prepend to each label name in the
            expanded sample/frame label dictionaries
        labels_dict (None): a dictionary mapping names of attributes/objects
            in the sample labels to field names into which to expand them. By
            default, all sample labels are loaded
        frame_labels_dict (None): a dictionary mapping names of
            attributes/objects in the frame labels to field names into which to
            expand them. By default, all frame labels are loaded
        multilabel (False): whether to store frame attributes in a single
            :class:`fiftyone.core.labels.Classifications` instance
        skip_non_categorical (False): whether to skip non-categorical frame
            attributes (True) or cast them to strings (False)
        shuffle (False): whether to randomly shuffle the order in which the
            samples are imported
        seed (None): a random seed to use when shuffling
        max_samples (None): a maximum number of samples to import. By default,
            all samples are imported
    """

    def __init__(
        self,
        dataset_dir,
        compute_metadata=False,
        prefix=None,
        labels_dict=None,
        frame_labels_dict=None,
        multilabel=False,
        skip_non_categorical=False,
        shuffle=False,
        seed=None,
        max_samples=None,
    ):
        super().__init__(
            dataset_dir=dataset_dir,
            shuffle=shuffle,
            seed=seed,
            max_samples=max_samples,
        )

        self.compute_metadata = compute_metadata
        self.prefix = prefix
        self.labels_dict = labels_dict
        self.frame_labels_dict = frame_labels_dict
        self.multilabel = multilabel
        self.skip_non_categorical = skip_non_categorical

        self._description = None
        self._metadata_map = None
        self._local_files = None
        self._sample_parser = None
        self._samples = None
        self._iter_samples = None
        self._num_samples = None

    def __iter__(self):
        self._iter_samples = iter(self._samples)
        return self

    def __len__(self):
        return self._num_samples

    def __next__(self):
        sample = next(self._iter_samples)

        self._sample_parser.with_sample(sample)
        video_path = self._sample_parser.get_video_path()
        video_metadata = self._metadata_map.get(video_path, None)
        label = self._sample_parser.get_label()
        frames = self._sample_parser.get_frame_labels()

        if self.compute_metadata and video_metadata is None:
            video_metadata = fom.VideoMetadata.build_for(video_path)

        return video_path, video_metadata, label, frames

    @property
    def has_dataset_info(self):
        return bool(self._description)

    @property
    def has_video_metadata(self):
        return self.compute_metadata

    @property
    def label_cls(self):
        return None

    @property
    def frame_labels_cls(self):
        return None

    def setup(self):
        sample_parser = FiftyOneVideoLabelsSampleParser(
            prefix=self.prefix,
            labels_dict=self.labels_dict,
            frame_labels_dict=self.frame_labels_dict,
            multilabel=self.multilabel,
            skip_non_categorical=self.skip_non_categorical,
        )

        index = _load_labeled_dataset_index(self.dataset_dir)

        description = index.description
        inds = self._preprocess_list(list(range(len(index))))

        video_paths = []
        label_paths = []
        for idx in inds:
            record = index[idx]
            video_paths.append(fos.join(self.dataset_dir, record.data))
            label_paths.append(fos.join(self.dataset_dir, record.labels))

        local_files = fos.LocalFiles(label_paths, "r", type_str="labels")
        label_paths = local_files.__enter__()

        samples = list(zip(video_paths, label_paths))

        if self.compute_metadata:
            metadata_map = self._get_remote_metadata(video_paths)
        else:
            metadata_map = {}

        self._metadata_map = metadata_map
        self._local_files = local_files
        self._samples = samples
        self._sample_parser = sample_parser
        self._num_samples = len(samples)
        self._description = description

    def get_dataset_info(self):
        return {"description": self._description}

    def close(self, *args):
        self._local_files.__exit__(*args)

    @staticmethod
    def _get_num_samples(dataset_dir):
        # Used only by dataset zoo
        return len(_load_labeled_dataset_index(dataset_dir))


def _load_labeled_dataset_index(dataset_dir):
    index_path = fos.join(dataset_dir, "manifest.json")
    d = fos.read_json(index_path)
    return etad.LabeledDatasetIndex.from_dict(d)<|MERGE_RESOLUTION|>--- conflicted
+++ resolved
@@ -667,48 +667,23 @@
             return {to_uuid(k): v for k, v in data_path.items()}
 
         if not data_path:
-<<<<<<< HEAD
-            data_map = {}
-        elif data_path.endswith(".json"):
+            return {}
+
+        if data_path.endswith(".json"):
             if not fos.isfile(data_path):
-=======
-            return {}
-
-        if data_path.endswith(".json"):
-            if not os.path.isfile(data_path):
->>>>>>> 964f4cf0
                 raise ValueError(
                     "Data manifest '%s' does not exist" % data_path
                 )
 
-<<<<<<< HEAD
             data_map = fos.read_json(data_path)
-        else:
-            if not fos.isdir(data_path):
-                raise ValueError(
-                    "Data directory '%s' does not exist" % data_path
-                )
-
-            if ignore_exts:
-                to_uuid = lambda p: os.path.splitext(p)[0]
-            else:
-                to_uuid = lambda p: p
-
-            data_map = {
-                to_uuid(p): fos.join(data_path, p)
-                for p in fos.list_files(data_path, recursive=recursive)
-            }
-=======
-            data_map = etas.load_json(data_path)
             return {to_uuid(k): v for k, v in data_map.items()}
 
-        if not os.path.isdir(data_path):
+        if not fos.isdir(data_path):
             raise ValueError("Data directory '%s' does not exist" % data_path)
->>>>>>> 964f4cf0
 
         return {
-            to_uuid(p): os.path.join(data_path, p)
-            for p in etau.list_files(data_path, recursive=recursive)
+            to_uuid(p): fos.join(data_path, p)
+            for p in fos.list_files(data_path, recursive=recursive)
         }
 
 
