"""
Dataset importers.

| Copyright 2017-2022, Voxel51, Inc.
| `voxel51.com <https://voxel51.com/>`_
|
"""
from copy import copy
import inspect
import logging
import os
import random

from bson import json_util
import cv2

import eta.core.datasets as etad
import eta.core.image as etai
import eta.core.serial as etas
import eta.core.utils as etau
import eta.core.video as etav

import fiftyone.core.annotation as foa
import fiftyone.core.brain as fob
import fiftyone.core.dataset as fod
import fiftyone.core.evaluation as foe
import fiftyone.core.frame as fof
import fiftyone.core.labels as fol
import fiftyone.core.metadata as fom
import fiftyone.core.media as fomm
import fiftyone.core.odm as foo
import fiftyone.core.runs as fors
from fiftyone.core.sample import Sample
import fiftyone.core.utils as fou
import fiftyone.migrations as fomi
import fiftyone.types as fot

from .parsers import (
    FiftyOneImageClassificationSampleParser,
    FiftyOneTemporalDetectionSampleParser,
    FiftyOneImageDetectionSampleParser,
    FiftyOneImageLabelsSampleParser,
    FiftyOneVideoLabelsSampleParser,
)


logger = logging.getLogger(__name__)


def import_samples(
    dataset,
    dataset_importer,
    label_field=None,
    tags=None,
    expand_schema=True,
    add_info=True,
):
    """Adds the samples from the given :class:`DatasetImporter` to the dataset.

    See :ref:`this guide <custom-dataset-importer>` for more details about
    importing datasets in custom formats by defining your own
    :class:`DatasetImporter`.

    Args:
        dataset: a :class:`fiftyone.core.dataset.Dataset`
        dataset_importer: a :class:`DatasetImporter`
        label_field (None): controls the field(s) in which imported labels are
            stored. Only applicable if ``dataset_importer`` is a
            :class:`LabeledImageDatasetImporter` or
            :class:`LabeledVideoDatasetImporter`. If the importer produces a
            single :class:`fiftyone.core.labels.Label` instance per
            sample/frame, this argument specifies the name of the field to use;
            the default is ``"ground_truth"``. If the importer produces a
            dictionary of labels per sample, this argument specifies a string
            prefix to prepend to each label key; the default in this case is to
            directly use the keys of the imported label dictionaries as field
            names
        tags (None): an optional tag or iterable of tags to attach to each
            sample
        expand_schema (True): whether to dynamically add new sample fields
            encountered to the dataset schema. If False, an error is raised
            if a sample's schema is not a subset of the dataset schema
        add_info (True): whether to add dataset info from the importer (if
            any) to the dataset

    Returns:
        a list of IDs of the samples that were added to the dataset
    """
    if etau.is_str(tags):
        tags = [tags]
    elif tags is not None:
        tags = list(tags)

    dataset_importer = _handle_legacy_formats(dataset_importer)

    # Batch imports
    if isinstance(dataset_importer, BatchDatasetImporter):
        # @todo support `expand_schema=False` here?
        if not expand_schema:
            logger.warning(
                "`expand_schema=False` is not supported for %s instances",
                BatchDatasetImporter,
            )

        if not add_info:
            logger.warning(
                "`add_info=False` is not supported for %s instances",
                BatchDatasetImporter,
            )

        with dataset_importer:
            return dataset_importer.import_samples(dataset, tags=tags)

    #
    # Non-batch imports
    #

    with dataset_importer:
        parse_sample, expand_schema = _build_parse_sample_fcn(
            dataset, dataset_importer, label_field, tags, expand_schema
        )

        try:
            num_samples = len(dataset_importer)
        except:
            num_samples = None

        samples = map(parse_sample, iter(dataset_importer))
        sample_ids = dataset.add_samples(
            samples, expand_schema=expand_schema, num_samples=num_samples
        )

        if add_info and dataset_importer.has_dataset_info:
            info = dataset_importer.get_dataset_info()
            if info:
                parse_dataset_info(dataset, info)

        if isinstance(dataset_importer, LegacyFiftyOneDatasetImporter):
            dataset_importer.import_run_results(dataset)

    return sample_ids


def merge_samples(
    dataset,
    dataset_importer,
    label_field=None,
    tags=None,
    key_field="filepath",
    key_fcn=None,
    skip_existing=False,
    insert_new=True,
    fields=None,
    omit_fields=None,
    merge_lists=True,
    overwrite=True,
    expand_schema=True,
    add_info=True,
):
    """Merges the samples from the given :class:`DatasetImporter` into the
    dataset.

    See :ref:`this guide <custom-dataset-importer>` for more details about
    importing datasets in custom formats by defining your own
    :class:`DatasetImporter`.

    By default, samples with the same absolute ``filepath`` are merged, but you
    can customize this behavior via the ``key_field`` and ``key_fcn``
    parameters. For example, you could set
    ``key_fcn = lambda sample: os.path.basename(sample.filepath)`` to merge
    samples with the same base filename.

    The behavior of this method is highly customizable. By default, all
    top-level fields from the imported samples are merged in, overwriting any
    existing values for those fields, with the exception of list fields
    (e.g., ``tags``) and label list fields (e.g.,
    :class:`fiftyone.core.labels.Detections` fields), in which case the
    elements of the lists themselves are merged. In the case of label list
    fields, labels with the same ``id`` in both collections are updated rather
    than duplicated.

    To avoid confusion between missing fields and fields whose value is
    ``None``, ``None``-valued fields are always treated as missing while
    merging.

    This method can be configured in numerous ways, including:

    -   Whether existing samples should be modified or skipped
    -   Whether new samples should be added or omitted
    -   Whether new fields can be added to the dataset schema
    -   Whether list fields should be treated as ordinary fields and merged as
        a whole rather than merging their elements
    -   Whether to merge only specific fields, or all but certain fields
    -   Mapping input fields to different field names of this dataset

    Args:
        dataset: a :class:`fiftyone.core.dataset.Dataset`
        dataset_importer: a :class:`DatasetImporter`
        label_field (None): controls the field(s) in which imported labels are
            stored. Only applicable if ``dataset_importer`` is a
            :class:`LabeledImageDatasetImporter` or
            :class:`LabeledVideoDatasetImporter`. If the importer produces a
            single :class:`fiftyone.core.labels.Label` instance per
            sample/frame, this argument specifies the name of the field to use;
            the default is ``"ground_truth"``. If the importer produces a
            dictionary of labels per sample, this argument specifies a string
            prefix to prepend to each label key; the default in this case is to
            directly use the keys of the imported label dictionaries as field
            names
        tags (None): an optional tag or iterable of tags to attach to each
            sample
        key_field ("filepath"): the sample field to use to decide whether to
            join with an existing sample
        key_fcn (None): a function that accepts a
            :class:`fiftyone.core.sample.Sample` instance and computes a key to
            decide if two samples should be merged. If a ``key_fcn`` is
            provided, ``key_field`` is ignored
        skip_existing (False): whether to skip existing samples (True) or merge
            them (False)
        insert_new (True): whether to insert new samples (True) or skip them
            (False)
        fields (None): an optional field or iterable of fields to which to
            restrict the merge. If provided, fields other than these are
            omitted from ``samples`` when merging or adding samples. One
            exception is that ``filepath`` is always included when adding new
            samples, since the field is required. This can also be a dict
            mapping field names of the input collection to field names of this
            dataset
        omit_fields (None): an optional field or iterable of fields to exclude
            from the merge. If provided, these fields are omitted from imported
            samples, if present. One exception is that ``filepath`` is always
            included when adding new samples, since the field is required
        merge_lists (True): whether to merge the elements of list fields
            (e.g., ``tags``) and label list fields (e.g.,
            :class:`fiftyone.core.labels.Detections` fields) rather than
            merging the entire top-level field like other field types. For
            label lists fields, existing :class:`fiftyone.core.label.Label`
            elements are either replaced (when ``overwrite`` is True) or kept
            (when ``overwrite`` is False) when their ``id`` matches a label
            from the provided samples
        overwrite (True): whether to overwrite (True) or skip (False) existing
            fields and label elements
        expand_schema (True): whether to dynamically add new fields encountered
            to the dataset schema. If False, an error is raised if a sample's
            schema is not a subset of the dataset schema
        add_info (True): whether to add dataset info from the importer (if any)
            to the dataset
    """
    if etau.is_str(tags):
        tags = [tags]
    elif tags is not None:
        tags = list(tags)

    dataset_importer = _handle_legacy_formats(dataset_importer)

    #
    # Batch imports
    #

    if isinstance(dataset_importer, BatchDatasetImporter):
        tmp = fod.Dataset()
        with dataset_importer:
            dataset_importer.import_samples(tmp, tags=tags)

        dataset.merge_samples(
            tmp,
            key_field=key_field,
            key_fcn=key_fcn,
            skip_existing=skip_existing,
            insert_new=insert_new,
            fields=fields,
            omit_fields=omit_fields,
            merge_lists=merge_lists,
            overwrite=overwrite,
            expand_schema=expand_schema,
            include_info=add_info,
            overwrite_info=True,
        )

        tmp.delete()

        return

    #
    # Non-batch imports
    #

    with dataset_importer:
        parse_sample, expand_schema = _build_parse_sample_fcn(
            dataset, dataset_importer, label_field, tags, expand_schema
        )

        try:
            num_samples = len(dataset_importer)
        except:
            num_samples = None

        samples = map(parse_sample, iter(dataset_importer))

        dataset.merge_samples(
            samples,
            key_field=key_field,
            key_fcn=key_fcn,
            skip_existing=skip_existing,
            insert_new=insert_new,
            fields=fields,
            omit_fields=omit_fields,
            merge_lists=merge_lists,
            overwrite=overwrite,
            expand_schema=expand_schema,
            num_samples=num_samples,
        )

        if add_info and dataset_importer.has_dataset_info:
            info = dataset_importer.get_dataset_info()
            if info:
                parse_dataset_info(dataset, info)

        if isinstance(dataset_importer, LegacyFiftyOneDatasetImporter):
            dataset_importer.import_run_results(dataset)


def _handle_legacy_formats(dataset_importer):
    if (
        isinstance(dataset_importer, FiftyOneDatasetImporter)
        and dataset_importer._is_legacy_format_data()
    ):
        logger.debug(
            "Found data in LegacyFiftyOneDataset format; converting to legacy "
            "importer now"
        )
        return dataset_importer._to_legacy_importer()

    return dataset_importer


def _build_parse_sample_fcn(
    dataset, dataset_importer, label_field, tags, expand_schema
):
    if isinstance(dataset_importer, GenericSampleDatasetImporter):
        # Generic sample dataset

        #
        # If the importer provides a sample field schema, apply it now
        #
        # This is more efficient than adding samples with
        # `expand_schema == True`. Also, ensures that all fields exist with
        # the appropriate types, even if all of the imported samples have
        # `None` values
        #
        if expand_schema and dataset_importer.has_sample_field_schema:
            dataset._apply_field_schema(
                dataset_importer.get_sample_field_schema()
            )
            expand_schema = False

        def parse_sample(sample):
            if tags:
                sample.tags.extend(tags)

            return sample

    elif isinstance(dataset_importer, UnlabeledImageDatasetImporter):
        # Unlabeled image dataset

        # The schema never needs expanding when importing unlabeled samples
        expand_schema = False

        def parse_sample(sample):
            image_path, image_metadata = sample
            return Sample(
                filepath=image_path, metadata=image_metadata, tags=tags,
            )

    elif isinstance(dataset_importer, UnlabeledVideoDatasetImporter):
        # Unlabeled video dataset

        # The schema never needs expanding when importing unlabeled samples
        expand_schema = False

        def parse_sample(sample):
            video_path, video_metadata = sample
            return Sample(
                filepath=video_path, metadata=video_metadata, tags=tags,
            )

    elif isinstance(dataset_importer, LabeledImageDatasetImporter):
        # Labeled image dataset

        if label_field:
            label_key = lambda k: label_field + "_" + k
        else:
            label_field = "ground_truth"
            label_key = lambda k: k

        def parse_sample(sample):
            image_path, image_metadata, label = sample
            sample = Sample(
                filepath=image_path, metadata=image_metadata, tags=tags,
            )

            if isinstance(label, dict):
                sample.update_fields(
                    {label_key(k): v for k, v in label.items()}
                )
            elif label is not None:
                sample[label_field] = label

            return sample

        # Optimization: if we can deduce exactly what fields will be added
        # during import, we declare them now and set `expand_schema` to False
        try:
            can_expand_now = issubclass(dataset_importer.label_cls, fol.Label)
        except:
            can_expand_now = False

        if expand_schema and can_expand_now:
            dataset._ensure_label_field(
                label_field, dataset_importer.label_cls
            )
            expand_schema = False

    elif isinstance(dataset_importer, LabeledVideoDatasetImporter):
        # Labeled video dataset

        if label_field:
            label_key = lambda k: label_field + "_" + k
        else:
            label_field = "ground_truth"
            label_key = lambda k: k

        def parse_sample(sample):
            video_path, video_metadata, label, frames = sample

            sample = Sample(
                filepath=video_path, metadata=video_metadata, tags=tags,
            )

            if isinstance(label, dict):
                sample.update_fields(
                    {label_key(k): v for k, v in label.items()}
                )
            elif label is not None:
                sample[label_field] = label

            if frames is not None:
                frame_labels = {}

                for frame_number, _label in frames.items():
                    if isinstance(_label, dict):
                        frame_labels[frame_number] = {
                            label_key(field_name): label
                            for field_name, label in _label.items()
                        }
                    elif _label is not None:
                        frame_labels[frame_number] = {label_field: _label}

                sample.frames.merge(frame_labels)

            return sample

    else:
        raise ValueError(
            "Unsupported DatasetImporter type %s" % type(dataset_importer)
        )

    return parse_sample, expand_schema


def build_dataset_importer(
    dataset_type, strip_none=True, warn_unused=True, name=None, **kwargs
):
    """Builds the :class:`DatasetImporter` instance for the given parameters.

    Args:
        dataset_type: the :class:`fiftyone.types.dataset_types.Dataset` type
        strip_none (True): whether to exclude None-valued items from ``kwargs``
        warn_unused (True): whether to issue warnings for any non-None unused
            parameters encountered
        name (None): the name of the dataset being imported into, if known
        **kwargs: keyword arguments to pass to the dataset importer's
            constructor via ``DatasetImporter(**kwargs)``

    Returns:
        a tuple of:

        -   the :class:`DatasetImporter` instance
        -   a dict of unused keyword arguments
    """
    if dataset_type is None:
        raise ValueError(
            "You must provide a `dataset_type` in order to build a dataset "
            "importer"
        )

    if inspect.isclass(dataset_type):
        dataset_type = dataset_type()

    # If we're importing TFRecords, they must be unpacked into an `images_dir`
    # during import
    if (
        isinstance(
            dataset_type,
            (fot.TFImageClassificationDataset, fot.TFObjectDetectionDataset),
        )
        and "images_dir" not in kwargs
    ):
        if name is None:
            name = fod.get_default_dataset_name()

        images_dir = fod.get_default_dataset_dir(name)
        logger.info(
            "Unpacking images to '%s'. Pass the `images_dir` parameter to "
            "customize this",
            images_dir,
        )
        kwargs["images_dir"] = images_dir

    dataset_importer_cls = dataset_type.get_dataset_importer_cls()

    if strip_none:
        kwargs = {k: v for k, v in kwargs.items() if v is not None}

    kwargs, unused_kwargs = fou.extract_kwargs_for_class(
        dataset_importer_cls, kwargs
    )

    try:
        dataset_importer = dataset_importer_cls(**kwargs)
    except Exception as e:
        raise ValueError(
            "Failed to construct importer of type %s using the provided "
            "parameters. See above for the error. You may need to supply "
            "additional mandatory arguments. Please consult the documentation "
            "of %s to learn more"
            % (dataset_importer_cls, dataset_importer_cls)
        ) from e

    if warn_unused:
        for key, value in unused_kwargs.items():
            if value is not None:
                logger.warning(
                    "Ignoring unsupported parameter '%s' for importer type %s",
                    key,
                    dataset_importer_cls,
                )

    return dataset_importer, unused_kwargs


def parse_dataset_info(dataset, info, overwrite=True):
    """Parses the info returned by :meth:`DatasetImporter.get_dataset_info` and
    stores it on the relevant properties of the dataset.

    Args:
        dataset: a :class:`fiftyone.core.dataset.Dataset`
        info: an info dict
        overwrite (True): whether to overwrite existing dataset info fields
    """
    classes = info.pop("classes", None)
    if isinstance(classes, dict):
        if overwrite:
            dataset.classes.update(classes)
        else:
            _update_no_overwrite(dataset.classes, classes)
    elif isinstance(classes, list):
        if overwrite or not dataset.default_classes:
            dataset.default_classes = classes

    default_classes = info.pop("default_classes", None)
    if default_classes is not None:
        if overwrite or not dataset.default_classes:
            dataset.default_classes = default_classes

    mask_targets = info.pop("mask_targets", None)
    if mask_targets is not None:
        mask_targets = dataset._parse_mask_targets(mask_targets)
        if overwrite:
            dataset.mask_targets.update(mask_targets)
        else:
            _update_no_overwrite(dataset.mask_targets, mask_targets)

    default_mask_targets = info.pop("default_mask_targets", None)
    if default_mask_targets is not None:
        if overwrite or not dataset.default_mask_targets:
            dataset.default_mask_targets = dataset._parse_default_mask_targets(
                default_mask_targets
            )

    if overwrite:
        dataset.info.update(info)
    else:
        _update_no_overwrite(dataset.info, info)

    dataset.save()


def _update_no_overwrite(d, dnew):
    d.update({k: v for k, v in dnew.items() if k not in d})


class ImportPathsMixin(object):
    """Mixin for :class:`DatasetImporter` classes that provides convenience
    methods for parsing the ``data_path`` and ``labels_path`` parameters
    supported by many importers.
    """

    @staticmethod
    def _parse_data_path(dataset_dir=None, data_path=None, default=None):
        """Helper function that computes default values for the ``data_path``
        parameter supported by many importers.
        """
        if data_path is None:
            if dataset_dir is not None:
                data_path = default

        if isinstance(data_path, dict):
            return data_path

        if data_path is not None:
            data_path = os.path.expanduser(data_path)

            if not os.path.isabs(data_path) and dataset_dir is not None:
                dataset_dir = fou.normalize_path(dataset_dir)
                data_path = os.path.join(dataset_dir, data_path)
            else:
                data_path = fou.normalize_path(data_path)

            if not os.path.exists(data_path):
                if os.path.isfile(data_path + ".json"):
                    data_path += ".json"

        return data_path

    @staticmethod
    def _parse_labels_path(dataset_dir=None, labels_path=None, default=None):
        """Helper function that computes default values for the ``labels_path``
        parameter supported by many importers.
        """
        if labels_path is None:
            if dataset_dir is not None:
                labels_path = default

        if labels_path is not None:
            labels_path = os.path.expanduser(labels_path)

            if not os.path.isabs(labels_path) and dataset_dir is not None:
                dataset_dir = fou.normalize_path(dataset_dir)
                labels_path = os.path.join(dataset_dir, labels_path)
            else:
                labels_path = fou.normalize_path(labels_path)

        return labels_path

    @staticmethod
    def _load_data_map(data_path, ignore_exts=False, recursive=False):
        """Helper function that parses either a data directory or a data
        manifest file into a UUID -> filepath map.
        """
        if ignore_exts:
            to_uuid = lambda p: os.path.splitext(p)[0]
        else:
            to_uuid = lambda p: p

        if isinstance(data_path, dict):
            return {to_uuid(k): v for k, v in data_path.items()}

        if not data_path:
            return {}

        if data_path.endswith(".json"):
            if not os.path.isfile(data_path):
                raise ValueError(
                    "Data manifest '%s' does not exist" % data_path
                )

            data_map = etas.read_json(data_path)
<<<<<<< HEAD
            return {to_uuid(k): v for k, v in data_map.items()}
=======
            data_root = os.path.dirname(data_path)
            return {
                to_uuid(k): os.path.join(data_root, v)
                for k, v in data_map.items()
            }
>>>>>>> c4445039

        if not os.path.isdir(data_path):
            raise ValueError("Data directory '%s' does not exist" % data_path)

        return {
            to_uuid(p): os.path.join(data_path, p)
            for p in etau.list_files(data_path, recursive=recursive)
        }


class DatasetImporter(object):
    """Base interface for importing datasets stored on disk into FiftyOne.

    Typically, dataset importers should implement the parameters documented on
    this class, although this is not mandatory.

    See :ref:`this page <writing-a-custom-dataset-importer>` for information
    about implementing/using dataset importers.

    .. automethod:: __len__
    .. automethod:: __next__

    Args:
        dataset_dir (None): the dataset directory. This may be optional for
            some importers
        shuffle (False): whether to randomly shuffle the order in which the
            samples are imported
        seed (None): a random seed to use when shuffling
        max_samples (None): a maximum number of samples to import. By default,
            all samples are imported
    """

    def __init__(
        self, dataset_dir=None, shuffle=False, seed=None, max_samples=None
    ):
        if dataset_dir is not None:
            dataset_dir = fou.normalize_path(dataset_dir)

        self.dataset_dir = dataset_dir
        self.shuffle = shuffle
        self.seed = seed
        self.max_samples = max_samples

    def __enter__(self):
        self.setup()
        return self

    def __exit__(self, *args):
        self.close(*args)

    def __iter__(self):
        return self

    def __len__(self):
        """The total number of samples that will be imported.

        Raises:
            TypeError: if the total number is not known
        """
        raise TypeError(
            "The number of samples in this %s is not known a priori"
            % type(self)
        )

    def __next__(self):
        """Returns information about the next sample in the dataset.

        Returns:
            subclass-specific information for the sample

        Raises:
            StopIteration: if there are no more samples to import
        """
        raise NotImplementedError("subclass must implement __next__()")

    @property
    def has_dataset_info(self):
        """Whether this importer produces a dataset info dictionary."""
        raise NotImplementedError("subclass must implement has_dataset_info")

    def setup(self):
        """Performs any necessary setup before importing the first sample in
        the dataset.

        This method is called when the importer's context manager interface is
        entered, :func:`DatasetImporter.__enter__`.
        """
        pass

    def get_dataset_info(self):
        """Returns the dataset info for the dataset.

        By convention, this method should be called after all samples in the
        dataset have been imported.

        Returns:
            a dict of dataset info
        """
        if not self.has_dataset_info:
            raise ValueError(
                "This %s does not provide dataset info" % type(self)
            )

        raise NotImplementedError("subclass must implement get_dataset_info()")

    def close(self, *args):
        """Performs any necessary actions after the last sample has been
        imported.

        This method is called when the importer's context manager interface is
        exited, :func:`DatasetImporter.__exit__`.

        Args:
            *args: the arguments to :func:`DatasetImporter.__exit__`
        """
        pass

    def _preprocess_list(self, l):
        """Internal utility that preprocesses the given list---which is
        presumed to be a list defining the samples that should be imported---by
        applying the values of the ``shuffle``, ``seed``, and ``max_samples``
        parameters of the importer.

        Args:
            l: a list

        Returns:
            a processed copy of the list
        """
        if self.shuffle:
            if self.seed is not None:
                random.seed(self.seed)

            l = copy(l)
            random.shuffle(l)

        if self.max_samples is not None:
            l = l[: self.max_samples]

        return l


class BatchDatasetImporter(DatasetImporter):
    """Base interface for importers that load all of their samples in a single
    call to :meth:`import_samples`.

    This interface allows for greater efficiency for import formats that
    handle aggregating over the samples themselves.

    Typically, dataset importers should implement the parameters documented on
    this class, although this is not mandatory.

    Args:
        dataset_dir (None): the dataset directory. This may be optional for
            some importers
        shuffle (False): whether to randomly shuffle the order in which the
            samples are imported
        seed (None): a random seed to use when shuffling
        max_samples (None): a maximum number of samples to import. By default,
            all samples are imported
    """

    def __next__(self):
        raise ValueError(
            "%s instances cannot be iterated over. Use import_samples() "
            "instead" % type(self)
        )

    @property
    def has_dataset_info(self):
        return False

    def import_samples(self, dataset, tags=None):
        """Imports the samples into the given dataset.

        Args:
            dataset: a :class:`fiftyone.core.dataset.Dataset`
            tags (None): an optional list of tags to attach to each sample

        Returns:
            a list of IDs of the samples that were added to the dataset
        """
        raise NotImplementedError("subclass must implement import_samples()")


class GenericSampleDatasetImporter(DatasetImporter):
    """Interface for importing datasets that contain arbitrary
    :class:`fiftyone.core.sample.Sample` instances.

    Typically, dataset importers should implement the parameters documented on
    this class, although this is not mandatory.

    See :ref:`this page <writing-a-custom-dataset-importer>` for information
    about implementing/using dataset importers.

    .. automethod:: __len__
    .. automethod:: __next__

    Args:
        dataset_dir (None): the dataset directory. This may be optional for
            some importers
        shuffle (False): whether to randomly shuffle the order in which the
            samples are imported
        seed (None): a random seed to use when shuffling
        max_samples (None): a maximum number of samples to import. By default,
            all samples are imported
    """

    def __next__(self):
        """Returns information about the next sample in the dataset.

        Returns:
            a :class:`fiftyone.core.sample.Sample` instance

        Raises:
            StopIteration: if there are no more samples to import
        """
        raise NotImplementedError("subclass must implement __next__()")

    @property
    def has_sample_field_schema(self):
        """Whether this importer produces a sample field schema."""
        raise NotImplementedError("subclass must implement has_dataset_info")

    def get_sample_field_schema(self):
        """Returns dictionary describing the field schema of the samples loaded
        by this importer.

        The returned dictionary should map field names to to string
        representations of :class:`fiftyone.core.fields.Field` instances
        generated by ``str(field)``.

        Returns:
            a dict
        """
        if not self.has_sample_field_schema:
            raise ValueError(
                "This '%s' does not provide a sample field schema"
                % etau.get_class_name(self)
            )

        raise NotImplementedError(
            "subclass must implement get_sample_field_schema()"
        )


class UnlabeledImageDatasetImporter(DatasetImporter):
    """Interface for importing datasets of unlabeled image samples.

    Typically, dataset importers should implement the parameters documented on
    this class, although this is not mandatory.

    See :ref:`this page <writing-a-custom-dataset-importer>` for information
    about implementing/using dataset importers.

    .. automethod:: __len__
    .. automethod:: __next__

    Args:
        dataset_dir (None): the dataset directory. This may be optional for
            some importers
        shuffle (False): whether to randomly shuffle the order in which the
            samples are imported
        seed (None): a random seed to use when shuffling
        max_samples (None): a maximum number of samples to import. By default,
            all samples are imported
    """

    def __next__(self):
        """Returns information about the next sample in the dataset.

        Returns:
            an ``(image_path, image_metadata)`` tuple, where

            -   ``image_path``: the path to the image on disk
            -   ``image_metadata``: an
                :class:`fiftyone.core.metadata.ImageMetadata` instances for the
                image, or ``None`` if :meth:`has_image_metadata` is ``False``

        Raises:
            StopIteration: if there are no more samples to import
        """
        raise NotImplementedError("subclass must implement __next__()")

    @property
    def has_image_metadata(self):
        """Whether this importer produces
        :class:`fiftyone.core.metadata.ImageMetadata` instances for each image.
        """
        raise NotImplementedError("subclass must implement has_image_metadata")


class UnlabeledVideoDatasetImporter(DatasetImporter):
    """Interface for importing datasets of unlabeled video samples.

    Typically, dataset importers should implement the parameters documented on
    this class, although this is not mandatory.

    See :ref:`this page <writing-a-custom-dataset-importer>` for information
    about implementing/using dataset importers.

    .. automethod:: __len__
    .. automethod:: __next__

    Args:
        dataset_dir (None): the dataset directory. This may be optional for
            some importers
        shuffle (False): whether to randomly shuffle the order in which the
            samples are imported
        seed (None): a random seed to use when shuffling
        max_samples (None): a maximum number of samples to import. By default,
            all samples are imported
    """

    def __next__(self):
        """Returns information about the next sample in the dataset.

        Returns:
            an ``(video_path, video_metadata)`` tuple, where

            -   ``video_path``: the path to the video on disk
            -   ``video_metadata``: an
                :class:`fiftyone.core.metadata.VideoMetadata` instances for the
                video, or ``None`` if :meth:`has_video_metadata` is ``False``

        Raises:
            StopIteration: if there are no more samples to import
        """
        raise NotImplementedError("subclass must implement __next__()")

    @property
    def has_video_metadata(self):
        """Whether this importer produces
        :class:`fiftyone.core.metadata.VideoMetadata` instances for each video.
        """
        raise NotImplementedError("subclass must implement has_video_metadata")


class LabeledImageDatasetImporter(DatasetImporter):
    """Interface for importing datasets of labeled image samples.

    Typically, dataset importers should implement the parameters documented on
    this class, although this is not mandatory.

    See :ref:`this page <writing-a-custom-dataset-importer>` for information
    about implementing/using dataset importers.

    .. automethod:: __len__
    .. automethod:: __next__

    Args:
        dataset_dir (None): the dataset directory. This may be optional for
            some importers
        shuffle (False): whether to randomly shuffle the order in which the
            samples are imported
        seed (None): a random seed to use when shuffling
        max_samples (None): a maximum number of samples to import. By default,
            all samples are imported
    """

    def __next__(self):
        """Returns information about the next sample in the dataset.

        Returns:
            an  ``(image_path, image_metadata, label)`` tuple, where

            -   ``image_path``: the path to the image on disk
            -   ``image_metadata``: an
                :class:`fiftyone.core.metadata.ImageMetadata` instances for the
                image, or ``None`` if :meth:`has_image_metadata` is ``False``
            -   ``label``: an instance of :meth:`label_cls`, or a dictionary
                mapping field names to :class:`fiftyone.core.labels.Label`
                instances, or ``None`` if the sample is unlabeled

        Raises:
            StopIteration: if there are no more samples to import
        """
        raise NotImplementedError("subclass must implement __next__()")

    @property
    def has_image_metadata(self):
        """Whether this importer produces
        :class:`fiftyone.core.metadata.ImageMetadata` instances for each image.
        """
        raise NotImplementedError("subclass must implement has_image_metadata")

    @property
    def label_cls(self):
        """The :class:`fiftyone.core.labels.Label` class(es) returned by this
        importer.

        This can be any of the following:

        -   a :class:`fiftyone.core.labels.Label` class. In this case, the
            importer is guaranteed to return labels of this type
        -   a list or tuple of :class:`fiftyone.core.labels.Label` classes. In
            this case, the importer can produce a single label field of any of
            these types
        -   a dict mapping keys to :class:`fiftyone.core.labels.Label` classes.
            In this case, the importer will return label dictionaries with keys
            and value-types specified by this dictionary. Not all keys need be
            present in the imported labels
        -   ``None``. In this case, the importer makes no guarantees about the
            labels that it may return
        """
        raise NotImplementedError("subclass must implement label_cls")


class LabeledVideoDatasetImporter(DatasetImporter):
    """Interface for importing datasets of labeled video samples.

    Typically, dataset importers should implement the parameters documented on
    this class, although this is not mandatory.

    See :ref:`this page <writing-a-custom-dataset-importer>` for information
    about implementing/using dataset importers.

    .. automethod:: __len__
    .. automethod:: __next__

    Args:
        dataset_dir (None): the dataset directory. This may be optional for
            some importers
        shuffle (False): whether to randomly shuffle the order in which the
            samples are imported
        seed (None): a random seed to use when shuffling
        max_samples (None): a maximum number of samples to import. By default,
            all samples are imported
    """

    def __next__(self):
        """Returns information about the next sample in the dataset.

        Returns:
            an  ``(video_path, video_metadata, labels, frames)`` tuple, where

            -   ``video_path``: the path to the video on disk
            -   ``video_metadata``: an
                :class:`fiftyone.core.metadata.VideoMetadata` instances for the
                video, or ``None`` if :meth:`has_video_metadata` is ``False``
            -   ``labels``: sample-level labels for the video, which can be any
                of the following:

                -   a :class:`fiftyone.core.labels.Label` instance
                -   a dictionary mapping label fields to
                    :class:`fiftyone.core.labels.Label` instances
                -   ``None`` if the sample has no sample-level labels

            -   ``frames``: frame-level labels for the video, which can
                be any of the following:

                -   a dictionary mapping frame numbers to dictionaries that
                    map label fields to :class:`fiftyone.core.labels.Label`
                    instances for each video frame
                -   ``None`` if the sample has no frame-level labels

        Raises:
            StopIteration: if there are no more samples to import
        """
        raise NotImplementedError("subclass must implement __next__()")

    @property
    def has_video_metadata(self):
        """Whether this importer produces
        :class:`fiftyone.core.metadata.VideoMetadata` instances for each video.
        """
        raise NotImplementedError("subclass must implement has_video_metadata")

    @property
    def label_cls(self):
        """The :class:`fiftyone.core.labels.Label` class(es) returned by this
        importer within the sample-level labels that it produces.

        This can be any of the following:

        -   a :class:`fiftyone.core.labels.Label` class. In this case, the
            importer is guaranteed to return sample-level labels of this type
        -   a list or tuple of :class:`fiftyone.core.labels.Label` classes. In
            this case, the importer can produce a single sample-level label
            field of any of these types
        -   a dict mapping keys to :class:`fiftyone.core.labels.Label` classes.
            In this case, the importer will return sample-level label
            dictionaries with keys and value-types specified by this
            dictionary. Not all keys need be present in the imported labels
        -   ``None``. In this case, the importer makes no guarantees about the
            sample-level labels that it may return
        """
        raise NotImplementedError("subclass must implement label_cls")

    @property
    def frame_labels_cls(self):
        """The :class:`fiftyone.core.labels.Label` class(es) returned by this
        importer within the frame labels that it produces.

        This can be any of the following:

        -   a :class:`fiftyone.core.labels.Label` class. In this case, the
            importer is guaranteed to return frame labels of this type
        -   a list or tuple of :class:`fiftyone.core.labels.Label` classes. In
            this case, the importer can produce a single frame label field of
            any of these types
        -   a dict mapping keys to :class:`fiftyone.core.labels.Label` classes.
            In this case, the importer will return frame label dictionaries
            with keys and value-types specified by this dictionary. Not all
            keys need be present in each frame
        -   ``None``. In this case, the importer makes no guarantees about the
            frame labels that it may return
        """
        raise NotImplementedError("subclass must implement frame_labels_cls")


class LegacyFiftyOneDatasetImporter(GenericSampleDatasetImporter):
    """Legacy importer for FiftyOne datasets stored on disk in a serialized
    JSON format.

    .. warning::

        The :class:`fiftyone.types.dataset_types.FiftyOneDataset` format was
        upgraded in ``fiftyone==0.8`` and this importer is now deprecated.

        However, to maintain backwards compatibility,
        :class:`FiftyOneDatasetImporter` will check for instances of datasets
        of this type at runtime and defer to this class to load them.

    Args:
        dataset_dir: the dataset directory
        shuffle (False): whether to randomly shuffle the order in which the
            samples are imported
        seed (None): a random seed to use when shuffling
        max_samples (None): a maximum number of samples to import. By default,
            all samples are imported
    """

    def __init__(
        self, dataset_dir, shuffle=False, seed=None, max_samples=None
    ):
        super().__init__(
            dataset_dir=dataset_dir,
            shuffle=shuffle,
            seed=seed,
            max_samples=max_samples,
        )

        self._metadata = None
        self._anno_dir = None
        self._brain_dir = None
        self._eval_dir = None
        self._frame_labels_dir = None
        self._samples = None
        self._iter_samples = None
        self._num_samples = None
        self._is_video_dataset = False

    def __iter__(self):
        self._iter_samples = iter(self._samples)
        return self

    def __len__(self):
        return self._num_samples

    def __next__(self):
        d = next(self._iter_samples)

        # Convert filepath to absolute path
        d["filepath"] = os.path.join(self.dataset_dir, d["filepath"])

        if self._is_video_dataset:
            labels_relpath = d.pop("frames")
            labels_path = os.path.join(self.dataset_dir, labels_relpath)

            sample = Sample.from_dict(d)
            self._import_frame_labels(sample, labels_path)
        else:
            sample = Sample.from_dict(d)

        return sample

    @property
    def has_sample_field_schema(self):
        if self._is_video_dataset:
            return False

        return "sample_fields" in self._metadata

    @property
    def has_dataset_info(self):
        return "info" in self._metadata

    def setup(self):
        metadata_path = os.path.join(self.dataset_dir, "metadata.json")
        if os.path.isfile(metadata_path):
            metadata = etas.read_json(metadata_path)
            media_type = metadata.get("media_type", fomm.IMAGE)
            self._metadata = metadata
            self._is_video_dataset = media_type == fomm.VIDEO
        else:
            self._metadata = {}

        self._anno_dir = os.path.join(self.dataset_dir, "annotations")
        self._brain_dir = os.path.join(self.dataset_dir, "brain")
        self._eval_dir = os.path.join(self.dataset_dir, "evaluations")
        self._frame_labels_dir = os.path.join(self.dataset_dir, "frames")

        samples_path = os.path.join(self.dataset_dir, "samples.json")
        samples = etas.read_json(samples_path).get("samples", [])

        self._samples = self._preprocess_list(samples)
        self._num_samples = len(self._samples)

    def get_sample_field_schema(self):
        return self._metadata.get("sample_fields", {})

    def get_dataset_info(self):
        return self._metadata.get("info", {})

    def import_run_results(self, sample_collection):
        dataset = sample_collection._dataset

        #
        # Import annotation runs
        #

        annotation_runs = self._metadata.get("annotation_runs", None)
        if annotation_runs:
            d = {k: json_util.loads(v) for k, v in annotation_runs.items()}
            d = dataset._doc.field_to_python("annotation_runs", d)
            for anno_key, run_doc in d.items():
                # Results are stored in GridFS, which we import separately next
                run_doc["results"] = None

                if dataset.has_annotation_run(anno_key):
                    logger.warning(
                        "Overwriting existing annotation run '%s'", anno_key
                    )
                    dataset.delete_annotation_run(anno_key)

            dataset._doc.annotation_runs.update(d)
            _import_run_results(
                dataset,
                self._anno_dir,
                foa.AnnotationMethod,
                keys=list(d.keys()),
            )
            dataset._doc.save()

        #
        # Import brain method runs
        #

        brain_methods = self._metadata.get("brain_methods", None)
        if brain_methods:
            d = {k: json_util.loads(v) for k, v in brain_methods.items()}
            d = dataset._doc.field_to_python("brain_methods", d)
            for brain_key, run_doc in d.items():
                # Results are stored in GridFS, which we import separately next
                run_doc["results"] = None

                if dataset.has_brain_run(brain_key):
                    logger.warning(
                        "Overwriting existing brain run '%s'", brain_key
                    )
                    dataset.delete_brain_run(brain_key)

            dataset._doc.brain_methods.update(d)
            _import_run_results(
                dataset, self._brain_dir, fob.BrainMethod, keys=list(d.keys())
            )
            dataset._doc.save()

        #
        # Import evaluations
        #

        evaluations = self._metadata.get("evaluations", None)
        if evaluations:
            d = {k: json_util.loads(v) for k, v in evaluations.items()}
            d = dataset._doc.field_to_python("evaluations", d)
            for eval_key, run_doc in d.items():
                # Results are stored in GridFS, which we import separately next
                run_doc["results"] = None

                if dataset.has_evaluation(eval_key):
                    logger.warning(
                        "Overwriting existing evaluation '%s'", eval_key
                    )
                    dataset.delete_evaluation(eval_key)

            dataset._doc.evaluations.update(d)
            _import_run_results(
                dataset,
                self._eval_dir,
                foe.EvaluationMethod,
                keys=list(d.keys()),
            )
            dataset._doc.save()

    @staticmethod
    def _get_classes(dataset_dir):
        # Used only by dataset zoo
        metadata_path = os.path.join(dataset_dir, "metadata.json")
        if not os.path.isfile(metadata_path):
            return None

        metadata = etas.read_json(metadata_path)

        classes = metadata.get("default_classes", None)
        if classes:
            return classes

        classes = metadata.get("classes", {})
        if classes:
            return next(iter(classes.values()))

        return metadata.get("info", {}).get("classes", None)

    @staticmethod
    def _get_num_samples(dataset_dir):
        # Used only by dataset zoo
        return len(etau.list_files(os.path.join(dataset_dir, "data")))

    def _import_frame_labels(self, sample, labels_path):
        frames_map = etas.read_json(labels_path).get("frames", {})
        for key, value in frames_map.items():
            sample.frames[int(key)] = fof.Frame.from_dict(value)


class FiftyOneDatasetImporter(BatchDatasetImporter):
    """Importer for FiftyOne datasets stored on disk in serialized JSON format.

    See :ref:`this page <FiftyOneDataset-import>` for format details.

    Args:
        dataset_dir: the dataset directory
        rel_dir (None): a relative directory to prepend to the ``filepath``
            of each sample if the filepath is not absolute. This path is
            converted to an absolute path (if necessary) via
            :func:`fiftyone.core.utils.normalize_path`
        shuffle (False): whether to randomly shuffle the order in which the
            samples are imported
        seed (None): a random seed to use when shuffling
        max_samples (None): a maximum number of samples to import. By default,
            all samples are imported
    """

    def __init__(
        self,
        dataset_dir,
        rel_dir=None,
        shuffle=False,
        seed=None,
        max_samples=None,
    ):
        super().__init__(
            dataset_dir=dataset_dir,
            shuffle=shuffle,
            seed=seed,
            max_samples=max_samples,
        )

        self.rel_dir = rel_dir

        self._data_dir = None
        self._anno_dir = None
        self._brain_dir = None
        self._eval_dir = None
        self._metadata_path = None
        self._samples_path = None
        self._frames_path = None

    def setup(self):
        self._data_dir = os.path.join(self.dataset_dir, "data")
        self._anno_dir = os.path.join(self.dataset_dir, "annotations")
        self._brain_dir = os.path.join(self.dataset_dir, "brain")
        self._eval_dir = os.path.join(self.dataset_dir, "evaluations")
        self._metadata_path = os.path.join(self.dataset_dir, "metadata.json")
        self._samples_path = os.path.join(self.dataset_dir, "samples.json")
        self._frames_path = os.path.join(self.dataset_dir, "frames.json")

    def import_samples(self, dataset, tags=None):
        dataset_dict = foo.import_document(self._metadata_path)

        if len(dataset) > 0 and fomi.needs_migration(
            head=dataset_dict["version"]
        ):
            # A migration is required in order to load this dataset, and the
            # dataset we're loading into is non-empty, so we must first load
            # into a temporary dataset, perform the migration, and then merge
            # into the destination dataset
            tmp_dataset = fod.Dataset()
            sample_ids = self._import_samples(
                tmp_dataset, dataset_dict, tags=tags
            )
            dataset.add_collection(tmp_dataset)
            tmp_dataset.delete()
            return sample_ids

        return self._import_samples(dataset, dataset_dict, tags=tags)

    def _import_samples(self, dataset, dataset_dict, tags=None):
        name = dataset.name
        empty_import = not bool(dataset)

        #
        # Import DatasetDocument
        #
        # This method handles two cases:
        #   - `dataset` is empty, and a migration may or may not be required
        #   - `dataset` is non-empty but no migration is required
        #

        if empty_import:
            #
            # The `dataset` we're importing into is empty, so we replace its
            # backing document with `dataset_dict`, except for the
            # metadata-related fields listed below, which we keep in `dataset`
            #
            # Note that we must work with dicts instead of `DatasetDocument`s
            # here because the import may need migration
            #
            doc = dataset._doc
            dataset_dict.update(
                dict(
                    _id=doc.id,
                    name=doc.name,
                    persistent=doc.persistent,
                    created_at=doc.created_at,
                    last_loaded_at=doc.last_loaded_at,
                    sample_collection_name=doc.sample_collection_name,
                    frame_collection_name=doc.frame_collection_name,
                )
            )

            # Run results are imported separately

            for run_doc in dataset_dict.get("evaluations", {}).values():
                run_doc["results"] = None

            for run_doc in dataset_dict.get("brain_methods", {}).values():
                run_doc["results"] = None

            conn = foo.get_db_conn()
            conn.datasets.replace_one({"name": name}, dataset_dict)

            dataset._reload(hard=True)
        else:
            #
            # The dataset we're merging into is non-empty, but it is safe to
            # use `DatasetDocument` here to perform the merge because no
            # migration should be required
            #
            new_doc = foo.DatasetDocument.from_dict(dataset_dict)
            dataset._merge_doc(new_doc)

        #
        # Import samples
        #

        logger.info("Importing samples...")
        samples = foo.import_collection(self._samples_path).get("samples", [])

        samples = self._preprocess_list(samples)

        if self.rel_dir is not None:
            # Prepend `rel_dir` to all relative paths
            rel_dir = fou.normalize_path(self.rel_dir)
        else:
            # Prepend `dataset_dir` to all relative paths
            rel_dir = self.dataset_dir

        for sample in samples:
            filepath = sample["filepath"]
            if not os.path.isabs(filepath):
                sample["filepath"] = os.path.join(rel_dir, filepath)

        if tags is not None:
            for sample in samples:
                sample["tags"].extend(tags)

        foo.insert_documents(samples, dataset._sample_collection, ordered=True)

        sample_ids = [s["_id"] for s in samples]

        #
        # Import frames
        #

        if os.path.isfile(self._frames_path):
            logger.info("Importing frames...")
            frames = foo.import_collection(self._frames_path).get("frames", [])

            if self.max_samples is not None:
                frames = [
                    f for f in frames if f["_sample_id"] in set(sample_ids)
                ]

            foo.insert_documents(
                frames, dataset._frame_collection, ordered=True
            )

        #
        # Import Run results
        #

        if empty_import:
            if os.path.isdir(self._anno_dir):
                _import_run_results(
                    dataset, self._anno_dir, foa.AnnotationMethod
                )

            if os.path.isdir(self._brain_dir):
                _import_run_results(dataset, self._brain_dir, fob.BrainMethod)

            if os.path.isdir(self._eval_dir):
                _import_run_results(
                    dataset, self._eval_dir, foe.EvaluationMethod
                )

        #
        # Migrate dataset if necessary
        #

        fomi.migrate_dataset_if_necessary(name)
        dataset._reload(hard=True)

        logger.info("Import complete")

        return sample_ids

    @staticmethod
    def _get_classes(dataset_dir):
        # Used only by dataset zoo
        metadata_path = os.path.join(dataset_dir, "metadata.json")
        metadata = etas.read_json(metadata_path)

        classes = metadata.get("default_classes", None)
        if classes:
            return classes

        classes = metadata.get("classes", {})
        if classes:
            return next(iter(classes.values()))

        return metadata.get("info", {}).get("classes", None)

    @staticmethod
    def _get_num_samples(dataset_dir):
        # Used only by dataset zoo
        samples_path = os.path.join(dataset_dir, "samples.json")
        samples = etas.read_json(samples_path).get("samples", [])
        return len(samples)

    def _is_legacy_format_data(self):
        metadata_path = os.path.join(self.dataset_dir, "metadata.json")
        if os.path.isfile(metadata_path):
            metadata = etas.read_json(metadata_path)
        else:
            metadata = {}

        return "version" not in metadata

    def _to_legacy_importer(self):
        return LegacyFiftyOneDatasetImporter(
            self.dataset_dir,
            shuffle=self.shuffle,
            seed=self.seed,
            max_samples=self.max_samples,
        )


def _import_run_results(dataset, run_dir, run_cls, keys=None):
    if keys is None:
        keys = [os.path.splitext(f)[0] for f in etau.list_files(run_dir)]

    for key in keys:
        json_path = os.path.join(run_dir, key + ".json")
        if os.path.isfile(json_path):
            view = run_cls.load_run_view(dataset, key)
            run_info = run_cls.get_run_info(dataset, key)
            config = run_info.config
            d = etas.read_json(json_path)
            results = fors.RunResults.from_dict(d, view, config)
            run_cls.save_run_results(dataset, key, results, cache=False)


class ImageDirectoryImporter(UnlabeledImageDatasetImporter):
    """Importer for a directory of images stored on disk.

    See :ref:`this page <ImageDirectory-import>` for format details.

    Args:
        dataset_dir: the dataset directory
        recursive (True): whether to recursively traverse subdirectories
        compute_metadata (False): whether to produce
            :class:`fiftyone.core.metadata.ImageMetadata` instances for each
            image when importing
        shuffle (False): whether to randomly shuffle the order in which the
            samples are imported
        seed (None): a random seed to use when shuffling
        max_samples (None): a maximum number of samples to import. By default,
            all samples are imported
    """

    def __init__(
        self,
        dataset_dir,
        recursive=True,
        compute_metadata=False,
        shuffle=False,
        seed=None,
        max_samples=None,
    ):
        super().__init__(
            dataset_dir=dataset_dir,
            shuffle=shuffle,
            seed=seed,
            max_samples=max_samples,
        )

        self.recursive = recursive
        self.compute_metadata = compute_metadata

        self._filepaths = None
        self._iter_filepaths = None
        self._num_samples = None

    def __iter__(self):
        self._iter_filepaths = iter(self._filepaths)
        return self

    def __len__(self):
        return self._num_samples

    def __next__(self):
        image_path = next(self._iter_filepaths)

        if self.compute_metadata:
            image_metadata = fom.ImageMetadata.build_for(image_path)
        else:
            image_metadata = None

        return image_path, image_metadata

    @property
    def has_dataset_info(self):
        return False

    @property
    def has_image_metadata(self):
        return self.compute_metadata

    def setup(self):
        filepaths = etau.list_files(
            self.dataset_dir, abs_paths=True, recursive=self.recursive
        )
        filepaths = [p for p in filepaths if etai.is_image_mime_type(p)]
        filepaths = self._preprocess_list(filepaths)

        self._filepaths = filepaths
        self._num_samples = len(filepaths)

    @staticmethod
    def _get_num_samples(dataset_dir):
        # Used only by dataset zoo
        filepaths = etau.list_files(dataset_dir, recursive=True)
        filepaths = [p for p in filepaths if etai.is_image_mime_type(p)]
        return len(filepaths)


class VideoDirectoryImporter(UnlabeledVideoDatasetImporter):
    """Importer for a directory of videos stored on disk.

    See :ref:`this page <VideoDirectory-import>` for format details.

    Args:
        dataset_dir: the dataset directory
        recursive (True): whether to recursively traverse subdirectories
        compute_metadata (False): whether to produce
            :class:`fiftyone.core.metadata.VideoMetadata` instances for each
            video when importing
        shuffle (False): whether to randomly shuffle the order in which the
            samples are imported
        seed (None): a random seed to use when shuffling
        max_samples (None): a maximum number of samples to import. By default,
            all samples are imported
    """

    def __init__(
        self,
        dataset_dir,
        recursive=True,
        compute_metadata=False,
        shuffle=False,
        seed=None,
        max_samples=None,
    ):
        super().__init__(
            dataset_dir=dataset_dir,
            shuffle=shuffle,
            seed=seed,
            max_samples=max_samples,
        )

        self.recursive = recursive
        self.compute_metadata = compute_metadata

        self._filepaths = None
        self._iter_filepaths = None
        self._num_samples = None

    def __iter__(self):
        self._iter_filepaths = iter(self._filepaths)
        return self

    def __len__(self):
        return self._num_samples

    def __next__(self):
        video_path = next(self._iter_filepaths)

        if self.compute_metadata:
            video_metadata = fom.VideoMetadata.build_for(video_path)
        else:
            video_metadata = None

        return video_path, video_metadata

    @property
    def has_dataset_info(self):
        return False

    @property
    def has_video_metadata(self):
        return self.compute_metadata

    def setup(self):
        filepaths = etau.list_files(
            self.dataset_dir, abs_paths=True, recursive=self.recursive
        )
        filepaths = [p for p in filepaths if etav.is_video_mime_type(p)]
        filepaths = self._preprocess_list(filepaths)

        self._filepaths = filepaths
        self._num_samples = len(filepaths)

    @staticmethod
    def _get_num_samples(dataset_dir):
        # Used only by dataset zoo
        filepaths = etau.list_files(dataset_dir, recursive=True)
        filepaths = [p for p in filepaths if etav.is_video_mime_type(p)]
        return len(filepaths)


class FiftyOneImageClassificationDatasetImporter(
    LabeledImageDatasetImporter, ImportPathsMixin
):
    """Importer for image classification datasets stored on disk in a simple
    JSON format.

    See :ref:`this page <FiftyOneImageClassificationDataset-import>` for format
    details.

    Args:
        dataset_dir (None): the dataset directory. If omitted, ``data_path``
            and/or ``labels_path`` must be provided
        data_path (None): an optional parameter that enables explicit control
            over the location of the media. Can be any of the following:

            -   a folder name like ``"data"`` or ``"data"/`` specifying a
                subfolder of ``dataset_dir`` where the media files reside
            -   an absolute directory path where the media files reside. In
                this case, the ``dataset_dir`` has no effect on the location of
                the data
            -   a filename like ``"data.json"`` specifying the filename of the
                JSON data manifest file in ``dataset_dir``
            -   an absolute filepath specifying the location of the JSON data
                manifest. In this case, ``dataset_dir`` has no effect on the
                location of the data
            -   a dict mapping filenames to absolute filepaths

            If None, this parameter will default to whichever of ``data/`` or
            ``data.json`` exists in the dataset directory
        labels_path (None): an optional parameter that enables explicit control
            over the location of the labels. Can be any of the following:

            -   a filename like ``"labels.json"`` specifying the location of
                the labels in ``dataset_dir``
            -   an absolute filepath to the labels. In this case,
                ``dataset_dir`` has no effect on the location of the labels

            If None, the parameter will default to ``labels.json``
        compute_metadata (False): whether to produce
            :class:`fiftyone.core.metadata.ImageMetadata` instances for each
            image when importing
        shuffle (False): whether to randomly shuffle the order in which the
            samples are imported
        seed (None): a random seed to use when shuffling
        max_samples (None): a maximum number of samples to import. By default,
            all samples are imported
    """

    def __init__(
        self,
        dataset_dir=None,
        data_path=None,
        labels_path=None,
        compute_metadata=False,
        shuffle=False,
        seed=None,
        max_samples=None,
    ):
        if dataset_dir is None and data_path is None and labels_path is None:
            raise ValueError(
                "At least one of `dataset_dir`, `data_path`, and "
                "`labels_path` must be provided"
            )

        data_path = self._parse_data_path(
            dataset_dir=dataset_dir, data_path=data_path, default="data/",
        )

        labels_path = self._parse_labels_path(
            dataset_dir=dataset_dir,
            labels_path=labels_path,
            default="labels.json",
        )

        super().__init__(
            dataset_dir=dataset_dir,
            shuffle=shuffle,
            seed=seed,
            max_samples=max_samples,
        )

        self.data_path = data_path
        self.labels_path = labels_path
        self.compute_metadata = compute_metadata

        self._classes = None
        self._sample_parser = None
        self._image_paths_map = None
        self._labels_map = None
        self._uuids = None
        self._iter_uuids = None
        self._num_samples = None

    def __iter__(self):
        self._iter_uuids = iter(self._uuids)
        return self

    def __len__(self):
        return self._num_samples

    def __next__(self):
        uuid = next(self._iter_uuids)

        image_path = self._image_paths_map[uuid]
        target = self._labels_map[uuid]

        if self.compute_metadata:
            image_metadata = fom.ImageMetadata.build_for(image_path)
        else:
            image_metadata = None

        self._sample_parser.with_sample((image_path, target))
        label = self._sample_parser.get_label()

        return image_path, image_metadata, label

    @property
    def has_dataset_info(self):
        return self._classes is not None

    @property
    def has_image_metadata(self):
        return self.compute_metadata

    @property
    def label_cls(self):
        return (fol.Classification, fol.Classifications)

    def setup(self):
        image_paths_map = self._load_data_map(
            self.data_path, ignore_exts=True, recursive=True
        )

        if self.labels_path is not None and os.path.isfile(self.labels_path):
            labels = etas.read_json(self.labels_path)
        else:
            labels = {}

        labels_map = labels.get("labels", {})
        classes = labels.get("classes", None)
        uuids = self._preprocess_list(sorted(labels_map.keys()))

        self._classes = classes

        self._sample_parser = FiftyOneImageClassificationSampleParser()
        self._sample_parser.classes = self._classes

        self._uuids = uuids
        self._image_paths_map = image_paths_map
        self._labels_map = labels_map
        self._num_samples = len(uuids)

    def get_dataset_info(self):
        return {"classes": self._classes}

    @staticmethod
    def _get_classes(dataset_dir):
        # Used only by dataset zoo
        labels_path = os.path.join(dataset_dir, "labels.json")
        labels = etas.read_json(labels_path)
        return labels.get("classes", None)

    @staticmethod
    def _get_num_samples(dataset_dir):
        # Used only by dataset zoo
        labels_path = os.path.join(dataset_dir, "labels.json")
        labels = etas.read_json(labels_path)
        return len(labels.get("labels", {}))


class ImageClassificationDirectoryTreeImporter(LabeledImageDatasetImporter):
    """Importer for an image classification directory tree stored on disk.

    See :ref:`this page <ImageClassificationDirectoryTree-import>` for format
    details.

    Args:
        dataset_dir: the dataset directory
        compute_metadata (False): whether to produce
            :class:`fiftyone.core.metadata.ImageMetadata` instances for each
            image when importing
        classes (None): an optional string or list of strings specifying a
            subset of classes to load
        unlabeled ("_unlabeled"): the name of the subdirectory containing
            unlabeled images
        shuffle (False): whether to randomly shuffle the order in which the
            samples are imported
        seed (None): a random seed to use when shuffling
        max_samples (None): a maximum number of samples to import. By default,
            all samples are imported
    """

    def __init__(
        self,
        dataset_dir,
        compute_metadata=False,
        classes=None,
        unlabeled="_unlabeled",
        shuffle=False,
        seed=None,
        max_samples=None,
    ):
        classes = _to_list(classes)

        super().__init__(
            dataset_dir=dataset_dir,
            shuffle=shuffle,
            seed=seed,
            max_samples=max_samples,
        )

        self.compute_metadata = compute_metadata
        self.classes = classes
        self.unlabeled = unlabeled

        self._classes = None
        self._samples = None
        self._iter_samples = None
        self._num_samples = None

    def __iter__(self):
        self._iter_samples = iter(self._samples)
        return self

    def __len__(self):
        return self._num_samples

    def __next__(self):
        image_path, label = next(self._iter_samples)

        if self.compute_metadata:
            image_metadata = fom.ImageMetadata.build_for(image_path)
        else:
            image_metadata = None

        if label is not None:
            label = fol.Classification(label=label)

        return image_path, image_metadata, label

    @property
    def has_image_metadata(self):
        return self.compute_metadata

    @property
    def has_dataset_info(self):
        return True

    @property
    def label_cls(self):
        return fol.Classification

    def setup(self):
        samples = []
        classes = set()
<<<<<<< HEAD
=======
        whitelist = set(self.classes) if self.classes is not None else None
>>>>>>> c4445039

        for relpath in etau.list_files(self.dataset_dir, recursive=True):
            chunks = relpath.split(os.path.sep, 1)
            if len(chunks) == 1:
                continue

            label = chunks[0]
            if label.startswith("."):
                continue

            if whitelist is not None and label not in whitelist:
                continue

            if label == self.unlabeled:
                label = None
            else:
                classes.add(label)

            path = os.path.join(self.dataset_dir, relpath)
            samples.append((path, label))

<<<<<<< HEAD
        classes = sorted(classes)
        samples = self._preprocess_list(samples)

=======
        samples = self._preprocess_list(samples)

        if whitelist is not None:
            classes = self.classes
        else:
            classes = sorted(classes)

>>>>>>> c4445039
        self._samples = samples
        self._num_samples = len(samples)
        self._classes = classes

    def get_dataset_info(self):
        return {"classes": self._classes}

    @staticmethod
    def _get_classes(dataset_dir):
        # Used only by dataset zoo
        return sorted(etau.list_subdirs(dataset_dir))

    @staticmethod
    def _get_num_samples(dataset_dir):
        # Used only by dataset zoo
        return len(etau.list_files(dataset_dir, recursive=True))
<<<<<<< HEAD
=======


def _to_list(arg):
    if arg is None:
        return None

    if etau.is_container(arg):
        return list(arg)

    return [arg]
>>>>>>> c4445039


class VideoClassificationDirectoryTreeImporter(LabeledVideoDatasetImporter):
    """Importer for a viideo classification directory tree stored on disk.

    See :ref:`this page <VideoClassificationDirectoryTree-import>` for format
    details.

    Args:
        dataset_dir: the dataset directory
        compute_metadata (False): whether to produce
            :class:`fiftyone.core.metadata.VideoMetadata` instances for each
            video when importing
        classes (None): an optional string or list of strings specifying a
            subset of classes to load
        unlabeled ("_unlabeled"): the name of the subdirectory containing
            unlabeled images
        shuffle (False): whether to randomly shuffle the order in which the
            samples are imported
        seed (None): a random seed to use when shuffling
        max_samples (None): a maximum number of samples to import. By default,
            all samples are imported
    """

    def __init__(
        self,
        dataset_dir,
        compute_metadata=False,
        classes=None,
        unlabeled="_unlabeled",
        shuffle=False,
        seed=None,
        max_samples=None,
    ):
        classes = _to_list(classes)

        super().__init__(
            dataset_dir=dataset_dir,
            shuffle=shuffle,
            seed=seed,
            max_samples=max_samples,
        )

        self.compute_metadata = compute_metadata
        self.classes = classes
        self.unlabeled = unlabeled

        self._classes = None
        self._samples = None
        self._iter_samples = None
        self._num_samples = None

    def __iter__(self):
        self._iter_samples = iter(self._samples)
        return self

    def __len__(self):
        return self._num_samples

    def __next__(self):
        video_path, label = next(self._iter_samples)

        if self.compute_metadata:
            video_metadata = fom.VideoMetadata.build_for(video_path)
        else:
            video_metadata = None

        if label is not None:
            label = fol.Classification(label=label)

        return video_path, video_metadata, label, None

    @property
    def has_video_metadata(self):
        return self.compute_metadata

    @property
    def has_dataset_info(self):
        return True

    @property
    def label_cls(self):
        return fol.Classification

    @property
    def frame_labels_cls(self):
        return None

    def setup(self):
        samples = []
        classes = set()
<<<<<<< HEAD
=======
        whitelist = set(self.classes) if self.classes is not None else None
>>>>>>> c4445039

        for relpath in etau.list_files(self.dataset_dir, recursive=True):
            chunks = relpath.split(os.path.sep, 1)
            if len(chunks) == 1:
                continue

            label = chunks[0]
            if label.startswith("."):
                continue

            if whitelist is not None and label not in whitelist:
                continue

            if label == self.unlabeled:
                label = None
            else:
                classes.add(label)

            path = os.path.join(self.dataset_dir, relpath)
            samples.append((path, label))

        samples = self._preprocess_list(samples)
<<<<<<< HEAD
        classes = sorted(classes)
=======

        if whitelist is not None:
            classes = self.classes
        else:
            classes = sorted(classes)
>>>>>>> c4445039

        self._samples = samples
        self._num_samples = len(samples)
        self._classes = classes

    def get_dataset_info(self):
        return {"classes": self._classes}

    @staticmethod
    def _get_classes(dataset_dir):
        # Used only by dataset zoo
        return sorted(etau.list_subdirs(dataset_dir))

    @staticmethod
    def _get_num_samples(dataset_dir):
        # Used only by dataset zoo
        return len(etau.list_files(dataset_dir, recursive=True))


class FiftyOneImageDetectionDatasetImporter(
    LabeledImageDatasetImporter, ImportPathsMixin
):
    """Importer for image detection datasets stored on disk in a simple JSON
    format.

    See :ref:`this page <FiftyOneImageDetectionDataset-import>` for format
    details.

    Args:
        dataset_dir (None): the dataset directory. If omitted, ``data_path``
            and/or ``labels_path`` must be provided
        data_path (None): an optional parameter that enables explicit control
            over the location of the media. Can be any of the following:

            -   a folder name like ``"data"`` or ``"data"/`` specifying a
                subfolder of ``dataset_dir`` where the media files reside
            -   an absolute directory path where the media files reside. In
                this case, the ``dataset_dir`` has no effect on the location of
                the data
            -   a filename like ``"data.json"`` specifying the filename of the
                JSON data manifest file in ``dataset_dir``
            -   an absolute filepath specifying the location of the JSON data
                manifest. In this case, ``dataset_dir`` has no effect on the
                location of the data
            -   a dict mapping filenames to absolute filepaths

            If None, this parameter will default to whichever of ``data/`` or
            ``data.json`` exists in the dataset directory
        labels_path (None): an optional parameter that enables explicit control
            over the location of the labels. Can be any of the following:

            -   a filename like ``"labels.json"`` specifying the location of
                the labels in ``dataset_dir``
            -   an absolute filepath to the labels. In this case,
                ``dataset_dir`` has no effect on the location of the labels

            If None, the parameter will default to ``labels.json``
        compute_metadata (False): whether to produce
            :class:`fiftyone.core.metadata.ImageMetadata` instances for each
            image when importing
        shuffle (False): whether to randomly shuffle the order in which the
            samples are imported
        seed (None): a random seed to use when shuffling
        max_samples (None): a maximum number of samples to import. By default,
            all samples are imported
    """

    def __init__(
        self,
        dataset_dir=None,
        data_path=None,
        labels_path=None,
        compute_metadata=False,
        shuffle=False,
        seed=None,
        max_samples=None,
    ):
        if dataset_dir is None and data_path is None and labels_path is None:
            raise ValueError(
                "At least one of `dataset_dir`, `data_path`, and "
                "`labels_path` must be provided"
            )

        data_path = self._parse_data_path(
            dataset_dir=dataset_dir, data_path=data_path, default="data/",
        )

        labels_path = self._parse_labels_path(
            dataset_dir=dataset_dir,
            labels_path=labels_path,
            default="labels.json",
        )

        super().__init__(
            dataset_dir=dataset_dir,
            shuffle=shuffle,
            seed=seed,
            max_samples=max_samples,
        )

        self.data_path = data_path
        self.labels_path = labels_path
        self.compute_metadata = compute_metadata

        self._classes = None
        self._sample_parser = None
        self._image_paths_map = None
        self._labels_map = None
        self._uuids = None
        self._iter_uuids = None
        self._num_samples = None
        self._has_labels = False

    def __iter__(self):
        self._iter_uuids = iter(self._uuids)
        return self

    def __len__(self):
        return self._num_samples

    def __next__(self):
        uuid = next(self._iter_uuids)

        image_path = self._image_paths_map[uuid]
        target = self._labels_map[uuid]

        if self.compute_metadata:
            image_metadata = fom.ImageMetadata.build_for(image_path)
        else:
            image_metadata = None

        if self._has_labels:
            self._sample_parser.with_sample((image_path, target))
            label = self._sample_parser.get_label()
        else:
            label = None

        return image_path, image_metadata, label

    @property
    def has_dataset_info(self):
        return self._classes is not None

    @property
    def has_image_metadata(self):
        return self.compute_metadata

    @property
    def label_cls(self):
        return fol.Detections

    def setup(self):
        image_paths_map = self._load_data_map(
            self.data_path, ignore_exts=True, recursive=True
        )

        if self.labels_path is not None and os.path.isfile(self.labels_path):
            labels = etas.read_json(self.labels_path)
        else:
            labels = {}

        classes = labels.get("classes", None)
        labels_map = labels.get("labels", {})

        uuids = self._preprocess_list(sorted(labels_map.keys()))
        has_labels = any(labels_map.values())
<<<<<<< HEAD

        self._classes = classes
        self._has_labels = has_labels

        self._sample_parser = FiftyOneImageDetectionSampleParser()
        self._sample_parser.classes = classes

=======

        self._classes = classes
        self._has_labels = has_labels

        self._sample_parser = FiftyOneImageDetectionSampleParser()
        self._sample_parser.classes = classes

>>>>>>> c4445039
        self._image_paths_map = image_paths_map
        self._labels_map = labels_map
        self._uuids = uuids
        self._num_samples = len(uuids)

    def get_dataset_info(self):
        return {"classes": self._classes}

    @staticmethod
    def _get_classes(dataset_dir):
        # Used only by dataset zoo
        labels_path = os.path.join(dataset_dir, "labels.json")
        labels = etas.read_json(labels_path)
        return labels.get("classes", None)

    @staticmethod
    def _get_num_samples(dataset_dir):
        # Used only by dataset zoo
        labels_path = os.path.join(dataset_dir, "labels.json")
        labels = etas.read_json(labels_path)
        return len(labels.get("labels", {}))


class FiftyOneTemporalDetectionDatasetImporter(
    LabeledVideoDatasetImporter, ImportPathsMixin
):
    """Importer for temporal video detection datasets stored on disk in a
    simple JSON format.

    See :ref:`this page <FiftyOneTemporalDetectionDataset-import>` for format
    details.

    Args:
        dataset_dir (None): the dataset directory. If omitted, ``data_path``
            and/or ``labels_path`` must be provided
        data_path (None): an optional parameter that enables explicit control
            over the location of the media. Can be any of the following:

            -   a folder name like ``"data"`` or ``"data"/`` specifying a
                subfolder of ``dataset_dir`` where the media files reside
            -   an absolute directory path where the media files reside. In
                this case, the ``dataset_dir`` has no effect on the location of
                the data
            -   a filename like ``"data.json"`` specifying the filename of the
                JSON data manifest file in ``dataset_dir``
            -   an absolute filepath specifying the location of the JSON data
                manifest. In this case, ``dataset_dir`` has no effect on the
                location of the data
            -   a dict mapping filenames to absolute filepaths

            If None, this parameter will default to whichever of ``data/`` or
            ``data.json`` exists in the dataset directory
        labels_path (None): an optional parameter that enables explicit control
            over the location of the labels. Can be any of the following:

            -   a filename like ``"labels.json"`` specifying the location of
                the labels in ``dataset_dir``
            -   an absolute filepath to the labels. In this case,
                ``dataset_dir`` has no effect on the location of the labels

            If None, the parameter will default to ``labels.json``
        compute_metadata (False): whether to produce
            :class:`fiftyone.core.metadata.VideoMetadata` instances for each
            video when importing
        shuffle (False): whether to randomly shuffle the order in which the
            samples are imported
        seed (None): a random seed to use when shuffling
        max_samples (None): a maximum number of samples to import. By default,
            all samples are imported
    """

    def __init__(
        self,
        dataset_dir=None,
        data_path=None,
        labels_path=None,
        compute_metadata=False,
        shuffle=False,
        seed=None,
        max_samples=None,
    ):
        if dataset_dir is None and data_path is None and labels_path is None:
            raise ValueError(
                "At least one of `dataset_dir`, `data_path`, and "
                "`labels_path` must be provided"
            )

        data_path = self._parse_data_path(
            dataset_dir=dataset_dir, data_path=data_path, default="data/",
        )

        labels_path = self._parse_labels_path(
            dataset_dir=dataset_dir,
            labels_path=labels_path,
            default="labels.json",
        )

        super().__init__(
            dataset_dir=dataset_dir,
            shuffle=shuffle,
            seed=seed,
            max_samples=max_samples,
        )

        self.data_path = data_path
        self.labels_path = labels_path
        self.compute_metadata = compute_metadata

        self._video_paths_map = None
        self._labels_map = None
        self._uuids = None
        self._iter_uuids = None
        self._classes = None
        self._sample_parser = None
        self._num_samples = None
        self._has_labels = False

    def __iter__(self):
        self._iter_uuids = iter(self._uuids)
        return self

    def __len__(self):
        return self._num_samples

    def __next__(self):
        uuid = next(self._iter_uuids)

        video_path = self._video_paths_map[uuid]
        labels = self._labels_map[uuid]

        if self.compute_metadata:
            video_metadata = self._sample_parser.get_video_metadata()
        else:
            video_metadata = None

        if self._has_labels:
            sample = (video_path, labels)
            self._sample_parser.with_sample(sample, metadata=video_metadata)
            label = self._sample_parser.get_label()
        else:
            label = None

        return video_path, video_metadata, label, None

    @property
    def has_dataset_info(self):
        return self._classes is not None

    @property
    def has_video_metadata(self):
        return self.compute_metadata

    @property
    def label_cls(self):
        return fol.TemporalDetections

    @property
    def frame_labels_cls(self):
        return None

    def setup(self):
        video_paths_map = self._load_data_map(
            self.data_path, ignore_exts=True, recursive=True
        )

        if self.labels_path is not None and os.path.isfile(self.labels_path):
            labels = etas.read_json(self.labels_path)
        else:
            labels = {}

        classes = labels.get("classes", None)
        labels_map = labels.get("labels", {})
        has_labels = any(labels_map.values())
<<<<<<< HEAD

        uuids = sorted(labels_map.keys())
        uuids = self._preprocess_list(uuids)

=======

        uuids = sorted(labels_map.keys())
        uuids = self._preprocess_list(uuids)

>>>>>>> c4445039
        self._sample_parser = FiftyOneTemporalDetectionSampleParser()
        self._sample_parser.classes = classes

        self._classes = classes
        self._video_paths_map = video_paths_map
        self._labels_map = labels_map
        self._has_labels = has_labels
        self._uuids = uuids
        self._num_samples = len(uuids)

    def get_dataset_info(self):
        return {"classes": self._classes}

    @staticmethod
    def _get_classes(dataset_dir):
        # Used only by dataset zoo
        labels_path = os.path.join(dataset_dir, "labels.json")
        labels = etas.read_json(labels_path)
        return labels.get("classes", None)

    @staticmethod
    def _get_num_samples(dataset_dir):
        # Used only by dataset zoo
        labels_path = os.path.join(dataset_dir, "labels.json")
        labels = etas.read_json(labels_path)
        return len(labels.get("labels", {}))


class ImageSegmentationDirectoryImporter(
    LabeledImageDatasetImporter, ImportPathsMixin
):
    """Importer for image segmentation datasets stored on disk.

    See :ref:`this page <ImageSegmentationDirectory-import>` for format
    details.

    Args:
        dataset_dir (None): the dataset directory. If omitted, ``data_path``
            and/or ``labels_path`` must be provided
        data_path (None): an optional parameter that enables explicit control
            over the location of the media. Can be any of the following:

            -   a folder name like ``"data"`` or ``"data"/`` specifying a
                subfolder of ``dataset_dir`` where the media files reside
            -   an absolute directory path where the media files reside. In
                this case, the ``dataset_dir`` has no effect on the location of
                the data
            -   a filename like ``"data.json"`` specifying the filename of the
                JSON data manifest file in ``dataset_dir``
            -   an absolute filepath specifying the location of the JSON data
                manifest. In this case, ``dataset_dir`` has no effect on the
                location of the data
            -   a dict mapping filenames to absolute filepaths

            If None, this parameter will default to whichever of ``data/`` or
            ``data.json`` exists in the dataset directory
        labels_path (None): an optional parameter that enables explicit control
            over the location of the labels. Can be any of the following:

            -   a folder name like ``"labels"`` or ``"labels/"`` specifying the
                location of the labels in ``dataset_dir``
            -   an absolute filepath to the labels. In this case,
                ``dataset_dir`` has no effect on the location of the labels

            If None, the parameter will default to ``labels/``
        force_grayscale (False): whether to load RGB masks as grayscale by
            storing only the first channel
        compute_metadata (False): whether to produce
            :class:`fiftyone.core.metadata.ImageMetadata` instances for each
            image when importing
        include_all_data (False): whether to generate samples for all images in
            the data directory (True) rather than only creating samples for
            images with masks (False)
        shuffle (False): whether to randomly shuffle the order in which the
            samples are imported
        seed (None): a random seed to use when shuffling
        max_samples (None): a maximum number of samples to import. By default,
            all samples are imported
    """

    def __init__(
        self,
        dataset_dir=None,
        data_path=None,
        labels_path=None,
        compute_metadata=False,
        force_grayscale=False,
        include_all_data=False,
        shuffle=False,
        seed=None,
        max_samples=None,
    ):
        if dataset_dir is None and data_path is None and labels_path is None:
            raise ValueError(
                "At least one of `dataset_dir`, `data_path`, and "
                "`labels_path` must be provided"
            )

        data_path = self._parse_data_path(
            dataset_dir=dataset_dir, data_path=data_path, default="data/",
        )

        labels_path = self._parse_labels_path(
            dataset_dir=dataset_dir,
            labels_path=labels_path,
            default="labels/",
        )

        super().__init__(
            dataset_dir=dataset_dir,
            shuffle=shuffle,
            seed=seed,
            max_samples=max_samples,
        )

        self.data_path = data_path
        self.labels_path = labels_path
        self.force_grayscale = force_grayscale
        self.compute_metadata = compute_metadata
        self.include_all_data = include_all_data

        self._image_paths_map = None
        self._labels_paths_map = None
        self._uuids = None
        self._iter_uuids = None
        self._num_samples = None

    def __iter__(self):
        self._iter_uuids = iter(self._uuids)
        return self

    def __len__(self):
        return self._num_samples

    def __next__(self):
        uuid = next(self._iter_uuids)

        image_path = self._image_paths_map[uuid]
        mask_path = self._labels_paths_map.get(uuid, None)

        if self.compute_metadata:
            image_metadata = fom.ImageMetadata.build_for(image_path)
        else:
            image_metadata = None

        if mask_path is not None:
            mask = _read_mask(mask_path, force_grayscale=self.force_grayscale)
            label = fol.Segmentation(mask=mask)
        else:
            label = None

        return image_path, image_metadata, label

    @property
    def has_dataset_info(self):
        return False

    @property
    def has_image_metadata(self):
        return self.compute_metadata

    @property
    def label_cls(self):
        return fol.Segmentation

    def setup(self):
        image_paths_map = self._load_data_map(
            self.data_path, ignore_exts=True, recursive=True
        )

        labels_paths_map = {
            os.path.splitext(p)[0]: os.path.join(self.labels_path, p)
            for p in etau.list_files(self.labels_path, recursive=True)
        }

        uuids = set(labels_paths_map.keys())

        if self.include_all_data:
            uuids.update(image_paths_map.keys())

        uuids = self._preprocess_list(sorted(uuids))

        self._image_paths_map = image_paths_map
        self._labels_paths_map = labels_paths_map
        self._uuids = uuids
        self._num_samples = len(uuids)

    @staticmethod
    def _get_num_samples(dataset_dir):
        # Used only by dataset zoo
        return len(etau.list_files(os.path.join(dataset_dir, "data")))


def _read_mask(mask_path, force_grayscale=False):
    # pylint: disable=no-member
    mask = etai.read(mask_path, cv2.IMREAD_UNCHANGED)
    if force_grayscale and mask.ndim > 1:
        mask = mask[:, :, 0]

    return mask


class FiftyOneImageLabelsDatasetImporter(LabeledImageDatasetImporter):
    """Importer for labeled image datasets whose labels are stored in
    `ETA ImageLabels format <https://github.com/voxel51/eta/blob/develop/docs/image_labels_guide.md>`_.

    See :ref:`this page <FiftyOneImageLabelsDataset-import>` for format
    details.

    Args:
        dataset_dir: the dataset directory
        compute_metadata (False): whether to produce
            :class:`fiftyone.core.metadata.ImageMetadata` instances for each
            image when importing
        prefix (None): a string prefix to prepend to each label name in the
            expanded label dictionary
        labels_dict (None): a dictionary mapping names of attributes/objects
            in the image labels to field names into which to expand them
        multilabel (False): whether to store frame attributes in a single
            :class:`fiftyone.core.labels.Classifications` instance
        skip_non_categorical (False): whether to skip non-categorical frame
            attributes (True) or cast them to strings (False)
        shuffle (False): whether to randomly shuffle the order in which the
            samples are imported
        seed (None): a random seed to use when shuffling
        max_samples (None): a maximum number of samples to import. By default,
            all samples are imported
    """

    def __init__(
        self,
        dataset_dir,
        compute_metadata=False,
        prefix=None,
        labels_dict=None,
        multilabel=False,
        skip_non_categorical=False,
        shuffle=False,
        seed=None,
        max_samples=None,
    ):
        super().__init__(
            dataset_dir=dataset_dir,
            shuffle=shuffle,
            seed=seed,
            max_samples=max_samples,
        )

        self.compute_metadata = compute_metadata
        self.prefix = prefix
        self.labels_dict = labels_dict
        self.multilabel = multilabel
        self.skip_non_categorical = skip_non_categorical

        self._description = None
        self._sample_parser = None
        self._samples = None
        self._iter_samples = None
        self._num_samples = None

    def __iter__(self):
        self._iter_samples = iter(self._samples)
        return self

    def __len__(self):
        return self._num_samples

    def __next__(self):
        sample = next(self._iter_samples)

        self._sample_parser.with_sample(sample)
        image_path = self._sample_parser.get_image_path()
        label = self._sample_parser.get_label()

        if self.compute_metadata:
            image_metadata = fom.ImageMetadata.build_for(image_path)
        else:
            image_metadata = None

        return image_path, image_metadata, label

    @property
    def has_dataset_info(self):
        return bool(self._description)

    @property
    def has_image_metadata(self):
        return self.compute_metadata

    @property
    def label_cls(self):
        return {
            "attributes": fol.Classifications,
            "detections": fol.Detections,
            "polylines": fol.Polylines,
            "keypoints": fol.Keypoints,
        }

    def setup(self):
        sample_parser = FiftyOneImageLabelsSampleParser(
            prefix=self.prefix,
            labels_dict=self.labels_dict,
            multilabel=self.multilabel,
            skip_non_categorical=self.skip_non_categorical,
        )

        index = _load_labeled_dataset_index(self.dataset_dir)

        description = index.description
        inds = self._preprocess_list(list(range(len(index))))

        image_paths = []
        label_paths = []
        for idx in inds:
            record = index[idx]
            image_paths.append(os.path.join(self.dataset_dir, record.data))
            label_paths.append(os.path.join(self.dataset_dir, record.labels))

        samples = list(zip(image_paths, label_paths))

        self._sample_parser = sample_parser
        self._samples = samples
        self._num_samples = len(samples)
        self._description = description

    def get_dataset_info(self):
        return {"description": self._description}

    @staticmethod
    def _get_num_samples(dataset_dir):
        # Used only by dataset zoo
        return len(_load_labeled_dataset_index(dataset_dir))


class FiftyOneVideoLabelsDatasetImporter(LabeledVideoDatasetImporter):
    """Importer for labeled video datasets whose labels are stored in
    `ETA VideoLabels format <https://github.com/voxel51/eta/blob/develop/docs/video_labels_guide.md>`_.

    See :ref:`this page <FiftyOneVideoLabelsDataset-import>` for format
    details.

    Args:
        dataset_dir: the dataset directory
        compute_metadata (False): whether to produce
            :class:`fiftyone.core.metadata.VideoMetadata` instances for each
            video when importing
        prefix (None): a string prefix to prepend to each label name in the
            expanded sample/frame label dictionaries
        labels_dict (None): a dictionary mapping names of attributes/objects
            in the sample labels to field names into which to expand them. By
            default, all sample labels are loaded
        frame_labels_dict (None): a dictionary mapping names of
            attributes/objects in the frame labels to field names into which to
            expand them. By default, all frame labels are loaded
        multilabel (False): whether to store frame attributes in a single
            :class:`fiftyone.core.labels.Classifications` instance
        skip_non_categorical (False): whether to skip non-categorical frame
            attributes (True) or cast them to strings (False)
        shuffle (False): whether to randomly shuffle the order in which the
            samples are imported
        seed (None): a random seed to use when shuffling
        max_samples (None): a maximum number of samples to import. By default,
            all samples are imported
    """

    def __init__(
        self,
        dataset_dir,
        compute_metadata=False,
        prefix=None,
        labels_dict=None,
        frame_labels_dict=None,
        multilabel=False,
        skip_non_categorical=False,
        shuffle=False,
        seed=None,
        max_samples=None,
    ):
        super().__init__(
            dataset_dir=dataset_dir,
            shuffle=shuffle,
            seed=seed,
            max_samples=max_samples,
        )

        self.compute_metadata = compute_metadata
        self.prefix = prefix
        self.labels_dict = labels_dict
        self.frame_labels_dict = frame_labels_dict
        self.multilabel = multilabel
        self.skip_non_categorical = skip_non_categorical

        self._description = None
        self._sample_parser = None
        self._samples = None
        self._iter_samples = None
        self._num_samples = None

    def __iter__(self):
        self._iter_samples = iter(self._samples)
        return self

    def __len__(self):
        return self._num_samples

    def __next__(self):
        sample = next(self._iter_samples)

        self._sample_parser.with_sample(sample)
        video_path = self._sample_parser.get_video_path()
        label = self._sample_parser.get_label()
        frames = self._sample_parser.get_frame_labels()

        if self.compute_metadata:
            video_metadata = fom.VideoMetadata.build_for(video_path)
        else:
            video_metadata = None

        return video_path, video_metadata, label, frames

    @property
    def has_dataset_info(self):
        return bool(self._description)

    @property
    def has_video_metadata(self):
        return self.compute_metadata

    @property
    def label_cls(self):
        return None

    @property
    def frame_labels_cls(self):
        return None

    def setup(self):
        sample_parser = FiftyOneVideoLabelsSampleParser(
            prefix=self.prefix,
            labels_dict=self.labels_dict,
            frame_labels_dict=self.frame_labels_dict,
            multilabel=self.multilabel,
            skip_non_categorical=self.skip_non_categorical,
        )

        index = _load_labeled_dataset_index(self.dataset_dir)

        description = index.description
        inds = self._preprocess_list(list(range(len(index))))

        video_paths = []
        label_paths = []
        for idx in inds:
            record = index[idx]
            video_paths.append(os.path.join(self.dataset_dir, record.data))
            label_paths.append(os.path.join(self.dataset_dir, record.labels))

        samples = list(zip(video_paths, label_paths))

        self._samples = samples
        self._sample_parser = sample_parser
        self._num_samples = len(samples)
        self._description = description

    def get_dataset_info(self):
        return {"description": self._description}

    @staticmethod
    def _get_num_samples(dataset_dir):
        # Used only by dataset zoo
        return len(_load_labeled_dataset_index(dataset_dir))


def _load_labeled_dataset_index(dataset_dir):
    index_path = os.path.join(dataset_dir, "manifest.json")
    d = etas.read_json(index_path)
    return etad.LabeledDatasetIndex.from_dict(d)<|MERGE_RESOLUTION|>--- conflicted
+++ resolved
@@ -676,15 +676,11 @@
                 )
 
             data_map = etas.read_json(data_path)
-<<<<<<< HEAD
-            return {to_uuid(k): v for k, v in data_map.items()}
-=======
             data_root = os.path.dirname(data_path)
             return {
                 to_uuid(k): os.path.join(data_root, v)
                 for k, v in data_map.items()
             }
->>>>>>> c4445039
 
         if not os.path.isdir(data_path):
             raise ValueError("Data directory '%s' does not exist" % data_path)
@@ -2092,10 +2088,7 @@
     def setup(self):
         samples = []
         classes = set()
-<<<<<<< HEAD
-=======
         whitelist = set(self.classes) if self.classes is not None else None
->>>>>>> c4445039
 
         for relpath in etau.list_files(self.dataset_dir, recursive=True):
             chunks = relpath.split(os.path.sep, 1)
@@ -2117,11 +2110,6 @@
             path = os.path.join(self.dataset_dir, relpath)
             samples.append((path, label))
 
-<<<<<<< HEAD
-        classes = sorted(classes)
-        samples = self._preprocess_list(samples)
-
-=======
         samples = self._preprocess_list(samples)
 
         if whitelist is not None:
@@ -2129,7 +2117,6 @@
         else:
             classes = sorted(classes)
 
->>>>>>> c4445039
         self._samples = samples
         self._num_samples = len(samples)
         self._classes = classes
@@ -2146,8 +2133,6 @@
     def _get_num_samples(dataset_dir):
         # Used only by dataset zoo
         return len(etau.list_files(dataset_dir, recursive=True))
-<<<<<<< HEAD
-=======
 
 
 def _to_list(arg):
@@ -2158,7 +2143,6 @@
         return list(arg)
 
     return [arg]
->>>>>>> c4445039
 
 
 class VideoClassificationDirectoryTreeImporter(LabeledVideoDatasetImporter):
@@ -2250,10 +2234,7 @@
     def setup(self):
         samples = []
         classes = set()
-<<<<<<< HEAD
-=======
         whitelist = set(self.classes) if self.classes is not None else None
->>>>>>> c4445039
 
         for relpath in etau.list_files(self.dataset_dir, recursive=True):
             chunks = relpath.split(os.path.sep, 1)
@@ -2276,15 +2257,11 @@
             samples.append((path, label))
 
         samples = self._preprocess_list(samples)
-<<<<<<< HEAD
-        classes = sorted(classes)
-=======
 
         if whitelist is not None:
             classes = self.classes
         else:
             classes = sorted(classes)
->>>>>>> c4445039
 
         self._samples = samples
         self._num_samples = len(samples)
@@ -2451,7 +2428,6 @@
 
         uuids = self._preprocess_list(sorted(labels_map.keys()))
         has_labels = any(labels_map.values())
-<<<<<<< HEAD
 
         self._classes = classes
         self._has_labels = has_labels
@@ -2459,15 +2435,6 @@
         self._sample_parser = FiftyOneImageDetectionSampleParser()
         self._sample_parser.classes = classes
 
-=======
-
-        self._classes = classes
-        self._has_labels = has_labels
-
-        self._sample_parser = FiftyOneImageDetectionSampleParser()
-        self._sample_parser.classes = classes
-
->>>>>>> c4445039
         self._image_paths_map = image_paths_map
         self._labels_map = labels_map
         self._uuids = uuids
@@ -2641,17 +2608,10 @@
         classes = labels.get("classes", None)
         labels_map = labels.get("labels", {})
         has_labels = any(labels_map.values())
-<<<<<<< HEAD
 
         uuids = sorted(labels_map.keys())
         uuids = self._preprocess_list(uuids)
 
-=======
-
-        uuids = sorted(labels_map.keys())
-        uuids = self._preprocess_list(uuids)
-
->>>>>>> c4445039
         self._sample_parser = FiftyOneTemporalDetectionSampleParser()
         self._sample_parser.classes = classes
 
