--- conflicted
+++ resolved
@@ -1513,19 +1513,11 @@
         else:
             self._rel_dir = self.dataset_dir
 
-<<<<<<< HEAD
+        self._fields_dir = fos.join(self.dataset_dir, "fields")
         self._anno_dir = fos.join(self.dataset_dir, "annotations")
         self._brain_dir = fos.join(self.dataset_dir, "brain")
         self._eval_dir = fos.join(self.dataset_dir, "evaluations")
-        self._fields_dir = fos.join(self.dataset_dir, "fields")
         self._frame_labels_dir = fos.join(self.dataset_dir, "frames")
-=======
-        self._fields_dir = os.path.join(self.dataset_dir, "fields")
-        self._anno_dir = os.path.join(self.dataset_dir, "annotations")
-        self._brain_dir = os.path.join(self.dataset_dir, "brain")
-        self._eval_dir = os.path.join(self.dataset_dir, "evaluations")
-        self._frame_labels_dir = os.path.join(self.dataset_dir, "frames")
->>>>>>> 7c9b07f7
 
         if fos.isdir(self._fields_dir):
             self._media_fields = fos.list_subdirs(self._fields_dir)
@@ -1704,7 +1696,6 @@
         self._media_fields = None
 
     def setup(self):
-<<<<<<< HEAD
         self._data_dir = fos.join(self.dataset_dir, "data")
         self._fields_dir = fos.join(self.dataset_dir, "fields")
         self._anno_dir = fos.join(self.dataset_dir, "annotations")
@@ -1721,24 +1712,6 @@
 
         self._frames_path = fos.join(self.dataset_dir, "frames.json")
         if fos.isfile(self._frames_path):
-=======
-        self._data_dir = os.path.join(self.dataset_dir, "data")
-        self._fields_dir = os.path.join(self.dataset_dir, "fields")
-        self._anno_dir = os.path.join(self.dataset_dir, "annotations")
-        self._brain_dir = os.path.join(self.dataset_dir, "brain")
-        self._eval_dir = os.path.join(self.dataset_dir, "evaluations")
-        self._metadata_path = os.path.join(self.dataset_dir, "metadata.json")
-
-        if os.path.isdir(self._fields_dir):
-            self._media_fields = etau.list_subdirs(self._fields_dir)
-
-        self._samples_path = os.path.join(self.dataset_dir, "samples.json")
-        if not os.path.isfile(self._samples_path):
-            self._samples_path = os.path.join(self.dataset_dir, "samples")
-
-        self._frames_path = os.path.join(self.dataset_dir, "frames.json")
-        if os.path.isfile(self._frames_path):
->>>>>>> 7c9b07f7
             self._has_frames = True
         else:
             self._frames_path = fos.join(self.dataset_dir, "frames")
