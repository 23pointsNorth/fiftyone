"""
Utilities for working with annotations in
`Labelbox format <https://labelbox.com/docs/exporting-data/export-format-detail>`_.

| Copyright 2017-2022, Voxel51, Inc.
| `voxel51.com <https://voxel51.com/>`_
|
"""
from copy import copy, deepcopy
import logging
import os
import requests
from uuid import uuid4
import warnings
import webbrowser

import ndjson
import numpy as np

import eta.core.image as etai
import eta.core.utils as etau
import eta.core.web as etaw

import fiftyone.core.fields as fof
import fiftyone.core.labels as fol
import fiftyone.core.media as fomm
import fiftyone.core.metadata as fom
import fiftyone.core.sample as fos
import fiftyone.core.storage as fost
import fiftyone.core.utils as fou
import fiftyone.utils.annotations as foua

lb = fou.lazy_import(
    "labelbox", callback=lambda: fou.ensure_import("labelbox")
)
lbs = fou.lazy_import("labelbox.schema")
lbo = fou.lazy_import("labelbox.schema.ontology")
lbr = fou.lazy_import("labelbox.schema.review")


logger = logging.getLogger(__name__)


class LabelboxBackendConfig(foua.AnnotationBackendConfig):
    """Base class for configuring :class:`LabelboxBackend` instances.

    Args:
        name: the name of the backend
        label_schema: a dictionary containing the description of label fields,
            classes and attribute to annotate
        media_field ("filepath"): string field name containing the paths to
            media files on disk to upload
        url (None): the url of the Labelbox server
        api_key (None): the Labelbox API key
        project_name (None): a name for the Labelbox project that will be
            created. The default is ``"FiftyOne_<dataset_name>"``
        members (None): an optional list of ``(email, role)`` tuples specifying
            the email addresses and roles of users to add to the project. If a
            user is not a member of the project's organization, an email
            invitation will be sent to them. The supported roles are
            ``["LABELER", "REVIEWER", "TEAM_MANAGER", "ADMIN"]``
        classes_as_attrs (True): whether to show every object class at the top
            level of the editor (False) or whether to show the label field at
            the top level and annotate the class as a required attribute of
            each object (True)
    """

    def __init__(
        self,
        name,
        label_schema,
        media_field="filepath",
        url=None,
        api_key=None,
        project_name=None,
        members=None,
        classes_as_attrs=True,
        **kwargs,
    ):
        super().__init__(name, label_schema, media_field=media_field, **kwargs)

        self.url = url
        self.project_name = project_name
        self.members = members
        self.classes_as_attrs = classes_as_attrs

        # store privately so it isn't serialized
        self._api_key = api_key

    @property
    def api_key(self):
        return self._api_key

    @api_key.setter
    def api_key(self, value):
        self._api_key = value

    @property
    def _experimental(self):
        if self.members:
            return True

        return False


class LabelboxBackend(foua.AnnotationBackend):
    """Class for interacting with the Labelbox annotation backend."""

    @property
    def supported_label_types(self):
        return [
            "classification",
            "classifications",
            "detection",
            "detections",
            "instance",
            "instances",
            "polyline",
            "polylines",
            "polygon",
            "polygons",
            "keypoint",
            "keypoints",
            "segmentation",
            "scalar",
        ]

    @property
    def supported_scalar_types(self):
        return [
            fof.IntField,
            fof.FloatField,
            fof.StringField,
            fof.BooleanField,
        ]

    @property
    def supported_attr_types(self):
        return ["text", "select", "radio", "checkbox"]

    @property
    def supports_keyframes(self):
        return False

    def recommend_attr_tool(self, name, value):
        if isinstance(value, bool):
            return {"type": "radio", "values": [True, False]}

        return {"type": "text"}

    def requires_attr_values(self, attr_type):
        return attr_type != "text"

    def connect_to_api(self):
        return LabelboxAnnotationAPI(
            self.config.name,
            self.config.url,
            api_key=self.config.api_key,
            _experimental=self.config._experimental,
        )

    def upload_annotations(self, samples, launch_editor=False):
        api = self.connect_to_api()

        logger.info("Uploading media to Labelbox...")
        results = api.upload_samples(samples, self)
        logger.info("Upload complete")

        if launch_editor:
            results.launch_editor()

        return results

    def download_annotations(self, results):
        api = self.connect_to_api()

        logger.info("Downloading labels from Labelbox...")
        annotations = api.download_annotations(results)
        logger.info("Download complete")

        return annotations


class LabelboxAnnotationAPI(foua.AnnotationAPI):
    """A class to facilitate connection to and management of projects in
    Labelbox.

    On initializiation, this class constructs a client based on the provided
    server url and credentials.

    This API provides methods to easily upload, download, create, and delete
    projects and data through the formatted urls specified by the Labelbox API.

    Additionally, samples and label schemas can be uploaded and annotations
    downloaded through this class.

    Args:
        name: the name of the backend
        url: url of the Labelbox server
        api_key (None): the Labelbox API key
    """

    def __init__(self, name, url, api_key=None, _experimental=False):
        if "://" not in url:
            protocol = "http"
            base_url = url
        else:
            protocol, base_url = url.split("://")

        self._name = name
        self._url = base_url
        self._protocol = protocol
        self._api_key = api_key
        self._experimental = _experimental
        self._roles = None
        self._tool_types_map = None

        self._setup()

    def _setup(self):
        if not self._url:
            raise ValueError(
                "You must provide/configure the `url` of the Labelbox server"
            )

        api_key = self._api_key

        if api_key is None:
            api_key = self._prompt_api_key(self._name)

        self._client = lb.client.Client(
            api_key=api_key,
            endpoint=self.base_graphql_url,
            enable_experimental=self._experimental,
        )

        self._tool_types_map = {
            "detections": lbo.Tool.Type.BBOX,
            "detection": lbo.Tool.Type.BBOX,
            "instance": lbo.Tool.Type.SEGMENTATION,
            "instances": lbo.Tool.Type.SEGMENTATION,
            "segmentation": lbo.Tool.Type.SEGMENTATION,
            "polyline": lbo.Tool.Type.LINE,
            "polylines": lbo.Tool.Type.LINE,
            "polygon": lbo.Tool.Type.POLYGON,
            "polygons": lbo.Tool.Type.POLYGON,
            "keypoint": lbo.Tool.Type.POINT,
            "keypoints": lbo.Tool.Type.POINT,
            "classification": lbo.Classification,
            "classifications": lbo.Classification,
            "scalar": lbo.Classification,
        }

    @property
    def roles(self):
        if self._roles is None:
            self._roles = self._client.get_roles()

        return self._roles

    @property
    def attr_type_map(self):
        return {
            "text": lbo.Classification.Type.TEXT,
            "select": lbo.Classification.Type.DROPDOWN,
            "radio": lbo.Classification.Type.RADIO,
            "checkbox": lbo.Classification.Type.CHECKLIST,
        }

    @property
    def attr_list_types(self):
        # Attribute types that return lists of values
        return ["checkbox"]

    @property
    def base_api_url(self):
        return "%s://api.%s" % (self._protocol, self._url)

    @property
    def base_graphql_url(self):
        return "%s/graphql" % self.base_api_url

    @property
    def projects_url(self):
        return "%s/projects" % self.base_api_url

    def project_url(self, project_id):
        return "%s/%s" % (self.projects_url, project_id)

    def editor_url(self, project_id):
        return "%s://editor.%s/?project=%s" % (
            self._protocol,
            self._url,
            project_id,
        )

    def get_project_users(self, project=None, project_id=None):
        """Returns a list of users that are assigned to the given project.

        Provide either ``project`` or ``project_id`` to this method.

        Args:
            project: a ``labelbox.schema.project.Project``
            project_id: the project ID

        Returns:
            a list of ``labelbox.schema.user.User`` objects
        """
        if project is None:
            if project_id is None:
                raise ValueError(
                    "Either `project` or `project_id` must be provided"
                )

            project = self.get_project(project_id)

        project_users = []
        project_id = project.uid
        users = list(project.organization().users())
        for user in users:
            if project in user.projects():
                project_users.append(user)

        return users

    def add_member(self, project, email, role):
        """Adds a member to the given Labelbox project with the given
        project-level role.

        If the user is not a member of the project's parent organization, an
        email invitivation will be sent.

        Args:
            project: the ``labelbox.schema.project.Project``
            email: the email of the user
            role: the role for the user. Supported values are
                ``["LABELER", "REVIEWER", "TEAM_MANAGER", "ADMIN"]``
        """
        if not self._experimental:
            raise ValueError(
                "This method can only be used if the `LabelboxAnnotationAPI` "
                "object was initialized with `_experimental=True`"
            )

        if role not in self.roles or role == "NONE":
            raise ValueError("Unsupported user role '%s'" % role)

        role_id = self.roles[role]
        organization = self._client.get_organization()

        existing_users = {u.email: u for u in organization.users()}
        if email in existing_users:
            user = existing_users[email]
            user.upsert_project_role(project, role_id)
            return

        limit = organization.invite_limit()
        if limit.remaining == 0:
            logger.warning(
                "Your organization has reached its limit of %d members. "
                "Cannot invite new member %s to project '%s'",
                limit.limit,
                email,
                project.name,
            )
            return

        project_role = lbs.organization.ProjectRole(
            project=project, role=role_id
        )

        organization.invite_user(
            email, self.roles["NONE"], project_roles=[project_role]
        )

    def list_datasets(self):
        """Retrieves the list of datasets in your Labelbox account.

        Returns:
            a list of dataset IDs
        """
        datasets = self._client.get_datasets()
        return [d.uid for d in datasets]

    def delete_datasets(self, dataset_ids):
        """Deletes the given datasets from the Labelbox server.

        Args:
            dataset_ids: an iterable of dataset IDs
        """
        logger.info("Deleting datasets...")
        with fou.ProgressBar() as pb:
            for dataset_id in pb(list(dataset_ids)):
                dataset = self._client.get_dataset(dataset_id)
                dataset.delete()

    def list_projects(self):
        """Retrieves the list of projects in your Labelbox account.

        Returns:
            a list of project IDs
        """
        projects = self._client.get_projects()
        return [p.uid for p in projects]

    def get_project(self, project_id):
        """Retrieves the ``labelbox.schema.project.Project`` for the project
        with the given ID.

        Args:
            project_id: the project ID

        Returns:
            a ``labelbox.schema.project.Project``
        """
        return self._client.get_project(project_id)

    def delete_project(self, project_id, delete_datasets=True):
        """Deletes the given project from the Labelbox server.

        Args:
            project_id: the project ID
            delete_datasets: whether to delete the attached datasets as well
        """
        project = self._client.get_project(project_id)

        logger.info("Deleting project '%s'...", project_id)

        if delete_datasets:
            for dataset in project.datasets():
                dataset.delete()

        project.delete()

    def delete_projects(self, project_ids, delete_datasets=True):
        """Deletes the given projects from the Labelbox server.

        Args:
            project_ids: an iterable of project IDs
            delete_datasets: whether to delete the attached datasets as well
        """
        for project_id in project_ids:
            self.delete_project(project_id, delete_datasets=delete_datasets)

    def launch_editor(self, url=None):
        """Launches the Labelbox editor in your default web browser.

        Args:
            url (None): an optional URL to open. By default, the base URL of
                the server is opened
        """
        if url is None:
            url = self.projects_url

        webbrowser.open(url, new=2)

    def upload_data(self, samples, lb_dataset, media_field="filepath"):
        """Uploads the media for the given samples to Labelbox.

        This method uses ``labelbox.schema.dataset.Dataset.create_data_rows()``
        to add data in batches, and sets the external ID of each DataRow to the
        ID of the corresponding sample.

        Args:
            samples: a :class:`fiftyone.core.collections.SampleCollection`
                containing the media to upload
            lb_dataset: a ``labelbox.schema.dataset.Dataset`` to which to
                add the media
            media_field ("filepath"): string field name containing the paths to
                media files on disk to upload
        """
        media_paths, sample_ids = samples.values([media_field, "id"])

        upload_info = []
        for media_path, sample_id in zip(media_paths, sample_ids):
            item_url = self._client.upload_file(media_path)
            upload_info.append(
                {
                    lb.DataRow.row_data: item_url,
                    lb.DataRow.external_id: sample_id,
                }
            )

        task = lb_dataset.create_data_rows(upload_info)
        task.wait_till_done()

    def upload_samples(self, samples, backend):
        """Uploads the given samples to Labelbox according to the given
        backend's annotation and server configuration.

        Args:
            samples: a :class:`fiftyone.core.collections.SampleCollection` to
                upload to CVAT
            backend: a :class:`LabelboxBackend` to use to perform the upload

        Returns:
            a :class:`LabelboxAnnotationResults`
        """
        config = backend.config
        label_schema = config.label_schema
        media_field = config.media_field
        project_name = config.project_name
        members = config.members
        classes_as_attrs = config.classes_as_attrs

        for label_field, label_info in label_schema.items():
            if label_info["existing_field"]:
                raise ValueError(
                    "Cannot use existing field '%s'; the Labelbox backend "
                    "does not yet support uploading existing labels"
                    % label_field
                )

        if project_name is None:
            _dataset_name = samples._root_dataset.name.replace(" ", "_")
            project_name = "FiftyOne_%s" % _dataset_name

        dataset = self._client.create_dataset(name=project_name)
        self.upload_data(samples, dataset, media_field=media_field)

        project = self._setup_project(
            project_name, dataset, label_schema, classes_as_attrs
        )

        if members:
            for email, role in members:
                self.add_member(project, email, role)

        project_id = project.uid
        id_map = {}
        frame_id_map = self._build_frame_id_map(samples)

        return LabelboxAnnotationResults(
            samples, config, id_map, project_id, frame_id_map, backend=backend
        )

    def download_annotations(self, results):
        """Download the annotations from the Labelbox server for the given
        results instance and parses them into the appropriate FiftyOne types.

        Args:
            results: a :class:`LabelboxAnnotationResults`

        Returns:
            the annotations dict
        """
        project_id = results.project_id
        frame_id_map = results.frame_id_map
        classes_as_attrs = results.config.classes_as_attrs
        label_schema = results.config.label_schema

        project = self._client.get_project(project_id)
        labels_json = self._download_project_labels(project=project)
        is_video = results._samples.media_type == fomm.VIDEO

        annotations = {}

        if classes_as_attrs:
            class_attr = "class_name"
        else:
            class_attr = False

        for d in labels_json:
            labelbox_id = d["DataRow ID"]
            sample_id = d["External ID"]

            if sample_id is None:
                logger.warning(
                    "Skipping DataRow '%s' with no sample ID", labelbox_id
                )
                continue

            metadata = self._get_sample_metadata(project, sample_id)
            if metadata is None:
                logger.warning(
                    "Skipping sample '%s' with no metadata", sample_id
                )
                continue

            frame_size = (metadata["width"], metadata["height"])

            if is_video:
                video_d_list = self._get_video_labels(d["Label"])
                frames = {}
                for label_d in video_d_list:
                    frame_number = label_d["frameNumber"]
                    frame_id = frame_id_map[sample_id][frame_number]
                    labels_dict = _parse_image_labels(
                        label_d, frame_size, class_attr=class_attr
                    )
                    if not classes_as_attrs:
                        labels_dict = self._process_label_fields(
                            label_schema, labels_dict
                        )
                    frames[frame_id] = labels_dict

                self._add_video_labels_to_results(
                    annotations, frames, sample_id, label_schema,
                )

            else:
                labels_dict = _parse_image_labels(
                    d["Label"], frame_size, class_attr=class_attr
                )
                if not classes_as_attrs:
                    labels_dict = self._process_label_fields(
                        label_schema, labels_dict
                    )
                annotations = self._add_labels_to_results(
                    annotations, labels_dict, sample_id, label_schema,
                )

        return annotations

    def _process_label_fields(self, label_schema, labels_dict):
        unexpected_types = [
            "segmentation",
            "detections",
            "keypoints",
            "polylines",
        ]
        field_map = {}
        for label_field, label_info in label_schema.items():
            label_type = label_info["type"]
            mapped_type = _UNIQUE_TYPE_MAP.get(label_type, label_type)
            field_map[mapped_type] = label_field

        _labels_dict = {}
        for field_or_type, label_info in labels_dict.items():
            if field_or_type in unexpected_types:
                # field_or_type is type
                # label_info is labels
                label_field = field_map[field_or_type]
                _labels_dict[label_field] = {}
                if field_or_type in label_info:
                    label_info = label_info[field_or_type]
                _labels_dict[label_field][field_or_type] = label_info
            else:
                # field_or_type is field
                # label_info is {type: labels}
                _labels_dict[field_or_type] = label_info

        return _labels_dict

    def _build_frame_id_map(self, samples):
        if samples.media_type != fomm.VIDEO:
            return {}

        samples.ensure_frames()
        sample_ids, frame_numbers, frame_ids = samples.values(
            ["id", "frames.frame_number", "frames.id"]
        )

        frame_id_map = {}
        for sample_id, fns, fids in zip(sample_ids, frame_numbers, frame_ids):
            frame_id_map[sample_id] = {fn: fid for fn, fid in zip(fns, fids)}

        return frame_id_map

    def _setup_project(
        self, project_name, dataset, label_schema, classes_as_attrs
    ):
        project = self._client.create_project(name=project_name)
        project.datasets.connect(dataset)

        self._setup_editor(project, label_schema, classes_as_attrs)

        if project.setup_complete is None:
            raise ValueError(
                "Failed to create Labelbox project '%s'" % project_name
            )

        return project

    def _setup_editor(self, project, label_schema, classes_as_attrs):
        editor = next(
            self._client.get_labeling_frontends(
                where=lb.LabelingFrontend.name == "Editor"
            )
        )

        tools = []
        classifications = []
        label_types = {}

        _multiple_types = ["scalar", "classification", "classifications"]

        for label_field, label_info in label_schema.items():
            label_type = label_info["type"]
            if label_type not in _multiple_types:
                unique_label_type = _UNIQUE_TYPE_MAP.get(
                    label_type, label_type
                )
                if unique_label_type in label_types and not classes_as_attrs:
                    raise ValueError(
                        "Only one field of each label type is allowed when "
                        "`classes_as_attrs=False`; but found fields '%s' and "
                        "'%s' of type '%s'"
                        % (label_field, label_types[label_type], label_type)
                    )

                label_types[unique_label_type] = label_field

            field_tools, field_classifications = self._create_ontology_tools(
                label_info, label_field, classes_as_attrs
            )
            tools.extend(field_tools)
            classifications.extend(field_classifications)

        ontology_builder = lbo.OntologyBuilder(
            tools=tools, classifications=classifications
        )
        project.setup(editor, ontology_builder.asdict())

    def _create_ontology_tools(
        self, label_info, label_field, classes_as_attrs
    ):
        label_type = label_info["type"]
        classes = label_info["classes"]
        attr_schema = label_info["attributes"]
        general_attrs = self._build_attributes(attr_schema)

        if label_type in ["scalar", "classification", "classifications"]:
            tools = []
            classifications = self._build_classifications(
                classes, label_field, general_attrs, label_type, label_field
            )
        else:
            tools = self._build_tools(
                classes,
                label_field,
                label_type,
                general_attrs,
                classes_as_attrs,
            )
            classifications = []

        return tools, classifications

    def _build_attributes(self, attr_schema):
        attributes = []
        for attr_name, attr_info in attr_schema.items():
            attr_type = attr_info["type"]
            class_type = self.attr_type_map[attr_type]
            if attr_type == "text":
                attr = lbo.Classification(
                    class_type=class_type, instructions=attr_name,
                )
            else:
                attr_values = attr_info["values"]
                options = [lbo.Option(value=str(v)) for v in attr_values]
                attr = lbo.Classification(
                    class_type=class_type,
                    instructions=attr_name,
                    options=options,
                )

            attributes.append(attr)

        return attributes

    def _build_classifications(
        self, classes, name, general_attrs, label_type, label_field
    ):
        """Returns the classifications for the given label field. Generally,
        the classification is a dropdown selection for given classes, but can
        be a text entry for scalars without provided classes.

        Attributes are available for Classification and Classifications types
        in nested dropdowns.
        """
        classifications = []
        options = []
        for c in classes:
            if isinstance(c, dict):
                sub_classes = c["classes"]
                attrs = self._build_attributes(c["attributes"]) + general_attrs
            else:
                sub_classes = [c]
                attrs = general_attrs

            if label_type == "scalar":
                # Scalar fields cannot have attributes
                attrs = []

            for sc in sub_classes:
                if label_type == "scalar":
                    sub_attrs = attrs
                else:
                    # Multiple copies of attributes for different classes can
                    # get confusing, prefix each attribute with the label field
                    # and class name
                    prefix = "field:%s_class:%s_attr:" % (label_field, str(sc))
                    sub_attrs = deepcopy(attrs)
                    for attr in sub_attrs:
                        attr.instructions = prefix + attr.instructions

                options.append(lbo.Option(value=str(sc), options=sub_attrs))

        if label_type == "scalar" and not classes:
            classification = lbo.Classification(
                class_type=lbo.Classification.Type.TEXT, instructions=name,
            )
            classifications.append(classification)
        elif label_type == "classifications":
            classification = lbo.Classification(
                class_type=lbo.Classification.Type.CHECKLIST,
                instructions=name,
                options=options,
            )
            classifications.append(classification)
        else:
            classification = lbo.Classification(
                class_type=lbo.Classification.Type.RADIO,
                instructions=name,
                options=options,
            )
            classifications.append(classification)

        return classifications

    def _build_tools(
        self, classes, label_field, label_type, general_attrs, classes_as_attrs
    ):
        tools = []

        if classes_as_attrs:
            tool_type = self._tool_types_map[label_type]
            attributes = self._create_classes_as_attrs(classes, general_attrs)
            tools.append(
                lbo.Tool(
                    name=label_field,
                    tool=tool_type,
                    classifications=attributes,
                )
            )
        else:
            for c in classes:
                if isinstance(c, dict):
                    subset_classes = c["classes"]
                    subset_attr_schema = c["attributes"]
                    subset_attrs = self._build_attributes(subset_attr_schema)
                    all_attrs = general_attrs + subset_attrs
                    for sc in subset_classes:
                        tool = self._build_tool_for_class(
                            sc, label_type, all_attrs
                        )
                        tools.append(tool)
                else:
                    tool = self._build_tool_for_class(
                        c, label_type, general_attrs
                    )
                    tools.append(tool)

        return tools

    def _build_tool_for_class(self, class_name, label_type, attributes):
        tool_type = self._tool_types_map[label_type]
        return lbo.Tool(
            name=str(class_name), tool=tool_type, classifications=attributes,
        )

    def _create_classes_as_attrs(self, classes, general_attrs):
        """Creates radio attributes for all classes and formats all
        class-specific attributes.
        """
        options = []
        for c in classes:
            if isinstance(c, dict):
                subset_attrs = self._build_attributes(c["attributes"])
                for sc in c["classes"]:
                    options.append(
                        lbo.Option(value=str(sc), options=subset_attrs)
                    )
            else:
                options.append(lbo.Option(value=str(c)))

        classes_attr = lbo.Classification(
            class_type=lbo.Classification.Type.RADIO,
            instructions="class_name",
            options=options,
            required=True,
        )

        return [classes_attr] + general_attrs

    def _get_sample_metadata(self, project, sample_id):
        metadata = None
        for dataset in project.datasets():
            try:
                data_row = dataset.data_row_for_external_id(sample_id)
                metadata = data_row.media_attributes
            except lb.exceptions.ResourceNotFoundError:
                pass

        return metadata

    def _get_video_labels(self, label_dict):
        url = label_dict["frames"]
        headers = {"Authorization": "Bearer %s" % self._api_key}
        response = requests.get(url, headers=headers)
        return ndjson.loads(response.text)

    def _download_project_labels(self, project_id=None, project=None):
        if project is None:
            if project_id is None:
                raise ValueError(
                    "Either `project_id` or `project` must be provided"
                )

            project = self._client.get_project(project_id)

        return download_labels_from_labelbox(project)

    def _add_labels_to_results(
        self, results, labels_dict, sample_id, label_schema,
    ):
        """Adds the labels in ``labels_dict`` to ``results``.

        results::

            <label_field>: {
                <label_type>: {
                    <sample_id>: {
                        <label_id>:
                            <fo.Label> or <label - for scalars>
                    }
                }
            }

        labels_dict::

            {
                <label_field>: {
                    <label_type>: [<fo.Label>, ...]
                }
            }
        """
        # Parse all classification attributes first
        attributes = self._gather_classification_attributes(
            labels_dict, label_schema
        )

        # Parse remaining label fields and add classification attributes if
        # necessary
        results = self._parse_expected_label_fields(
            results, labels_dict, sample_id, label_schema, attributes,
        )

        return results

    def _add_video_labels_to_results(
        self, results, frames_dict, sample_id, label_schema,
    ):
        """Adds the video labels in ``frames_dict`` to ``results``.

        results::

            <label_field>: {
                <label_type>: {
                    <sample_id>: {
                        <frame_id>: {
                            <label_id>: <fo.Label>
                        }
                        or <label - for scalars>
                    }
                }
            }

        frames_dict::

            {
                <frame_id>: {
                    <label_field>: {
                        <label_type>: [<fo.Label>, ...]
                    }
                }
            }
        """
        for frame_id, labels_dict in frames_dict.items():
            # Parse all classification attributes first
            attributes = self._gather_classification_attributes(
                labels_dict, label_schema
            )

            # Parse remaining label fields and add classification attributes if
            # necessary
            results = self._parse_expected_label_fields(
                results,
                labels_dict,
                sample_id,
                label_schema,
                attributes,
                frame_id=frame_id,
            )

        return results

    def _gather_classification_attributes(self, labels_dict, label_schema):
        attributes = {}
        for label_field, labels in labels_dict.items():
            if label_field not in label_schema:
                if (
                    "field:" not in label_field
                    or "_class:" not in label_field
                    or "_attr:" not in label_field
                ):
                    logger.warning(
                        "Ignoring invalid classification label field '%s'",
                        label_field,
                    )
                    continue

                label_field, substr = label_field.replace("field:", "").split(
                    "_class:"
                )
                class_name, attr_name = substr.split("_attr:")

                if isinstance(labels, fol.Classification):
                    val = _parse_attribute(labels.label)
                elif isinstance(labels, fol.Classifications):
                    attr_type = _get_attr_type(
                        label_schema,
                        label_field,
                        attr_name,
                        class_name=class_name,
                    )
                    val = [
                        _parse_attribute(c.label)
                        for c in labels.classifications
                    ]
                    if attr_type not in self.attr_list_types:
                        if val:
                            val = val[0]
                        else:
                            val = None
                else:
                    logger.warning(
                        "Ignoring invalid label of type %s in label field "
                        "'%s'. Expected a %s or %s"
                        % (
                            type(labels),
                            label_field,
                            fol.Classification,
                            fol.Classifications,
                        )
                    )
                    continue

                if label_field not in attributes:
                    attributes[label_field] = {}

                if class_name not in attributes[label_field]:
                    attributes[label_field][class_name] = {}

                attributes[label_field][class_name][attr_name] = val

        return attributes

    def _parse_expected_label_fields(
        self,
        results,
        labels_dict,
        sample_id,
        label_schema,
        attributes,
        frame_id=None,
    ):
        for label_field, labels in labels_dict.items():
            if label_field in label_schema:
                label_info = label_schema[label_field]
                mask_targets = label_info.get("mask_targets", None)
                expected_type = label_info["type"]
                if isinstance(labels, dict):
                    # Object labels
                    label_results = self._convert_label_types(
                        labels,
                        expected_type,
                        sample_id,
                        frame_id=frame_id,
                        mask_targets=mask_targets,
                    )
                else:
                    # Classifications and scalar labels
                    label_info = label_schema[label_field]
                    expected_type = label_info["type"]
                    if expected_type == "classifications":
                        # Update attributes
                        if label_field in attributes:
                            for c in labels.classifications:
                                class_name = str(c.label)
                                if class_name in attributes[label_field]:
                                    for attr_name, attr_val in attributes[
                                        label_field
                                    ][class_name].items():
                                        c[attr_name] = attr_val

                        result_type = "classifications"
                        sample_results = {
                            c.id: c for c in labels.classifications
                        }
                    elif expected_type == "classification":
                        # Update attributes
                        if label_field in attributes:
                            class_name = str(labels.label)
                            if class_name in attributes[label_field]:
                                for attr_name, attr_val in attributes[
                                    label_field
                                ][class_name].items():
                                    labels[attr_name] = attr_val

                        result_type = "classifications"
                        sample_results = {labels.id: labels}
                    else:
                        # Scalar
                        result_type = "scalar"
                        sample_results = _parse_attribute(labels.label)

                    if frame_id is not None:
                        sample_results = {frame_id: sample_results}

                    label_results = {result_type: {sample_id: sample_results}}

                label_results = {label_field: label_results}
                results = self._merge_results(results, label_results)

        return results

    def _convert_label_types(
        self,
        labels_dict,
        expected_type,
        sample_id,
        frame_id=None,
        mask_targets=None,
    ):
        output_labels = {}
        for lb_type, labels_list in labels_dict.items():
            if lb_type == "detections":
                fo_type = "detections"

            if lb_type == "keypoints":
                fo_type = "keypoints"

            if lb_type == "polylines":
                if expected_type in ["detections", "instances"]:
                    fo_type = "detections"
                elif expected_type == "segmentation":
                    fo_type = "segmentation"
                else:
                    fo_type = "polylines"

            if lb_type == "segmentation":
                if expected_type == "segmentation":
                    fo_type = "segmentation"
                else:
                    fo_type = "detections"

                labels_list = self._convert_segmentations(
                    labels_list, fo_type, mask_targets=mask_targets
                )

            if fo_type not in output_labels:
                output_labels[fo_type] = {}

            if sample_id not in output_labels[fo_type]:
                output_labels[fo_type][sample_id] = {}

            if labels_list:
                if frame_id is not None:
                    if frame_id not in output_labels[fo_type][sample_id]:
                        output_labels[fo_type][sample_id][frame_id] = {}

            for label in labels_list:
                if frame_id is not None:
                    output_labels[fo_type][sample_id][frame_id][
                        label.id
                    ] = label
                else:
                    output_labels[fo_type][sample_id][label.id] = label

        return output_labels

    def _convert_segmentations(
        self, labels_list, label_type, mask_targets=None
    ):
        labels = []
        for seg_dict in labels_list:
            mask = seg_dict["mask"]
            label = str(seg_dict["label"])
            attrs = seg_dict["attributes"]
            labels.append(fol.Detection.from_mask(mask, label, **attrs))

        if label_type != "segmentation":
            return labels

        frame_size = (mask.shape[1], mask.shape[0])
        detections = fol.Detections(detections=labels)
        segmentation = detections.to_segmentation(
            frame_size=frame_size, mask_targets=mask_targets
        )
        return [segmentation]

    def _merge_results(self, results, new_results):
        if isinstance(new_results, dict):
            for key, val in new_results.items():
                if key not in results:
                    results[key] = val
                else:
                    results[key] = self._merge_results(results[key], val)

        return results


class LabelboxAnnotationResults(foua.AnnotationResults):
    """Class that stores all relevant information needed to monitor the
    progress of an annotation run sent to Labelbox and download the results.
    """

    def __init__(
        self, samples, config, id_map, project_id, frame_id_map, backend=None
    ):
        super().__init__(samples, config, id_map, backend=backend)
        self.project_id = project_id
        self.frame_id_map = frame_id_map

    def load_credentials(self, url=None, api_key=None):
        """Load the Labelbox credentials from the given keyword arguments or
        the FiftyOne annotation config.

        Args:
            url (None): the url of the Labelbox server
            api_key (None): the Labelbox API key
        """
        self._load_config_parameters(url=url, api_key=api_key)

    def connect_to_api(self):
        """Returns an API instance connected to the Labelbox server.

        Returns:
            a :class:`LabelboxAnnotationAPI`
        """
        return self._backend.connect_to_api()

    def launch_editor(self):
        """Launches the Labelbox editor and loads the project for this
        annotation run.
        """
        api = self.connect_to_api()
        project_id = self.project_id

        editor_url = api.editor_url(project_id)
        logger.info("Launching editor at '%s'...", editor_url)
        api.launch_editor(url=editor_url)

    def get_status(self):
        """Gets the status of the annotation run.

        Returns:
            a dict of status information
        """
        return self._get_status()

    def print_status(self):
        """Prints the status of the annotation run."""
        self._get_status(log=True)

    def cleanup(self):
        """Deletes the project associated with this annotation run from the
        Labelbox server.
        """
        if self.project_id is not None:
            api = self.connect_to_api()
            api.delete_project(self.project_id)

        # @todo save updated results to DB?
        self.project_id = None

    def _get_status(self, log=False):
        api = self.connect_to_api()

        project = api.get_project(self.project_id)

        created_at = project.created_at
        updated_at = project.updated_at
        num_labeled_samples = len(list(project.labels()))
        members = list(project.members())
        positive = project.review_metrics(lbr.Review.NetScore.Positive)
        negative = project.review_metrics(lbr.Review.NetScore.Negative)
        zero = project.review_metrics(lbr.Review.NetScore.Zero)

        status = {}
        status["name"] = project.name
        status["id"] = project.uid
        status["created"] = created_at
        status["updated"] = updated_at
        status["num_labeled_samples"] = num_labeled_samples
        status["members"] = members
        status["review"] = {
            "positive": positive,
            "negative": negative,
            "zero": zero,
        }

        if log:
            logger.info(
                "\nProject: %s\n"
                "ID: %s\n"
                "Created at: %s\n"
                "Updated at: %s\n"
                "Number of labeled samples: %d\n"
                "Members:\n",
                project.name,
                project.uid,
                str(created_at),
                str(updated_at),
                num_labeled_samples,
            )

            if not members:
                logger.info("\t-")

            for member in members:
                user = member.user()
                role = member.role()
                logger.info(
                    "\tUser: %s\n"
                    "\tName: %s\n"
                    "\tRole: %s\n"
                    "\tEmail: %s\n"
                    "\tID: %s\n",
                    user.name,
                    user.nickname,
                    role.name,
                    user.email,
                    user.uid,
                )

            logger.info(
                "\nReviews:\n"
                "\tPositive: %d\n"
                "\tNegative: %d\n"
                "\tZero: %d",
                positive,
                negative,
                zero,
            )

        return status

    @classmethod
    def _from_dict(cls, d, samples, config):
        return cls(
            samples, config, d["id_map"], d["project_id"], d["frame_id_map"],
        )


#
# @todo
#   Must add support for populating `schemaId` when exporting
#   labels in order for model-assisted labeling to work properly
#
#   cf https://labelbox.com/docs/automation/model-assisted-labeling
#


def import_from_labelbox(
    dataset,
    json_path,
    label_prefix=None,
    download_dir=None,
    labelbox_id_field="labelbox_id",
):
    """Imports the labels from the Labelbox project into the FiftyOne dataset.

    The ``labelbox_id_field`` of the FiftyOne samples are used to associate the
    corresponding Labelbox labels.

    If a ``download_dir`` is provided, any Labelbox IDs with no matching
    FiftyOne sample are added to the FiftyOne dataset, and their media is
    downloaded into ``download_dir``.

    The provided ``json_path`` should contain a JSON file in the following
    format::

        [
            {
                "DataRow ID": <labelbox-id>,
                "Labeled Data": <url-or-None>,
                "Label": {...}
            }
        ]

    When importing image labels, the ``Label`` field should contain a dict of
    `Labelbox image labels <https://labelbox.com/docs/exporting-data/export-format-detail#images>`_::

        {
            "objects": [...],
            "classifications": [...]
        }

    When importing video labels, the ``Label`` field should contain a dict as
    follows::

        {
            "frames": <url-or-filepath>
        }

    where the ``frames`` field can either contain a URL, in which case the
    file is downloaded from the web, or the path to NDJSON file on disk of
    `Labelbox video labels <https://labelbox.com/docs/exporting-data/export-format-detail#video>`_::

        {"frameNumber": 1, "objects": [...], "classifications": [...]}
        {"frameNumber": 2, "objects": [...], "classifications": [...]}
        ...

    Args:
        dataset: a :class:`fiftyone.core.dataset.Dataset`
        json_path: the path to the Labelbox JSON export to load
        label_prefix (None): a prefix to prepend to the sample label field(s)
            that are created, separated by an underscore
        download_dir (None): a directory into which to download the media for
            any Labelbox IDs with no corresponding sample with the matching
            ``labelbox_id_field`` value. This can be omitted if all IDs are
            already present or you do not wish to download media and add new
            samples
        labelbox_id_field ("labelbox_id"): the sample field to lookup/store the
            IDs of the Labelbox DataRows
    """
    if download_dir:
        filename_maker = fou.UniqueFilenameMaker(output_dir=download_dir)

    if labelbox_id_field not in dataset.get_field_schema():
        dataset.add_sample_field(labelbox_id_field, fof.StringField)

    id_map = {k: v for k, v in zip(*dataset.values([labelbox_id_field, "id"]))}

    if label_prefix:
        label_key = lambda k: label_prefix + "_" + k
    else:
        label_key = lambda k: k

    is_video = dataset.media_type == fomm.VIDEO

    # Load labels
    d_list = fost.read_json(json_path)

    # ref: https://github.com/Labelbox/labelbox/blob/7c79b76310fa867dd38077e83a0852a259564da1/exporters/coco-exporter/coco_exporter.py#L33
    with fou.ProgressBar() as pb:
        for d in pb(d_list):
            labelbox_id = d["DataRow ID"]

            if labelbox_id in id_map:
                # Get existing sample
                sample = dataset[id_map[labelbox_id]]
            elif download_dir:
                # Download image and create new sample
                # @todo optimize by downloading images in a background thread
                # pool?
                image_url = d["Labeled Data"]
                filepath = filename_maker.get_output_path(image_url)
                etaw.download_file(image_url, path=filepath, quiet=True)
                sample = fos.Sample(filepath=filepath)
                dataset.add_sample(sample)
            else:
                logger.info(
                    "Skipping labels for unknown Labelbox ID '%s'; provide a "
                    "`download_dir` if you wish to download media and create "
                    "samples for new media",
                    labelbox_id,
                )
                continue

            if sample.metadata is None:
                if is_video:
                    sample.metadata = fom.VideoMetadata.build_for(
                        sample.filepath
                    )
                else:
                    sample.metadata = fom.ImageMetadata.build_for(
                        sample.filepath
                    )

            if is_video:
                frame_size = (
                    sample.metadata.frame_width,
                    sample.metadata.frame_height,
                )
                frames = _parse_video_labels(d["Label"], frame_size)
                sample.frames.merge(
                    {
                        frame_number: {
                            label_key(fname): flabel
                            for fname, flabel in frame_dict.items()
                        }
                        for frame_number, frame_dict in frames.items()
                    }
                )
            else:
                frame_size = (sample.metadata.width, sample.metadata.height)
                labels_dict = _parse_image_labels(d["Label"], frame_size)
                sample.update_fields(
                    {label_key(k): v for k, v in labels_dict.items()}
                )

            sample.save()


def export_to_labelbox(
    sample_collection,
    ndjson_path,
    video_labels_dir=None,
    labelbox_id_field="labelbox_id",
    label_field=None,
    frame_labels_field=None,
):
    """Exports labels from the FiftyOne samples to Labelbox format.

    This function is useful for loading predictions into Labelbox for
    `model-assisted labeling <https://labelbox.com/docs/automation/model-assisted-labeling>`_.

    You can use :meth:`upload_labels_to_labelbox` to upload the exported labels
    to a Labelbox project.

    You can use :meth:`upload_media_to_labelbox` to upload sample media to
    Labelbox and populate the ``labelbox_id_field`` field, if necessary.

    The IDs of the Labelbox DataRows corresponding to each sample must be
    stored in the ``labelbox_id_field`` of the samples. Any samples with no
    value in ``labelbox_id_field`` will be skipped.

    When exporting frame labels for video datasets, the ``frames`` key of the
    exported labels will contain the paths on disk to per-sample NDJSON files
    that are written to ``video_labels_dir`` as follows::

        video_labels_dir/
            <labelbox-id1>.json
            <labelbox-id2>.json
            ...

    where each NDJSON file contains the frame labels for the video with the
    corresponding Labelbox ID.

    Args:
        sample_collection: a
            :class:`fiftyone.core.collections.SampleCollection`
        ndjson_path: the path to write an NDJSON export of the labels
        video_labels_dir (None): a directory to write the per-sample video
            labels. Only applicable for video datasets
        labelbox_id_field ("labelbox_id"): the sample field to lookup/store the
            IDs of the Labelbox DataRows
        label_field (None): optional label field(s) to export. Can be any of
            the following:

            -   the name of a label field to export
            -   a glob pattern of label field(s) to export
            -   a list or tuple of label field(s) to export
            -   a dictionary mapping label field names to keys to use when
                constructing the exported labels

            By default, no labels are exported
        frame_labels_field (None): optional frame label field(s) to export.
            Only applicable to video datasets. Can be any of the following:

            -   the name of a frame label field to export
            -   a glob pattern of frame label field(s) to export
            -   a list or tuple of frame label field(s) to export
            -   a dictionary mapping frame label field names to keys to use
                when constructing the exported frame labels

            By default, no frame labels are exported
    """
    is_video = sample_collection.media_type == fomm.VIDEO

    # Get label fields to export
    label_fields = sample_collection._parse_label_field(
        label_field, allow_coercion=False, force_dict=True, required=False,
    )

    # Get frame label fields to export
    if is_video:
        frame_label_fields = sample_collection._parse_frame_labels_field(
            frame_labels_field,
            allow_coercion=False,
            force_dict=True,
            required=False,
        )

        if frame_label_fields and video_labels_dir is None:
            raise ValueError(
                "Must provide `video_labels_dir` when exporting frame labels "
                "for video datasets"
            )

    # Export the labels
    annos = []
    with fou.ProgressBar() as pb:
        for sample in pb(sample_collection):
            labelbox_id = sample[labelbox_id_field]
            if labelbox_id is None:
                logger.warning(
                    "Skipping sample '%s' with no '%s' value",
                    sample.id,
                    labelbox_id_field,
                )
                continue

            # Compute metadata if necessary
            if sample.metadata is None:
                if is_video:
                    metadata = fom.VideoMetadata.build_for(sample.filepath)
                else:
                    metadata = fom.ImageMetadata.build_for(sample.filepath)

                sample.metadata = metadata
                sample.save()

            # Get frame size
            if is_video:
                frame_size = (
                    sample.metadata.frame_width,
                    sample.metadata.frame_height,
                )
            else:
                frame_size = (sample.metadata.width, sample.metadata.height)

            # Export sample-level labels
            if label_fields:
                labels_dict = _get_labels(sample, label_fields)
                sample_annos = _to_labelbox_image_labels(
                    labels_dict, frame_size, labelbox_id
                )
                annos.extend(sample_annos)

            # Export frame-level labels
            if is_video and frame_label_fields:
                frames = _get_frame_labels(sample, frame_label_fields)
                video_annos = _to_labelbox_video_labels(
                    frames, frame_size, labelbox_id
                )

                video_labels_path = fost.join(
                    video_labels_dir, labelbox_id + ".json"
                )
                fost.write_ndjson(video_annos, video_labels_path)

                video_anno = _make_video_anno(
                    video_labels_path, data_row_id=labelbox_id
                )
                annos.append(video_anno)

    fost.write_ndjson(annos, ndjson_path)


def download_labels_from_labelbox(labelbox_project, outpath=None):
    """Downloads the labels for the given Labelbox project.

    Args:
        labelbox_project: a ``labelbox.schema.project.Project``
        outpath (None): the path to write the JSON export on disk

    Returns:
        ``None`` if an ``outpath`` is provided, or the loaded JSON itself if no
        ``outpath`` is provided
    """
    export_url = labelbox_project.export_labels()

    if outpath:
        etaw.download_file(export_url, path=outpath)
        return None

    return fost.read_json(export_url)


def upload_media_to_labelbox(
    labelbox_dataset, sample_collection, labelbox_id_field="labelbox_id"
):
    """Uploads the raw media for the FiftyOne samples to Labelbox.

    The IDs of the Labelbox DataRows that are created are stored in the
    ``labelbox_id_field`` of the samples.

    Args:
        labelbox_dataset: a ``labelbox.schema.dataset.Dataset`` to which to
            add the media
        sample_collection: a
            :class:`fiftyone.core.collections.SampleCollection`
        labelbox_id_field ("labelbox_id"): the sample field in which to store
            the IDs of the Labelbox DataRows
    """
    # @todo use `create_data_rows()` to optimize performance
    # @todo handle API rate limits
    # Reference: https://labelbox.com/docs/python-api/data-rows
    with fou.ProgressBar() as pb:
        for sample in pb(sample_collection):
            try:
                has_id = sample[labelbox_id_field] is not None
            except:
                has_id = False

            if has_id:
                logger.warning(
                    "Skipping sample '%s' with an existing '%s' value",
                    sample.id,
                    labelbox_id_field,
                )
                continue

            filepath = sample.filepath
            data_row = labelbox_dataset.create_data_row(row_data=filepath)
            sample[labelbox_id_field] = data_row.uid
            sample.save()


def upload_labels_to_labelbox(
    labelbox_project, annos_or_ndjson_path, batch_size=None
):
    """Uploads labels to a Labelbox project.

    Use this function to load predictions into Labelbox for
    `model-assisted labeling <https://labelbox.com/docs/automation/model-assisted-labeling>`_.

    Use :meth:`export_to_labelbox` to export annotations in the format expected
    by this method.

    Args:
        labelbox_project: a ``labelbox.schema.project.Project``
        annos_or_ndjson_path: a list of annotation dicts or the path to an
            NDJSON file containing annotations
        batch_size (None): an optional batch size to use when uploading the
            annotations. By default, ``annos_or_ndjson_path`` is passed
            directly to ``labelbox_project.upload_annotations()``
    """
    if batch_size is None:
        name = "%s-upload-request" % labelbox_project.name
        return labelbox_project.upload_annotations(name, annos_or_ndjson_path)

    if etau.is_str(annos_or_ndjson_path):
        annos = fost.read_ndjson(annos_or_ndjson_path)
    else:
        annos = annos_or_ndjson_path

    requests = []
    count = 0
    for anno_batch in fou.iter_batches(annos, batch_size):
        count += 1
        name = "%s-upload-request-%d" % (labelbox_project.name, count)
        request = labelbox_project.upload_annotations(name, anno_batch)
        requests.append(request)

    return requests


def convert_labelbox_export_to_import(inpath, outpath=None, video_outdir=None):
    """Converts a Labelbox NDJSON export generated by
    :meth:`export_to_labelbox` into the format expected by
    :meth:`import_from_labelbox`.

    The output JSON file will have the same format that is generated when
    `exporting a Labelbox project's labels <https://labelbox.com/docs/exporting-data/export-overview>`_.

    The ``Labeled Data`` fields of the output labels will be ``None``.

    Args:
        inpath: the path to an NDJSON file generated (for example) by
            :meth:`export_to_labelbox`
        outpath (None): the path to write a JSON file containing the converted
            labels. If omitted, the input file will be overwritten
        video_outdir (None): a directory to write the converted video frame
            labels (if applicable). If omitted, the input frame label files
            will be overwritten
    """
    if outpath is None:
        outpath = inpath

    din_list = fost.read_ndjson(inpath)

    dout_map = {}

    for din in din_list:
        uuid = din.pop("dataRow")["id"]
        din.pop("uuid")

        if "frames" in din:
            # Video annotation
            frames_inpath = din["frames"]

            # Convert frame labels
            if video_outdir is not None:
                frames_outpath = fost.join(
                    video_outdir, os.path.basename(frames_inpath)
                )
            else:
                frames_outpath = frames_inpath

            _convert_labelbox_frames_export_to_import(
                frames_inpath, frames_outpath
            )

            dout_map[uuid] = {
                "DataRow ID": uuid,
                "Labeled Data": None,
                "Label": {"frames": frames_outpath},
            }
            continue

        if uuid not in dout_map:
            dout_map[uuid] = {
                "DataRow ID": uuid,
                "Labeled Data": None,
                "Label": {"objects": [], "classifications": []},
            }

        _ingest_label(din, dout_map[uuid]["Label"])

    dout = list(dout_map.values())
    fost.write_json(dout, outpath)


def _convert_labelbox_frames_export_to_import(inpath, outpath):
    din_list = fost.read_ndjson(inpath)

    dout_map = {}

    for din in din_list:
        frame_number = din.pop("frameNumber")
        din.pop("dataRow")
        din.pop("uuid")

        if frame_number not in dout_map:
            dout_map[frame_number] = {
                "frameNumber": frame_number,
                "objects": [],
                "classifications": [],
            }

        _ingest_label(din, dout_map[frame_number])

    dout = [dout_map[fn] for fn in sorted(dout_map.keys())]
    fost.write_ndjson(dout, outpath)


def _ingest_label(din, d_label):
    if any(k in din for k in ("bbox", "polygon", "line", "point", "mask")):
        # Object
        if "mask" in din:
            din["instanceURI"] = din.pop("mask")["instanceURI"]

        d_label["objects"].append(din)
    else:
        # Classification
        d_label["classifications"].append(din)


def _get_labels(sample_or_frame, label_fields):
    labels_dict = {}
    for field, key in label_fields.items():
        value = sample_or_frame[field]
        if value is not None:
            labels_dict[key] = value

    return labels_dict


def _get_frame_labels(sample, frame_label_fields):
    frames = {}
    for frame_number, frame in sample.frames.items():
        frames[frame_number] = _get_labels(frame, frame_label_fields)

    return frames


def _to_labelbox_image_labels(labels_dict, frame_size, data_row_id):
    annotations = []
    for name, label in labels_dict.items():
        if isinstance(label, (fol.Classification, fol.Classifications)):
            anno = _to_global_classification(name, label, data_row_id)
            annotations.append(anno)
        elif isinstance(label, (fol.Detection, fol.Detections)):
            annos = _to_detections(label, frame_size, data_row_id)
            annotations.extend(annos)
        elif isinstance(label, (fol.Polyline, fol.Polylines)):
            annos = _to_polylines(label, frame_size, data_row_id)
            annotations.extend(annos)
        elif isinstance(label, (fol.Keypoint, fol.Keypoints)):
            annos = _to_points(label, frame_size, data_row_id)
            annotations.extend(annos)
        elif isinstance(label, fol.Segmentation):
            annos = _to_mask(name, label, data_row_id)
            annotations.extend(annos)
        elif label is not None:
            msg = "Ignoring unsupported label type '%s'" % label.__class__
            warnings.warn(msg)

    return annotations


def _to_labelbox_video_labels(frames, frame_size, data_row_id):
    annotations = []
    for frame_number, labels_dict in frames.items():
        frame_annos = _to_labelbox_image_labels(
            labels_dict, frame_size, data_row_id
        )
        for anno in frame_annos:
            anno["frameNumber"] = frame_number
            annotations.append(anno)

    return annotations


# https://labelbox.com/docs/exporting-data/export-format-detail#classification
def _to_global_classification(name, label, data_row_id):
    anno = _make_base_anno(name, data_row_id=data_row_id)
    anno.update(_make_classification_answer(label))
    return anno


# https://labelbox.com/docs/exporting-data/export-format-detail#nested_classification
def _get_nested_classifications(label):
    classifications = []
    for name, value in label.iter_attributes():
        if etau.is_str(value) or isinstance(value, (list, tuple)):
            anno = _make_base_anno(name)
            anno.update(_make_classification_answer(value))
            classifications.append(anno)
        else:
            msg = "Ignoring unsupported attribute type '%s'" % type(value)
            warnings.warn(msg)
            continue

    return classifications


# https://labelbox.com/docs/automation/model-assisted-labeling#mask_annotations
def _to_mask(name, label, data_row_id):
    mask = np.asarray(label.mask)
    if mask.ndim < 3 or mask.dtype != np.uint8:
        raise ValueError(
            "Segmentation masks must be stored as RGB color uint8 images"
        )

    try:
        instance_uri = label.instance_uri
    except:
        raise ValueError(
            "You must populate the `instance_uri` field of segmentation masks"
        )

    # Get unique colors
    colors = np.unique(np.reshape(mask, (-1, 3)), axis=0).tolist()

    annos = []
    base_anno = _make_base_anno(name, data_row_id=data_row_id)
    for color in colors:
        anno = copy(base_anno)
        anno["mask"] = _make_mask(instance_uri, color)
        annos.append(anno)

    return annos


# https://labelbox.com/docs/exporting-data/export-format-detail#bounding_boxes
def _to_detections(label, frame_size, data_row_id):
    if isinstance(label, fol.Detections):
        detections = label.detections
    else:
        detections = [label]

    annos = []
    for detection in detections:
        anno = _make_base_anno(detection.label, data_row_id=data_row_id)
        anno["bbox"] = _make_bbox(detection.bounding_box, frame_size)

        classifications = _get_nested_classifications(detection)
        if classifications:
            anno["classifications"] = classifications

        annos.append(anno)

    return annos


# https://labelbox.com/docs/exporting-data/export-format-detail#polygons
# https://labelbox.com/docs/exporting-data/export-format-detail#polylines
def _to_polylines(label, frame_size, data_row_id):
    if isinstance(label, fol.Polylines):
        polylines = label.polylines
    else:
        polylines = [label]

    annos = []
    for polyline in polylines:
        field = "polygon" if polyline.filled else "line"
        classifications = _get_nested_classifications(polyline)
        for points in polyline.points:
            anno = _make_base_anno(polyline.label, data_row_id=data_row_id)
            anno[field] = [_make_point(point, frame_size) for point in points]
            if classifications:
                anno["classifications"] = classifications

            annos.append(anno)

    return annos


# https://labelbox.com/docs/exporting-data/export-format-detail#points
def _to_points(label, frame_size, data_row_id):
    if isinstance(label, fol.Keypoints):
        keypoints = label.keypoints
    else:
        keypoints = [keypoints]

    annos = []
    for keypoint in keypoints:
        classifications = _get_nested_classifications(keypoint)
        for point in keypoint.points:
            anno = _make_base_anno(keypoint.label, data_row_id=data_row_id)
            anno["point"] = _make_point(point, frame_size)
            if classifications:
                anno["classifications"] = classifications

            annos.append(anno)

    return annos


def _make_base_anno(value, data_row_id=None):
    anno = {
        "uuid": str(uuid4()),
        "schemaId": None,
        "title": value,
        "value": value,
    }

    if data_row_id:
        anno["dataRow"] = {"id": data_row_id}

    return anno


def _make_video_anno(labels_path, data_row_id=None):
    anno = {
        "uuid": str(uuid4()),
        "frames": labels_path,
    }

    if data_row_id:
        anno["dataRow"] = {"id": data_row_id}

    return anno


def _make_classification_answer(label):
    if isinstance(label, fol.Classification):
        # Assume free text
        return {"answer": label.label}

    if isinstance(label, fol.Classifications):
        # Assume checklist
        return {"answers": [{"value": c.label} for c in label.classifications]}

    if etau.is_str(label):
        # Assume free text
        return {"answer": label}

    if isinstance(label, (list, tuple)):
        # Assume checklist
        return {"answers": [{"value": value} for value in label]}

    raise ValueError("Cannot convert %s to a classification" % label.__class__)


def _make_bbox(bounding_box, frame_size):
    x, y, w, h = bounding_box
    width, height = frame_size
    return {
        "left": round(x * width, 1),
        "top": round(y * height, 1),
        "width": round(w * width, 1),
        "height": round(h * height, 1),
    }


def _make_point(point, frame_size):
    x, y = point
    width, height = frame_size
    return {"x": round(x * width, 1), "y": round(y * height, 1)}


def _make_mask(instance_uri, color):
    return {
        "instanceURI": instance_uri,
        "colorRGB": list(color),
    }


# https://labelbox.com/docs/exporting-data/export-format-detail#video
def _parse_video_labels(video_label_d, frame_size):
    url_or_filepath = video_label_d["frames"]
    label_d_list = fost.read_ndjson(url_or_filepath)

    frames = {}
    for label_d in label_d_list:
        frame_number = label_d["frameNumber"]
        frames[frame_number] = _parse_image_labels(label_d, frame_size)

    return frames


# https://labelbox.com/docs/exporting-data/export-format-detail#images
def _parse_image_labels(label_d, frame_size, class_attr=None):
    labels = {}

    # Parse classifications
    cd_list = label_d.get("classifications", [])

    classifications = _parse_classifications(cd_list)
    labels.update(classifications)

    # Parse objects
    # @todo what if `objects.keys()` conflicts with `classifications.keys()`?
    od_list = label_d.get("objects", [])
    objects = _parse_objects(od_list, frame_size, class_attr=class_attr)
    labels.update(objects)

    return labels


def _parse_classifications(cd_list):
    labels = {}

    for cd in cd_list:
        name = cd["value"]
        if "answer" in cd:
            answer = cd["answer"]
            if isinstance(answer, list):
                # Dropdown
                labels[name] = fol.Classifications(
                    classifications=[
                        fol.Classification(label=a["value"]) for a in answer
                    ]
                )
            elif isinstance(answer, dict):
                # Radio question
                labels[name] = fol.Classification(label=answer["value"])
            else:
                # Free text
                labels[name] = fol.Classification(label=answer)

        if "answers" in cd:
            # Checklist
            answers = cd["answers"]
            labels[name] = fol.Classifications(
                classifications=[
                    fol.Classification(label=a["value"]) for a in answers
                ]
            )

    return labels


def _parse_attributes(cd_list):
    attributes = {}

    for cd in cd_list:
        name = cd["value"]
        if "answer" in cd:
            answer = cd["answer"]
            if isinstance(answer, list):
                # Dropdown
                answers = [_parse_attribute(a["value"]) for a in answer]
                if len(answers) == 1:
                    answers = answers[0]

                attributes[name] = answers

            elif isinstance(answer, dict):
                # Radio question
                attributes[name] = _parse_attribute(answer["value"])
            else:
                # Free text
                attributes[name] = _parse_attribute(answer)

        if "answers" in cd:
            # Checklist
            answer = cd["answers"]
            attributes[name] = [_parse_attribute(a["value"]) for a in answer]

    return attributes


def _parse_objects(od_list, frame_size, class_attr=None):
    detections = []
    polylines = []
    keypoints = []
    segmentations = []
    mask = None
    mask_instance_uri = None
    label_fields = {}
    for od in od_list:
        attributes = _parse_attributes(od.get("classifications", []))
        load_fo_seg = class_attr is not None
        if class_attr and class_attr in attributes:
            label_field = od["title"]
            label = attributes.pop(class_attr)
            if label_field not in label_fields:
                label_fields[label_field] = {}
        else:
            label = od["value"]
            label_field = None

        if "bbox" in od:
            # Detection
            bounding_box = _parse_bbox(od["bbox"], frame_size)
            det = fol.Detection(
                label=label, bounding_box=bounding_box, **attributes
            )
            if label_field is None:
                detections.append(det)
            else:
                if "detections" not in label_fields[label_field]:
                    label_fields[label_field]["detections"] = []

                label_fields[label_field]["detections"].append(det)

        elif "polygon" in od:
            # Polyline
            points = _parse_points(od["polygon"], frame_size)
            polyline = fol.Polyline(
                label=label,
                points=[points],
                closed=True,
                filled=True,
                **attributes,
            )
            if label_field is None:
                polylines.append(polyline)
            else:
                if "polylines" not in label_fields[label_field]:
                    label_fields[label_field]["polylines"] = []

                label_fields[label_field]["polylines"].append(polyline)

        elif "line" in od:
            # Polyline
            points = _parse_points(od["line"], frame_size)
            polyline = fol.Polyline(
                label=label,
                points=[points],
                closed=True,
                filled=False,
                **attributes,
            )
            if label_field is None:
                polylines.append(polyline)
            else:
                if "polylines" not in label_fields[label_field]:
                    label_fields[label_field]["polylines"] = []

                label_fields[label_field]["polylines"].append(polyline)

        elif "point" in od:
            # Keypoint
            point = _parse_point(od["point"], frame_size)
            keypoint = fol.Keypoint(label=label, points=[point], **attributes)
            if label_field is None:
                keypoints.append(keypoint)
            else:
                if "keypoints" not in label_fields[label_field]:
                    label_fields[label_field]["keypoints"] = []

                label_fields[label_field]["keypoints"].append(keypoint)

        elif "instanceURI" in od:
            # Segmentation mask
            if not load_fo_seg:
                if mask is None:
                    mask_instance_uri = od["instanceURI"]
                    mask = _parse_mask(mask_instance_uri)
                    segmentation = {
                        "mask": current_mask,
                        "label": label,
                        "attributes": attributes,
                    }
                elif od["instanceURI"] != mask_instance_uri:
                    msg = (
                        "Only one segmentation mask per image/frame is "
                        "allowed; skipping additional mask(s)"
                    )
                    warnings.warn(msg)
            else:
                current_mask_instance_uri = od["instanceURI"]
                current_mask = _parse_mask(current_mask_instance_uri)
                segmentation = {
                    "mask": current_mask,
                    "label": label,
                    "attributes": attributes,
                }
                if label_field is not None:
                    if "segmentation" not in label_fields[label_field]:
                        label_fields[label_field]["segmentation"] = []

                    label_fields[label_field]["segmentation"].append(
                        segmentation
                    )
                else:
                    segmentations.append(segmentation)
        else:
            msg = "Ignoring unsupported label"
            warnings.warn(msg)

    labels = {}

    if detections:
        labels["detections"] = fol.Detections(detections=detections)

    if polylines:
        labels["polylines"] = fol.Polylines(polylines=polylines)

    if keypoints:
        labels["keypoints"] = fol.Keypoints(keypoints=keypoints)

    if mask is not None:
        labels["segmentation"] = mask
    elif segmentations:
        labels["segmentation"] = segmentations

    labels.update(label_fields)

    return labels


def _parse_bbox(bd, frame_size):
    width, height = frame_size
    x = bd["left"] / width
    y = bd["top"] / height
    w = bd["width"] / width
    h = bd["height"] / height
    return [x, y, w, h]


def _parse_points(pd_list, frame_size):
    return [_parse_point(pd, frame_size) for pd in pd_list]


def _parse_point(pd, frame_size):
    width, height = frame_size
    return (pd["x"] / width, pd["y"] / height)


def _parse_mask(instance_uri):
    img_bytes = etaw.download_file(instance_uri, quiet=True)
<<<<<<< HEAD
    return etai.decode(img_bytes)
=======
    return etai.decode(img_bytes)


def _download_or_load_ndjson(url_or_filepath):
    if url_or_filepath.startswith("http"):
        ndjson_bytes = etaw.download_file(url_or_filepath, quiet=True)
        return etas.load_ndjson(ndjson_bytes)

    return etas.read_ndjson(url_or_filepath)


def _parse_attribute(value):
    if value in {"True", "true"}:
        return True

    if value in {"False", "false"}:
        return False

    try:
        return int(value)
    except:
        pass

    try:
        return float(value)
    except:
        pass

    if value == "None":
        return None

    return value


def _get_attr_type(label_schema, label_field, attr_name, class_name=None):
    # Get type of attribute whether it was defined globally or class-wise
    label_info = label_schema.get(label_field, {})
    classes = label_info.get("classes", [])
    global_attrs = label_info.get("attributes", {})
    if attr_name in global_attrs:
        return global_attrs[attr_name]["type"]

    else:
        for _class in classes:
            if isinstance(_class, dict):
                _classes = _class["classes"]
                if class_name in _classes:
                    _attrs = _class["attributes"]
                    if attr_name in _attrs:
                        return _attrs[attr_name]["type"]

    return None


_UNIQUE_TYPE_MAP = {
    "instance": "segmentation",
    "instances": "segmentation",
    "polygons": "polylines",
    "polygon": "polylines",
    "polyline": "polylines",
}
>>>>>>> 964f4cf0
<|MERGE_RESOLUTION|>--- conflicted
+++ resolved
@@ -2350,18 +2350,7 @@
 
 def _parse_mask(instance_uri):
     img_bytes = etaw.download_file(instance_uri, quiet=True)
-<<<<<<< HEAD
     return etai.decode(img_bytes)
-=======
-    return etai.decode(img_bytes)
-
-
-def _download_or_load_ndjson(url_or_filepath):
-    if url_or_filepath.startswith("http"):
-        ndjson_bytes = etaw.download_file(url_or_filepath, quiet=True)
-        return etas.load_ndjson(ndjson_bytes)
-
-    return etas.read_ndjson(url_or_filepath)
 
 
 def _parse_attribute(value):
@@ -2413,5 +2402,4 @@
     "polygons": "polylines",
     "polygon": "polylines",
     "polyline": "polylines",
-}
->>>>>>> 964f4cf0
+}