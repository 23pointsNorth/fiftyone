--- conflicted
+++ resolved
@@ -116,14 +116,10 @@
 
     processing_frames = samples._is_frame_field(pred_field)
 
-<<<<<<< HEAD
-    if not processing_frames and not config.requires_additional_fields:
+    if not config.requires_additional_fields:
         iter_samples = samples.select_fields([gt_field, pred_field])
     else:
         iter_samples = samples
-=======
-    iter_samples = samples.select_fields([gt_field, pred_field])
->>>>>>> 62bf3d84
 
     matches = []
     logger.info("Evaluating detections...")
