"""
TensorFlow utilities.

| Copyright 2017-2022, Voxel51, Inc.
| `voxel51.com <https://voxel51.com/>`_
|
"""
import contextlib
import logging
import multiprocessing
import os
import warnings

import cv2
import numpy as np
from skimage.color import rgba2rgb

import eta.core.image as etai
import eta.core.utils as etau

import fiftyone as fo
import fiftyone.core.labels as fol
import fiftyone.core.metadata as fom
import fiftyone.core.storage as fos
import fiftyone.core.utils as fou
import fiftyone.utils.data as foud

fou.ensure_tf(eager=True)
import tensorflow as tf


logger = logging.getLogger(__name__)


def from_images_dir(
    images_dir, recursive=True, force_rgb=False, num_parallel_calls=None
):
    """Creates a ``tf.data.Dataset`` for the given directory of images.

    Args:
        images_dir: a directory of images
        recursive (True): whether to recursively traverse subdirectories
        force_rgb (False): whether to force convert all images to RGB
        num_parallel_calls (None): the number of samples to read
            asynchronously in parallel. See
            https://www.tensorflow.org/api_docs/python/tf/data/Dataset#map for
            details

    Returns:
        a ``tf.data.Dataset`` that emits decoded images
    """
    fos.ensure_local(images_dir)
    image_paths = foud.parse_images_dir(images_dir, recursive=recursive)
    return from_images(
        image_paths, force_rgb=force_rgb, num_parallel_calls=num_parallel_calls
    )


def from_images_patt(images_patt, force_rgb=False, num_parallel_calls=None):
    """Creates a ``tf.data.Dataset`` for the given glob pattern of images.

    Args:
        images_patt: a glob pattern of images like ``/path/to/images/*.jpg``
        force_rgb (False): whether to force convert all images to RGB
        num_parallel_calls (None): the number of samples to read
            asynchronously in parallel. See
            https://www.tensorflow.org/api_docs/python/tf/data/Dataset#map for
            details

    Returns:
        a ``tf.data.Dataset`` that emits decoded images
    """
    fos.ensure_local(images_patt)
    image_paths = etau.get_glob_matches(images_patt)
    return from_images(
        image_paths, force_rgb=force_rgb, num_parallel_calls=num_parallel_calls
    )


def from_images(image_paths, force_rgb=False, num_parallel_calls=None):
    """Creates a ``tf.data.Dataset`` for the given list of images.

    Args:
        image_paths: an iterable of image paths
        force_rgb (False): whether to force convert all images to RGB
        num_parallel_calls (None): the number of samples to read
            asynchronously in parallel. See
            https://www.tensorflow.org/api_docs/python/tf/data/Dataset#map for
            details

    Returns:
        a ``tf.data.Dataset`` that emits decoded images
    """
<<<<<<< HEAD

    def parse_sample(image_path):
        return _parse_image_tf(image_path, force_rgb=force_rgb)

    return tf.data.Dataset.from_tensor_slices(list(image_paths)).map(
        parse_sample, num_parallel_calls=num_parallel_calls
=======
    image_paths = list(image_paths)

    if image_paths:
        fos.ensure_local(image_paths[0])

    return tf.data.Dataset.from_tensor_slices(image_paths).map(
        _parse_image_tf, num_parallel_calls=num_parallel_calls
>>>>>>> 85d0c784
    )


def from_image_paths_and_labels(
    image_paths, labels, force_rgb=False, num_parallel_calls=None
):
    """Creates a ``tf.data.Dataset`` for an image classification dataset stored
    as a list of image paths and labels.

    Args:
        image_paths: an iterable of image paths
        labels: an iterable of labels
        force_rgb (False): whether to force convert all images to RGB
        num_parallel_calls (None): the number of samples to read
            asynchronously in parallel. See
            https://www.tensorflow.org/api_docs/python/tf/data/Dataset#map for
            details

    Returns:
        a ``tf.data.Dataset`` that emits ``(img, label)`` pairs
    """
    image_paths = list(image_paths)
    labels = list(labels)

    if image_paths:
        fos.ensure_local(image_paths[0])

    def parse_sample(image_path, label):
        img = _parse_image_tf(image_path, force_rgb=force_rgb)
        return img, label

    return tf.data.Dataset.from_tensor_slices((image_paths, labels)).map(
        parse_sample, num_parallel_calls=num_parallel_calls
    )


def from_image_classification_dir_tree(
    dataset_dir, force_rgb=False, num_parallel_calls=None
):
    """Creates a ``tf.data.Dataset`` for the given image classification dataset
    directory tree.

    The directory should have the following format::

        <dataset_dir>/
            <classA>/
                <image1>.<ext>
                <image2>.<ext>
                ...
            <classB>/
                <image1>.<ext>
                <image2>.<ext>
                ...

    Args:
        dataset_dir: the dataset directory
        force_rgb (False): whether to force convert all images to RGB
        num_parallel_calls (None): the number of samples to read
            asynchronously in parallel. See
            https://www.tensorflow.org/api_docs/python/tf/data/Dataset#map for
            details

    Returns:
        a tuple of

        -   **dataset**: a ``tf.data.Dataset` that emits ``(img, label)`` pairs
        -   **classes**: a list of class label strings
    """
    fos.ensure_local(dataset_dir)
    samples, classes = foud.parse_image_classification_dir_tree(dataset_dir)

    def parse_sample(sample):
        image_path, label = sample
        img = _parse_image_tf(image_path, force_rgb=force_rgb)
        return img, label

    dataset = tf.data.Dataset.from_tensor_slices(samples).map(
        parse_sample, num_parallel_calls=num_parallel_calls
    )
    return dataset, classes


def from_tf_records(
    tf_records_patt, buffer_size=None, num_parallel_reads=None
):
    """Creates a ``tf.data.Dataset`` for the TFRecords at the given path(s).

    Args:
        tf_records_patt: the path (or glob pattern of paths) to the TFRecords
            file(s) to load
        buffer_size (None): an optional buffer size, in bytes, to use when
            reading the records. Reasonable values are 1-100MBs
        num_parallel_reads (None): an optional number of files to read in
            parallel. If a negative value is passed, this parameter is set to
            the number of CPU cores on the host machine. By default, the files
            are read in series

    Returns:
        a ``tf.data.Dataset`` that emits ``tf.train.Example`` protos
    """
    fos.ensure_local(tf_records_patt)

    if num_parallel_reads is not None and num_parallel_reads < 0:
        num_parallel_reads = multiprocessing.cpu_count()

    return tf.data.TFRecordDataset(
        tf.data.Dataset.list_files(tf_records_patt),
        buffer_size=buffer_size,
        num_parallel_reads=num_parallel_reads,
    )


def write_tf_records(examples, tf_records_path, num_shards=None):
    """Writes the given ``tf.train.Example`` protos as TFRecords.

    Args:
        examples: an iterable that emits ``tf.train.Example`` protos
        tf_records_path: the path to write the ``.tfrecords`` file. If sharding
            is requested ``-%%05d-of-%%05d`` is appended to the path
        num_shards (None): an optional number of shards to split the records
            into (using a round robin strategy)
    """
    with TFRecordsWriter(tf_records_path, num_shards=num_shards) as writer:
        for example in examples:
            writer.write(example)


class TFRecordsWriter(object):
    """Class for writing TFRecords.

    Example Usage::

        with TFRecordsWriter("/path/for/tf.records", num_shards=5) as writer:
            for tf_example in tf_examples:
                writer.write(tf_example)

    Args:
        tf_records_path: the path to write the ``.tfrecords`` file. If sharding
            is requested ``-%%05d-of-%%05d`` is appended to the path
        num_shards (None): an optional number of shards to split the records
            into (using a round robin strategy). If omitted, no sharding is
            used
    """

    def __init__(self, tf_records_path, num_shards=None):
        self.tf_records_path = tf_records_path
        self.num_shards = num_shards

        self._idx = None
        self._local_dir = None
        self._num_shards = None
        self._writers = None
        self._writers_context = None

    def __enter__(self):
        self._idx = -1

        export_dir, name = os.path.split(self.tf_records_path)
        self._local_dir = fos.LocalDir(export_dir, "w")
        local_dir = self._local_dir.__enter__()
        tf_records_path = os.path.join(local_dir, name)

        etau.ensure_basedir(tf_records_path)

        if self.num_shards:
            self._num_shards = self.num_shards
            tf_records_patt = tf_records_path + "-%05d-of-%05d"
            tf_records_paths = [
                tf_records_patt % (i, self.num_shards)
                for i in range(1, self.num_shards + 1)
            ]
        else:
            self._num_shards = 1
            tf_records_paths = [tf_records_path]

        self._writers_context = contextlib.ExitStack()
        c = self._writers_context.__enter__()

        self._writers = [
            c.enter_context(tf.io.TFRecordWriter(path))
            for path in tf_records_paths
        ]

        return self

    def __exit__(self, *args):
        self._writers_context.__exit__(*args)
        self._local_dir.__exit__(*args)

    def write(self, tf_example):
        """Writres the ``tf.train.Example`` proto to disk.

        Args:
            tf_example: a ``tf.train.Example`` proto
        """
        self._idx += 1
        self._writers[self._idx % self._num_shards].write(
            tf_example.SerializeToString()
        )


class TFRecordSampleParser(foud.LabeledImageSampleParser):
    """Base class for sample parsers that ingest ``tf.train.Example`` protos
    containing labeled images.

    Args:
        force_rgb (False): whether to force convert all images to RGB
    """

    # Subclasses must implement this
    _FEATURES = {}

    def __init__(self, force_rgb=False):
        super().__init__()
        self.force_rgb = force_rgb

        self._current_features_cache = None
        self._channels = 3 if force_rgb else 0

    def get_image(self):
        return self._parse_image(self._current_features)

    def get_label(self):
        return self._parse_label(self._current_features)

    def clear_sample(self):
        super().clear_sample()
        self._current_features_cache = None

    @property
    def _current_features(self):
        if self._current_features_cache is None:
            self._current_features_cache = self._parse_features(
                self.current_sample
            )

        return self._current_features_cache

    def _parse_features(self, sample):
        return tf.io.parse_single_example(sample, self._FEATURES)

    def _parse_image(self, features):
        raise NotImplementedError("subclasses must implement _parse_image()")

    def _parse_label(self, features):
        raise NotImplementedError("subclasses must implement _parse_label()")


class TFImageClassificationSampleParser(TFRecordSampleParser):
    """Parser for image classification samples stored as
    `TFRecords <https://www.tensorflow.org/tutorials/load_data/tfrecord>`_.

    This implementation supports samples that are ``tf.train.Example`` protos
    whose features follow the format described in
    :ref:`this page <TFImageClassificationDataset-import>`.

    Args:
        force_rgb (False): whether to force convert all images to RGB
    """

    _FEATURES = {
        "height": tf.io.FixedLenFeature([], tf.int64),
        "width": tf.io.FixedLenFeature([], tf.int64),
        "depth": tf.io.FixedLenFeature([], tf.int64),
        "filename": tf.io.FixedLenFeature([], tf.string),
        "format": tf.io.FixedLenFeature([], tf.string),
        "image_bytes": tf.io.FixedLenFeature([], tf.string),
        "label": tf.io.FixedLenFeature([], tf.string, default_value=""),
    }

    @property
    def label_cls(self):
        return fol.Classification

    @property
    def has_image_path(self):
        return False

    @property
    def has_image_metadata(self):
        return True

    def get_image_metadata(self):
        return self._parse_image_metadata(self._current_features)

    def _parse_image(self, features):
        img_bytes = features["image_bytes"]
        img = tf.image.decode_image(img_bytes, channels=self._channels)
        return img.numpy()

    def _parse_image_metadata(self, features):
        if self.force_rgb:
            num_channels = 3
        else:
            num_channels = features["depth"].numpy()

        return fom.ImageMetadata(
            size_bytes=len(features["image_bytes"].numpy()),
            mime_type="image/" + features["format"].numpy().decode(),
            width=features["width"].numpy(),
            height=features["height"].numpy(),
            num_channels=num_channels,
        )

    def _parse_label(self, features):
        label = features["label"].numpy().decode()
        if not label:
            return None

        return fol.Classification(label=label)


class TFObjectDetectionSampleParser(TFRecordSampleParser):
    """Parser for samples in
    `TF Object Detection API format <https://github.com/tensorflow/models/blob/master/research/object_detection>`_.

    This implementation supports samples that are ``tf.train.Example`` protos
    whose features follow the format described in
    :ref:`this page <TFObjectDetectionDataset-import>`.

    Args:
        force_rgb (False): whether to force convert all images to RGB
    """

    _FEATURES = {
        "image/height": tf.io.FixedLenFeature([], tf.int64),
        "image/width": tf.io.FixedLenFeature([], tf.int64),
        "image/filename": tf.io.FixedLenFeature([], tf.string),
        "image/source_id": tf.io.FixedLenFeature([], tf.string),
        "image/encoded": tf.io.FixedLenFeature([], tf.string),
        "image/format": tf.io.FixedLenFeature([], tf.string),
        "image/object/bbox/xmin": tf.io.FixedLenSequenceFeature(
            [], tf.float32, allow_missing=True,
        ),
        "image/object/bbox/xmax": tf.io.FixedLenSequenceFeature(
            [], tf.float32, allow_missing=True
        ),
        "image/object/bbox/ymin": tf.io.FixedLenSequenceFeature(
            [], tf.float32, allow_missing=True
        ),
        "image/object/bbox/ymax": tf.io.FixedLenSequenceFeature(
            [], tf.float32, allow_missing=True
        ),
        "image/object/class/text": tf.io.FixedLenSequenceFeature(
            [], tf.string, allow_missing=True
        ),
        "image/object/class/label": tf.io.FixedLenSequenceFeature(
            [], tf.int64, allow_missing=True
        ),
    }

    @property
    def label_cls(self):
        return fol.Detections

    @property
    def has_image_path(self):
        return False

    @property
    def has_image_metadata(self):
        return True

    def get_image_metadata(self):
        return self._parse_image_metadata(self._current_features)

    def _parse_image(self, features):
        img_bytes = features["image/encoded"]
        img = tf.image.decode_image(img_bytes, channels=self._channels)
        return img.numpy()

    def _parse_image_metadata(self, features):
        if self.force_rgb:
            num_channels = 3
        else:
            num_channels = None

        return fom.ImageMetadata(
            size_bytes=len(features["image/encoded"].numpy()),
            mime_type="image/" + features["image/format"].numpy().decode(),
            width=features["image/width"].numpy(),
            height=features["image/height"].numpy(),
            num_channels=num_channels,
        )

    def _parse_label(self, features):
        xmins = features["image/object/bbox/xmin"].numpy()
        xmaxs = features["image/object/bbox/xmax"].numpy()
        ymins = features["image/object/bbox/ymin"].numpy()
        ymaxs = features["image/object/bbox/ymax"].numpy()
        texts = features["image/object/class/text"].numpy()
        detections = []
        for xmin, xmax, ymin, ymax, text in zip(
            xmins, xmaxs, ymins, ymaxs, texts
        ):
            label = text.decode()
            detections.append(
                fol.Detection(
                    label=label,
                    bounding_box=[
                        float(xmin),
                        float(ymin),
                        float(xmax - xmin),
                        float(ymax - ymin),
                    ],
                )
            )

        return fol.Detections(detections=detections)


class TFRecordsLabeledImageDatasetImporter(
    foud.LabeledImageDatasetImporter, foud.ImportPathsMixin
):
    """Base class for
    :class:`fiftyone.utils.data.importers.LabeledImageDatasetImporter`
    instances that import ``tf.train.Example`` protos containing labeled
    images.

    This class assumes that the input TFRecords only contain the images
    themselves and not their paths on disk, and, therefore, the images are read
    in-memory and written to the provided ``images_dir`` during import.

    Args:
        dataset_dir (None): the dataset directory. If omitted,
            ``tf_records_path`` must be provided
        tf_records_path (None): an optional parameter that enables explicit
            control over the location of the TF records. Can be any of the
            following:

            -   a filename like ``"tf.records"`` or glob pattern like
                ``"*.records-*-of-*"`` specifying the location of the records
                in ``dataset_dir``
            -   an absolute filepath or glob pattern for the records. In this
                case, ``dataset_dir`` has no effect on the location of the
                records

            If None, the parameter will default to ``*record*``
        images_dir (None): the directory in which the images will be written.
            If not provided, the images will be unpacked into ``dataset_dir``
        image_format (None): the image format to use to write the images to
            disk. By default, ``fiftyone.config.default_image_ext`` is used
        force_rgb (False): whether to force convert all images to RGB
        max_samples (None): a maximum number of samples to import. By default,
            all samples are imported
    """

    def __init__(
        self,
        dataset_dir=None,
        tf_records_path=None,
        images_dir=None,
        image_format=None,
        force_rgb=False,
        max_samples=None,
    ):
        if dataset_dir is None and tf_records_path is None:
            raise ValueError(
                "Either `dataset_dir` or `tf_records_path` must be provided"
            )

        tf_records_path = self._parse_labels_path(
            dataset_dir=dataset_dir,
            labels_path=tf_records_path,
            default="*record*",
        )

        if images_dir is None:
            images_dir = os.path.dirname(tf_records_path)
            logger.warning(
                "No `images_dir` provided. Images will be unpacked to '%s'",
                images_dir,
            )

        super().__init__(dataset_dir=dataset_dir, max_samples=max_samples)

        self.tf_records_path = tf_records_path
        self.images_dir = images_dir
        self.image_format = image_format
        self.force_rgb = force_rgb

        self._sample_parser = self._make_sample_parser()
        self._tf_records_dir = None
        self._images_dir = None
        self._dataset_ingestor = None
        self._iter_dataset_ingestor = None

    def __iter__(self):
        self._iter_dataset_ingestor = iter(self._dataset_ingestor)
        return self

    def __next__(self):
        return next(self._iter_dataset_ingestor)

    @property
    def has_dataset_info(self):
        return False

    @property
    def has_image_metadata(self):
        return self._sample_parser.has_image_metadata

    def setup(self):
        dataset_dir, name_or_patt = os.path.split(self.tf_records_path)
        if not fos.is_local(dataset_dir) and fos.get_glob_root(dataset_dir)[1]:
            raise ValueError(
                "Invalid TFRecords path '%s'; remote paths that contain glob "
                "patterns in their directory component are not supported"
                % self.tf_records_path,
            )

        self._tf_records_dir = fos.LocalDir(dataset_dir, "r")
        local_dir = self._tf_records_dir.__enter__()
        tf_records_path = os.path.join(local_dir, name_or_patt)

        self._images_dir = fos.LocalDir(self.images_dir, "w")
        images_dir = self._images_dir.__enter__()

        self._dataset_ingestor = foud.LabeledImageDatasetIngestor(
            images_dir,
            from_tf_records(tf_records_path),
            self._sample_parser,
            image_format=self.image_format,
            max_samples=self.max_samples,
        )
        self._dataset_ingestor.setup()

    def close(self, *args):
        self._dataset_ingestor.close(*args)
        self._images_dir.__exit__(*args)
        self._tf_records_dir.__exit__(*args)

    def _make_sample_parser(self):
        """Returns a :class:`TFRecordSampleParser` instance for parsing
        TFRecords read by this importer.
        """
        raise NotImplementedError(
            "subclasses must implement _make_sample_parser()"
        )


class TFImageClassificationDatasetImporter(
    TFRecordsLabeledImageDatasetImporter
):
    """Importer for TF image classification datasets stored on disk.

    This class assumes that the input TFRecords only contain the images
    themselves and not their paths on disk, and, therefore, the images are read
    in-memory and written to the provided ``images_dir`` during import.

    See :ref:`this page <TFImageClassificationDataset-import>` for format
    details.

    Args:
        dataset_dir (None): the dataset directory. If omitted,
            ``tf_records_path`` must be provided
        tf_records_path (None): an optional parameter that enables explicit
            control over the location of the TF records. Can be any of the
            following:

            -   a filename like ``"tf.records"`` or glob pattern like
                ``"*.records-*-of-*"`` specifying the location of the records
                in ``dataset_dir``
            -   an absolute filepath or glob pattern for the records. In this
                case, ``dataset_dir`` has no effect on the location of the
                records

            If None, the parameter will default to ``*record*``
        images_dir (None): the directory in which the images will be written.
            If not provided, the images will be unpacked into ``dataset_dir``
        image_format (None): the image format to use to write the images to
            disk. By default, ``fiftyone.config.default_image_ext`` is used
        force_rgb (False): whether to force convert all images to RGB
        max_samples (None): a maximum number of samples to import. By default,
            all samples are imported
    """

    @property
    def label_cls(self):
        return fol.Classification

    def _make_sample_parser(self):
        return TFImageClassificationSampleParser(force_rgb=self.force_rgb)


class TFObjectDetectionDatasetImporter(TFRecordsLabeledImageDatasetImporter):
    """Importer for TF detection datasets stored on disk.

    This class assumes that the input TFRecords only contain the images
    themselves and not their paths on disk, and, therefore, the images are read
    in-memory and written to the provided ``images_dir`` during import.

    See :ref:`this page <TFObjectDetectionDataset-import>` for format
    details.

    Args:
        dataset_dir (None): the dataset directory. If omitted,
            ``tf_records_path`` must be provided
        tf_records_path (None): an optional parameter that enables explicit
            control over the location of the TF records. Can be any of the
            following:

            -   a filename like ``"tf.records"`` or glob pattern like
                ``"*.records-*-of-*"`` specifying the location of the records
                in ``dataset_dir``
            -   an absolute filepath or glob pattern for the records. In this
                case, ``dataset_dir`` has no effect on the location of the
                records

            If None, the parameter will default to ``*record*``
        images_dir (None): the directory in which the images will be written.
            If not provided, the images will be unpacked into ``dataset_dir``
        image_format (None): the image format to use to write the images to
            disk. By default, ``fiftyone.config.default_image_ext`` is used
        force_rgb (False): whether to force convert all images to RGB
        max_samples (None): a maximum number of samples to import. By default,
            all samples are imported
    """

    @property
    def label_cls(self):
        return fol.Detections

    def _make_sample_parser(self):
        return TFObjectDetectionSampleParser(force_rgb=self.force_rgb)


class TFRecordsDatasetExporter(
    foud.LabeledImageDatasetExporter, foud.ExportPathsMixin
):
    """Base class for
    :class:`fiftyone.utils.data.exporters.LabeledImageDatasetExporter`
    instances that export labeled images as TFRecords datasets on disk.

    Args:
        export_dir (None): the directory to write the export. This has no
            effect if ``tf_records_path`` is an absolute path
        tf_records_path (None): an optional parameter that enables explicit
            control over the location of the TF records. Can be any of the
            following:

            -   a filename like ``"tf.records"`` specifying the location of
                the records in ``export_dir``
            -   an absolute filepath for the records. In this case,
                ``export_dir`` has no effect on the location of the records

            If None, the parameter will default to ``tf.records``
        num_shards (None): an optional number of shards to split the records
            into (using a round robin strategy). If specified,
            ``-%%05d-of-%%05d`` is appended to the records path
        image_format (None): the image format to use when writing in-memory
            images to disk. By default, ``fiftyone.config.default_image_ext``
            is used
        force_rgb (False): whether to force convert all images to RGB
    """

    def __init__(
        self,
        export_dir=None,
        tf_records_path=None,
        num_shards=None,
        image_format=None,
        force_rgb=False,
    ):
        tf_records_path = self._parse_labels_path(
            export_dir=export_dir,
            labels_path=tf_records_path,
            default="tf.records",
        )

        if image_format is None:
            image_format = fo.config.default_image_ext

        super().__init__(export_dir=export_dir)

        self.tf_records_path = tf_records_path
        self.num_shards = num_shards
        self.image_format = image_format
        self.force_rgb = force_rgb

        self._example_generator = None
        self._filename_maker = None
        self._tf_records_writer = None

    @property
    def requires_image_metadata(self):
        return False

    def setup(self):
        self._example_generator = self._make_example_generator()
        self._filename_maker = fou.UniqueFilenameMaker(
            default_ext=self.image_format
        )
        self._tf_records_writer = TFRecordsWriter(
            self.tf_records_path, num_shards=self.num_shards
        )
        self._tf_records_writer.__enter__()

    def export_sample(self, image_or_path, label, metadata=None):
        if etau.is_str(image_or_path):
            filename = image_or_path
        else:
            filename = self._filename_maker.get_output_path()

        tf_example = self._example_generator.make_tf_example(
            image_or_path, label, filename=filename
        )
        self._tf_records_writer.write(tf_example)

    def close(self, *args):
        self._tf_records_writer.__exit__(*args)

    def _make_example_generator(self):
        """Returns a :class:`TFExampleGenerator` instance that will generate
        ``tf.train.Example`` protos for this exporter.
        """
        raise NotImplementedError(
            "subclasses must implement _make_example_generator()"
        )


class TFImageClassificationDatasetExporter(TFRecordsDatasetExporter):
    """Exporter that writes an image classification dataset to disk as
    TFRecords.

    See :ref:`this page <TFImageClassificationDataset-export>` for format
    details.

    Args:
        export_dir (None): the directory to write the export. Can be omitted if
            ``tf_records_path`` is provided
        tf_records_path (None): an optional parameter that enables explicit
            control over the location of the TF records. Can be any of the
            following:

            -   a filename like ``"tf.records"`` specifying the location of
                the records in ``export_dir``
            -   an absolute filepath for the records. In this case,
                ``export_dir`` has no effect on the location of the records

            If None, the parameter will default to ``tf.records``
        num_shards (None): an optional number of shards to split the records
            into (using a round robin strategy). If specified,
            ``-%%05d-of-%%05d`` is appended to the records path
        image_format (None): the image format to use when writing in-memory
            images to disk. By default, ``fiftyone.config.default_image_ext``
            is used
        force_rgb (False): whether to force convert all images to RGB
    """

    @property
    def label_cls(self):
        return fol.Classification

    def _make_example_generator(self):
        return TFImageClassificationExampleGenerator(force_rgb=self.force_rgb)


class TFObjectDetectionDatasetExporter(TFRecordsDatasetExporter):
    """Exporter that writes an object detection dataset to disk as TFRecords
    in the TF Object Detection API format.

    See :ref:`this page <TFObjectDetectionDataset-export>` for format details.

    Args:
        export_dir (None): the directory to write the export. Can be omitted if
            ``tf_records_path`` is provided
        tf_records_path (None): an optional parameter that enables explicit
            control over the location of the TF records. Can be any of the
            following:

            -   a filename like ``"tf.records"`` specifying the location of
                the records in ``export_dir``
            -   an absolute filepath for the records. In this case,
                ``export_dir`` has no effect on the location of the records

            If None, the parameter will default to ``tf.records``
        num_shards (None): an optional number of shards to split the records
            into (using a round robin strategy). If specified,
            ``-%%05d-of-%%05d`` is appended to the records path
        image_format (None): the image format to use when writing in-memory
            images to disk. By default, ``fiftyone.config.default_image_ext``
            is used
        force_rgb (False): whether to force convert all images to RGB
        classes (None): the list of possible class labels. If omitted, the
            class list is dynamically generated as samples are processed
    """

    def __init__(
        self,
        export_dir=None,
        tf_records_path=None,
        num_shards=None,
        image_format=None,
        force_rgb=False,
        classes=None,
    ):
        super().__init__(
            export_dir=export_dir,
            tf_records_path=tf_records_path,
            num_shards=num_shards,
            image_format=image_format,
            force_rgb=force_rgb,
        )

        self.classes = classes

    @property
    def label_cls(self):
        return fol.Detections

    def log_collection(self, sample_collection):
        if self.classes is None:
            if sample_collection.default_classes:
                self.classes = sample_collection.default_classes
            elif sample_collection.classes:
                self.classes = next(iter(sample_collection.classes.values()))
            elif "classes" in sample_collection.info:
                self.classes = sample_collection.info["classes"]

    def _make_example_generator(self):
        return TFObjectDetectionExampleGenerator(
            force_rgb=self.force_rgb, classes=self.classes
        )


class TFExampleGenerator(object):
    """Base class for sample writers that emit ``tf.train.Example`` protos.

    Args:
        force_rgb (False): whether to force convert all images to RGB
    """

    def __init__(self, force_rgb=False):
        self.force_rgb = force_rgb

    def make_tf_example(self, image_or_path, label, *args, **kwargs):
        """Makes a ``tf.train.Example`` for the given data.

        Args:
            image_or_path: an image or the path to the image on disk
            label: a :class:`fiftyone.core.labels.Label`
            *args: subclass-specific positional arguments
            **kwargs: subclass-specific keyword arguments

        Returns:
            a ``tf.train.Example``
        """
        raise NotImplementedError(
            "subclasses must implement make_tf_example()"
        )

    def _parse_image_or_path(self, image_or_path, filename=None):
        if etau.is_str(image_or_path):
            image_path = image_or_path

            if filename is None:
                filename = os.path.basename(image_path)

            # pylint: disable=no-member
            img_bytes = etau.read_file(image_path, binary=True)
            img = etai.decode(img_bytes, flag=cv2.IMREAD_ANYCOLOR)

            if img.ndim == 2:
                img = np.expand_dims(img, 2)

            if self.force_rgb and img.shape[2] == 1:
                img = img.repeat(3, axis=2)
                img_bytes = etai.encode(img, os.path.splitext(image_path)[1])
        else:
            img = image_or_path

            if filename is None:
                raise ValueError(
                    "`filename` must be provided when `image_or_path` is an "
                    "image"
                )

            if img.ndim == 2:
                img = np.expand_dims(img, 2)

            if self.force_rgb and img.shape[2] == 1:
                img = img.repeat(3, axis=2)
            elif self.force_rgb and img.shape[2] == 4:
                img = rgba2rgb(img)

            if filename.endswith((".jpg", ".jpeg")):
                img_bytes = tf.image.encode_jpeg(img)
            elif filename.endswith(".png"):
                img_bytes = tf.image.encode_png(img)
            else:
                raise ValueError(
                    "Unsupported image format '%s'"
                    % os.path.splitext(filename)[1]
                )

        img_shape = img.shape

        return img_bytes, img_shape, filename


class TFImageClassificationExampleGenerator(TFExampleGenerator):
    """Class for generating ``tf.train.Example`` protos for samples in TF
    image classification format.

    See :ref:`this page <TFImageClassificationDataset-export>` for format
    details.

    Args:
        force_rgb (False): whether to force convert all images to RGB
    """

    def make_tf_example(self, image_or_path, classification, filename=None):
        """Makes a ``tf.train.Example`` for the given data.

        Args:
            image_or_path: an image or the path to the image on disk
            classification: a :class:`fiftyone.core.labels.Classification`
                instance, or ``None``
            filename (None): a filename for the image. Required when
                ``image_or_path`` is an image, in which case the extension of
                this filename determines the encoding used. If
                ``image_or_path`` is the path to an image, this is optional; by
                default, the basename of ``image_path`` is used

        Returns:
            a ``tf.train.Example``
        """
        img_bytes, img_shape, filename = self._parse_image_or_path(
            image_or_path, filename=filename
        )
        format = os.path.splitext(filename)[1][1:]  # no leading `.`

        feature = {
            "height": _int64_feature(img_shape[0]),
            "width": _int64_feature(img_shape[1]),
            "depth": _int64_feature(img_shape[2]),
            "filename": _bytes_feature(filename.encode()),
            "format": _bytes_feature(format.encode()),
            "image_bytes": _bytes_feature(img_bytes),
        }

        if classification is not None:
            label = classification.label
            feature["label"] = _bytes_feature(label.encode())

        return tf.train.Example(features=tf.train.Features(feature=feature))


class TFObjectDetectionExampleGenerator(TFExampleGenerator):
    """Class for generating ``tf.train.Example`` protos for samples in TF
    Object Detection API format.

    See :ref:`this page <TFObjectDetectionDataset-export>` for format details.

    Args:
        force_rgb (False): whether to force convert all images to RGB
        classes (None): the list of possible class labels. If omitted, the
            class list is dynamically generated as examples are processed
    """

    def __init__(self, force_rgb=False, classes=None):
        super().__init__(force_rgb=force_rgb)

        self.classes = classes

        if classes:
            labels_map_rev = _to_labels_map_rev(classes)
            dynamic_classes = False
        else:
            labels_map_rev = {}
            dynamic_classes = True

        self._labels_map_rev = labels_map_rev
        self._dynamic_classes = dynamic_classes

    def make_tf_example(self, image_or_path, detections, filename=None):
        """Makes a ``tf.train.Example`` for the given data.

        Args:
            image_or_path: an image or the path to the image on disk
            detections: a :class:`fiftyone.core.labels.Detections` instance, or
                ``None``
            filename (None): a filename for the image. Required when
                ``image_or_path`` is an image, in which case the extension of
                this filename determines the encoding used. If
                ``image_or_path`` is the path to an image, this is optional; by
                default, the basename of ``image_path`` is used

        Returns:
            a ``tf.train.Example``
        """
        img_bytes, img_shape, filename = self._parse_image_or_path(
            image_or_path, filename=filename
        )
        format = os.path.splitext(filename)[1][1:]  # no leading `.`

        feature = {
            "image/height": _int64_feature(img_shape[0]),
            "image/width": _int64_feature(img_shape[1]),
            "image/filename": _bytes_feature(filename.encode()),
            "image/source_id": _bytes_feature(filename.encode()),
            "image/encoded": _bytes_feature(img_bytes),
            "image/format": _bytes_feature(format.encode()),
        }

        if detections is not None:
            xmins, xmaxs, ymins, ymaxs, texts, labels = [], [], [], [], [], []
            for detection in detections.detections:
                xmin, ymin, w, h = detection.bounding_box
                text = detection.label

                if self._dynamic_classes:
                    if text not in self._labels_map_rev:
                        label = len(self._labels_map_rev)
                        self._labels_map_rev[text] = label
                    else:
                        label = self._labels_map_rev[text]
                elif text not in self._labels_map_rev:
                    msg = (
                        "Ignoring detection with label '%s' not in provided "
                        "classes" % text
                    )
                    warnings.warn(msg)
                    continue
                else:
                    label = self._labels_map_rev[text]

                xmins.append(xmin)
                xmaxs.append(xmin + w)
                ymins.append(ymin)
                ymaxs.append(ymin + h)
                texts.append(text.encode())
                labels.append(label)

            feature.update(
                {
                    "image/object/bbox/xmin": _float_list_feature(xmins),
                    "image/object/bbox/xmax": _float_list_feature(xmaxs),
                    "image/object/bbox/ymin": _float_list_feature(ymins),
                    "image/object/bbox/ymax": _float_list_feature(ymaxs),
                    "image/object/class/text": _bytes_list_feature(texts),
                    "image/object/class/label": _int64_list_feature(labels),
                }
            )

        return tf.train.Example(features=tf.train.Features(feature=feature))


def _get_classes_for_detections(samples, label_field):
    classes = set()
    for sample in samples:
        for detection in sample[label_field].detections:
            classes.add(detection.label)

    return sorted(classes)


def _to_labels_map_rev(classes):
    return {c: i for i, c in enumerate(classes)}


def _parse_image_tf(image_path, force_rgb=False):
    channels = 3 if force_rgb else 0
    img_bytes = tf.io.read_file(image_path)
    return tf.image.decode_image(img_bytes, channels=channels)


def _bytes_feature(value):
    # Extract bytes from EagerTensor, if necessary
    if isinstance(value, type(tf.constant(0))):
        value = value.numpy()

    return tf.train.Feature(bytes_list=tf.train.BytesList(value=[value]))


def _bytes_list_feature(value):
    return tf.train.Feature(bytes_list=tf.train.BytesList(value=value))


def _float_feature(value):
    return tf.train.Feature(float_list=tf.train.FloatList(value=[value]))


def _float_list_feature(value):
    return tf.train.Feature(float_list=tf.train.FloatList(value=value))


def _int64_feature(value):
    return tf.train.Feature(int64_list=tf.train.Int64List(value=[value]))


def _int64_list_feature(value):
    return tf.train.Feature(int64_list=tf.train.Int64List(value=value))<|MERGE_RESOLUTION|>--- conflicted
+++ resolved
@@ -91,24 +91,18 @@
     Returns:
         a ``tf.data.Dataset`` that emits decoded images
     """
-<<<<<<< HEAD
-
+    image_paths = list(image_paths)
+
+    if image_paths:
+        fos.ensure_local(image_paths[0])
+
+    
     def parse_sample(image_path):
         return _parse_image_tf(image_path, force_rgb=force_rgb)
 
-    return tf.data.Dataset.from_tensor_slices(list(image_paths)).map(
+    return tf.data.Dataset.from_tensor_slices(image_paths).map(
         parse_sample, num_parallel_calls=num_parallel_calls
-=======
-    image_paths = list(image_paths)
-
-    if image_paths:
-        fos.ensure_local(image_paths[0])
-
-    return tf.data.Dataset.from_tensor_slices(image_paths).map(
-        _parse_image_tf, num_parallel_calls=num_parallel_calls
->>>>>>> 85d0c784
     )
-
 
 def from_image_paths_and_labels(
     image_paths, labels, force_rgb=False, num_parallel_calls=None
