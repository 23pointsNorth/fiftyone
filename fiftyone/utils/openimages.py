--- conflicted
+++ resolved
@@ -877,16 +877,8 @@
             with open(image_ids_path, "r") as f:
                 image_ids = [i for i in f.readlines()]
 
-<<<<<<< HEAD
         elif ext == ".json":
             image_ids = etas.load_json(image_ids_path)
-=======
-    else:
-        id_file_ext = os.path.splitext(image_ids_file)[-1]
-        if id_file_ext == ".txt":
-            with open(image_ids_file, "r", encoding="utf8") as f:
-                _image_ids = [i for i in f.readlines()]
->>>>>>> f01208c3
 
         elif ext == ".csv":
             image_ids = _parse_csv(image_ids_path)
