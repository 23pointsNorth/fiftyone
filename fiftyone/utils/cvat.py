--- conflicted
+++ resolved
@@ -3141,25 +3141,7 @@
             backend: a :class:`CVATBackend` to use to perform the upload
 
         Returns:
-<<<<<<< HEAD
-            a tuple of
-
-            -   **task_ids**: a list of the task ids created by uploading
-                samples
-            -   **job_ids**: a dictionary mapping task id to a list of job ids
-                created for that task
-            -   **frame_id_map**: a dictionary mapping task id to another map
-                from the CVAT frame index of every image to the FiftyOne sample
-                id (for videos) and FiftyOne frame number
-            -   **labels_task_map**: a dictionary mapping label field names to
-                a list of tasks created for that label field
-            -   **assigned_scalar_attrs**: a dictionary mapping the label field
-                name of scalar fields to a boolean indicating whether the
-                scalar field is being annotated through a dropdown selection of
-                through an attribute with a text input box named "value"
-=======
             a :class:`CVATAnnotationResults`
->>>>>>> 8c26b909
         """
         config = backend.config
         label_schema = config.label_schema
@@ -3258,39 +3240,7 @@
                 anno_tracks = []
 
                 if is_existing_field:
-<<<<<<< HEAD
-                    if is_video and label_type in (
-                        "detections",
-                        "segmentations",
-                        "_segmentations_and_detections",
-                        "keypoints",
-                        "polylines",
-                        "polygons",
-                        "keypoint",
-                        "polyline",
-                        "polygon",
-                        "detection",
-                        "segmentation",
-                        "_segmentation_and_detection",
-                        "semantic_segmentation",
-                    ):
-                        (
-                            anno_shapes,
-                            anno_tracks,
-                            remapped_attr_names,
-                        ) = self._create_shapes_tags_tracks(
-                            batch_samples,
-                            label_field,
-                            label_type,
-                            attr_names,
-                            classes,
-                            is_shape=True,
-                            load_tracks=True,
-                        )
-                    elif label_type in (
-=======
                     if label_type in (
->>>>>>> 8c26b909
                         "classification",
                         "classifications",
                         "scalar",
@@ -3651,31 +3601,6 @@
         track_index=None,
         immutable_attrs=None,
     ):
-<<<<<<< HEAD
-        """Parses the shapes or tags from the given CVAT annotations into a
-        label results dict.
-
-        Args:
-            anno_type: the type of annotations to parse, in
-                ``("shapes", "tags", "track")``
-            annos: list of shapes or tags
-            frame_id_map: dict mapping CVAT frame ids to FiftyOne sample ids and
-                frame numbers
-            label_type: expected label type to parse from the given annotations
-            class_map: dict mapping CVAT class id to class name
-            attr_id_map: dict mapping CVAT class id to a map of attr name to
-                attr id
-            frames: dictionary of metadata per frame
-            assign_scalar_attrs (False): boolean indicating whether scalars are
-                annotated as text field attributes or a dropdown of classes
-            track_index (None): object index to assign to all shapes in
-                ``annos``
-
-        Returns:
-            a label results dict
-        """
-=======
->>>>>>> 8c26b909
         results = {}
         prev_type = None
 
@@ -3763,20 +3688,12 @@
         else:
             metadata = frames[0]
 
-<<<<<<< HEAD
-        sample_id = frame_id_map[frame]["sample_id"]
-        store_frame = False
-        if "frame_id" in frame_id_map[frame]:
-            store_frame = True
-            frame_number = frame_id_map[frame]["frame_id"]
-=======
         if frame not in frame_id_map:
             return prev_type
 
         frame_data = frame_id_map[frame]
         sample_id = frame_data["sample_id"]
         frame_id = frame_data.get("frame_id", None)
->>>>>>> 8c26b909
 
         label = None
 
@@ -3876,11 +3793,6 @@
         if sample_id not in results[label_type]:
             results[label_type][sample_id] = {}
 
-<<<<<<< HEAD
-        if store_frame:
-            if frame_number not in results[label_type][sample_id]:
-                results[label_type][sample_id][frame_number] = {}
-=======
         if (
             frame_id is not None
             and frame_id not in results[label_type][sample_id]
@@ -3891,25 +3803,15 @@
             seg_id = self._get_segmentation_id(id_map, sample_id, frame_id)
         else:
             seg_id = None
->>>>>>> 8c26b909
 
         if frame_id is not None:
             if label_type == "scalar":
-                results[label_type][sample_id][frame_number] = label
+                results[label_type][sample_id][frame_id] = label
             else:
-<<<<<<< HEAD
-                results = self._merge_label_to_results(
-                    results,
-                    label,
-                    label_type,
-                    sample_id,
-                    frame_number=frame_number,
-=======
                 _results = results[label_type][sample_id][frame_id]
 
                 self._add_label_to_results(
                     _results, label_type, label, seg_id=seg_id
->>>>>>> 8c26b909
                 )
         else:
             if label_type == "scalar":
@@ -3923,21 +3825,8 @@
 
         return prev_type
 
-<<<<<<< HEAD
-    def _merge_label_to_results(
-        self, results, label, label_type, sample_id, frame_number=None
-    ):
-        """Merges polylines with the same label id, for all other types this
-        simply adds them to the results. Merging polylines lets us later create
-        segmentations with multiple disjoint masks.
-        """
-        curr_result = results[label_type][sample_id]
-        if frame_number is not None:
-            curr_result = curr_result[frame_number]
-=======
     def _get_segmentation_id(self, id_map, sample_id, frame_id):
         _id = id_map.get(sample_id, None)
->>>>>>> 8c26b909
 
         if frame_id is not None and isinstance(_id, dict):
             _id = _id.get(frame_id, None)
@@ -4039,27 +3928,15 @@
 
         is_video = samples.media_type == fom.VIDEO
 
-<<<<<<< HEAD
-        cvat_frame_id = -1
-=======
         if is_video:
             label_field, _ = samples._handle_frame_field(label_field)
 
         frame_id = -1
->>>>>>> 8c26b909
         for sample in samples:
             metadata = sample.metadata
 
             if is_video:
-<<<<<<< HEAD
-                if label_field.startswith("frames."):
-                    label_field = label_field[len("frames.") :]
-
-                num_frames = metadata.total_frame_count
-                images = range(1, num_frames + 1)
-=======
                 images = sample.frames.values()
->>>>>>> 8c26b909
                 if is_shape:
                     frame_size = (metadata.frame_width, metadata.frame_height)
             else:
@@ -4147,13 +4024,6 @@
                     elif label_type in ("detections", "instances"):
                         labels = label.detections
                         func = self._create_detection_shapes
-<<<<<<< HEAD
-                    elif label_type in ["polyline", "polygon"]:
-                        labels = [image_label]
-                        func = self._create_polyline_shapes
-                    elif label_type in ["polylines", "polygons"]:
-                        labels = image_label.polylines
-=======
                         kwargs["immutable_attr_names"] = immutable_attr_names
                     elif label_type in ("polyline", "polygon"):
                         labels = [label]
@@ -4161,7 +4031,6 @@
                         kwargs["immutable_attr_names"] = immutable_attr_names
                     elif label_type in ("polylines", "polygons"):
                         labels = label.polylines
->>>>>>> 8c26b909
                         func = self._create_polyline_shapes
                         kwargs["immutable_attr_names"] = immutable_attr_names
                     elif label_type == "keypoint":
@@ -4207,13 +4076,8 @@
                         id_map[sample.id] = ids
 
         if load_tracks:
-<<<<<<< HEAD
-            formatted_tracks = self._format_tracks(tracks, cvat_frame_id)
-            return tags_or_shapes, formatted_tracks, remapped_attr_names
-=======
             tracks = self._terminate_tracks(tracks, frame_id)
             return id_map, tags_or_shapes, tracks, remapped_attr_names
->>>>>>> 8c26b909
 
         return id_map, tags_or_shapes, remapped_attr_names
 
@@ -4260,17 +4124,10 @@
                 images = [sample]
 
             for image in images:
-<<<<<<< HEAD
-                cvat_frame_id += 1
-                id_mapping[cvat_frame_id] = {"sample_id": sample.id}
-                if is_video:
-                    id_mapping[cvat_frame_id]["frame_id"] = image
-=======
                 frame_id += 1
                 frame_id_map[frame_id] = {"sample_id": sample.id}
                 if is_video:
                     frame_id_map[frame_id]["frame_id"] = image.id
->>>>>>> 8c26b909
 
         return frame_id_map
 
