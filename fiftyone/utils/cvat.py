"""
Utilities for working with datasets in
`CVAT format <https://github.com/opencv/cvat>`_.

| Copyright 2017-2022, Voxel51, Inc.
| `voxel51.com <https://voxel51.com/>`_
|
"""
from collections import defaultdict
from copy import copy, deepcopy
from datetime import datetime
import itertools
import logging
import multiprocessing
import multiprocessing.dummy
import os
import warnings
import webbrowser

from bson import ObjectId
import jinja2
import numpy as np
import requests
import urllib3

import eta.core.data as etad
import eta.core.image as etai
import eta.core.utils as etau

import fiftyone.constants as foc
import fiftyone.core.cache as focc
import fiftyone.core.fields as fof
import fiftyone.core.labels as fol
import fiftyone.core.media as fom
import fiftyone.core.metadata as fomt
from fiftyone.core.sample import Sample
import fiftyone.core.storage as fos
import fiftyone.core.utils as fou
import fiftyone.utils.annotations as foua
import fiftyone.utils.data as foud
import fiftyone.utils.video as fouv


logger = logging.getLogger(__name__)


def import_annotations(
    sample_collection,
    project_name=None,
    project_id=None,
    task_ids=None,
    data_path=None,
    label_types=None,
    insert_new=True,
    download_media=False,
    num_workers=None,
    occluded_attr=None,
    backend="cvat",
    **kwargs,
):
    """Imports annotations from the specified CVAT project or task(s) into the
    given sample collection.

    Provide one of ``project_name``, ``project_id``, or ``task_ids`` to perform
    an import.

    This method can be configured in any of the following three ways:

    1.  Pass the ``data_path`` argument to define a mapping between media
        filenames in CVAT and local filepaths to the same media.

    2.  Pass the ``download_media=True`` option to download both the
        annotations and the media files themselves, which are stored in a
        directory you specify via the ``data_path`` argument.

    3.  Don't provide ``data_path`` or ``download_media=True``, in which case
        it is assumed that the CVAT filenames correspond to the base filenames
        of existing sample filepaths in the provided ``sample_collection``.

    Args:
        sample_collection: a
            :class:`fiftyone.core.collections.SampleCollection`
        project_name (None): the name of a CVAT project to import
        project_id (None): the ID of a CVAT project to import
        task_ids (None): a CVAT task ID or iterable of CVAT task IDs to import
        data_path (None): a parameter that defines the correspondence between
            the filenames in CVAT and the filepaths of ``sample_collection``.
            Can be any of the following:

            -   a directory where the media files reside. In this case, the
                filenames must match those in CVAT
            -   a dict mapping CVAT filenames to absolute filepaths to the
                corresponding media
            -   the path to a JSON manifest containing a mapping between CVAT
                filenames and absolute filepaths to the media

            By default, only annotations whose filename matches an existing
            filepath in ``sample_collection`` will be imported
        label_types (None): an optional parameter specifying the label types to
            import. Can be any of the following:

            -   ``None`` (default): all label types will be stored in fields of
                the same name on ``sample_collection``
            -   a list of label types to load. In this case, the labels will be
                stored in fields of the same names in ``sample_collection``
            -   a dict mapping label types to field names of
                ``sample_collection`` in which to store the labels
            -   ``"prompt"``: present an interactive prompt to decide/discard
                field names in which to store each label type
        insert_new (True): whether to create new samples for any media for
            which annotations are found in CVAT but which do not exist in
            ``sample_collection``
        download_media (False): whether to download the images or videos found
            in CVAT to the directory or filepaths in ``data_path`` if not
            already present
        num_workers (None): the number of processes to use when downloading
            media. By default, ``multiprocessing.cpu_count()`` is used
        occluded_attr (None): an optional attribute name in which to store the
            occlusion information for all spatial labels
        backend ("cvat"): the name of the CVAT backend to use
        **kwargs: CVAT authentication credentials to pass to
            :class:`CVATBackendConfig`
    """
    if bool(project_name) + bool(project_id) + bool(task_ids) != 1:
        raise ValueError(
            "Exactly one of 'project_name', 'project_id', or 'task_ids' must "
            "be provided"
        )

    config = foua._parse_config(
        backend, None, occluded_attr=occluded_attr, **kwargs
    )
    anno_backend = config.build()
    api = anno_backend.connect_to_api()

    if project_name is not None:
        project_id = api.get_project_id(project_name)

    if project_id is not None:
        task_ids = api.get_project_tasks(project_id)

    if etau.is_str(task_ids):
        task_ids = [task_ids]
    else:
        task_ids = list(task_ids)

    # Build mapping from CVAT filenames to local filepaths
    data_dir = None
    existing_filepaths = sample_collection.values("filepath")
    if data_path is None:
        data_map = {os.path.basename(f): f for f in existing_filepaths}
    elif etau.is_str(data_path) and data_path.endswith(".json"):
        data_map = fos.read_json(data_path)
    elif etau.is_str(data_path):
        if fos.isdir(data_path):
            data_map = {
                os.path.basename(f): f
                for f in fos.list_files(
                    data_path, abs_paths=True, recursive=True
                )
            }
        else:
            data_map = {}

        data_dir = data_path
    else:
        data_map = data_path

    # Determine what filepaths we have annotations for
    cvat_id_map = {}
    task_filepaths = []
    ignored_filenames = []
    download_tasks = []
    for task_id in task_ids:
        cvat_id_map[task_id] = _parse_task_metadata(
            api,
            task_id,
            data_map,
            task_filepaths,
            ignored_filenames,
            download_tasks,
            data_dir=data_dir,
            download_media=download_media,
        )

    # Download media from CVAT, if requested
    if download_tasks:
        _download_media(download_tasks, num_workers)

    if ignored_filenames:
        logger.warning(
            "Ignoring annotations for %d files in CVAT (eg %s) that do not "
            "appear in the provided data map",
            len(ignored_filenames),
            ignored_filenames[0],
        )

    if not task_filepaths:
        logger.warning("No applicable annotations found to download")
        return

    dataset = sample_collection._dataset

    new_filepaths = set(task_filepaths) - set(existing_filepaths)

    # Insert samples for new filepaths, if necessary and we're allowed to
    if new_filepaths:
        if insert_new:
            dataset.add_samples([Sample(filepath=fp) for fp in new_filepaths])
        else:
            logger.warning(
                "Ignoring annotations for %d filepaths (eg %s) that do not "
                "appear in the input collection",
                len(new_filepaths),
                new_filepaths[0],
            )

    if dataset.media_type == fom.VIDEO:
        # The download implementation requires IDs for all possible frames
        dataset.select_by("filepath", task_filepaths).ensure_frames()

    anno_key = "tmp_" + str(ObjectId())
    anno_backend.register_run(dataset, anno_key, overwrite=False)

    # Download annotations
    try:
        if project_id is not None:
            # CVAT projects share a label schema, so we can download all tasks
            # in one batch
            label_schema = api._get_label_schema(
                project_id=project_id, occluded_attr=occluded_attr
            )

            _download_annotations(
                dataset,
                task_ids,
                cvat_id_map,
                label_schema,
                label_types,
                anno_backend,
                anno_key,
                **kwargs,
            )
        else:
            # Each task may have a different label schema, so we must download
            # each task separately
            for task_id in task_ids:
                label_schema = api._get_label_schema(
                    task_id=task_id, occluded_attr=occluded_attr
                )

                _download_annotations(
                    dataset,
                    [task_id],
                    cvat_id_map,
                    label_schema,
                    label_types,
                    anno_backend,
                    anno_key,
                    **kwargs,
                )
    finally:
        anno_backend.delete_run(dataset, anno_key)
        api.close()


def _parse_task_metadata(
    api,
    task_id,
    data_map,
    task_filepaths,
    ignored_filenames,
    download_tasks,
    data_dir=None,
    download_media=False,
):
    resp = api.get(api.task_data_meta_url(task_id)).json()
    start_frame = resp.get("start_frame", None)
    stop_frame = resp.get("stop_frame", None)
    chunk_size = resp.get("chunk_size", None)

    cvat_id_map = {}
    new_filepaths = []
    new_tasks = []
    for frame_id, frame in enumerate(resp["frames"]):
        filename = frame["name"]
        filepath = data_map.get(filename, None)
        if download_media:
            if filepath is None and data_dir:
                filepath = fos.join(data_dir, filename)

            if filepath is not None:
                new_filepaths.append(filepath)
                new_tasks.append(
                    (
                        api,
                        task_id,
                        frame_id,
                        filepath,
                        start_frame,
                        stop_frame,
                        chunk_size,
                    )
                )

        if filepath is not None:
            cvat_id_map[filepath] = frame_id
            task_filepaths.append(filepath)
        else:
            ignored_filenames.append(filename)

    if new_tasks:
        exists = fos.run(fos.isfile, new_filepaths)
        for task, _exists in zip(new_tasks, exists):
            if not _exists:
                download_tasks.append(task)

    return cvat_id_map


def _download_media(tasks, num_workers):
    if num_workers is None:
        num_workers = multiprocessing.cpu_count()

    logger.info("Downloading media...")
    if num_workers <= 1:
        with fou.ProgressBar() as pb:
            for task in pb(tasks):
                _do_download_media(task)
    else:
        with multiprocessing.dummy.Pool(processes=num_workers) as pool:
            with fou.ProgressBar(total=len(tasks)) as pb:
                for _ in pb(pool.imap_unordered(_do_download_media, tasks)):
                    pass


def _do_download_media(task):
    (
        api,
        task_id,
        frame_id,
        filepath,
        start_frame,
        stop_frame,
        chunk_size,
    ) = task

    if fom.get_media_type(filepath) == fom.VIDEO:
        ext = os.path.splitext(filepath)[1]
        num_chunks = int(np.ceil((stop_frame - start_frame) / chunk_size))

        # CVAT stores videos in chunks, so we must download them individually
        # and then concatenate them...
        with etau.TempDir() as tmp_dir:
            chunk_paths = []
            for chunk_id in range(num_chunks):
                resp = api.get(
                    api.task_data_download_url(
                        task_id, chunk_id, data_type="chunk"
                    )
                )
                chunk_path = fos.join(tmp_dir, "%d.%s" % (chunk_id, ext))
                fos.write_file(resp._content, chunk_path)
                chunk_paths.append(chunk_path)

            fouv.concat_videos(chunk_paths, filepath)
    else:
        resp = api.get(api.task_data_download_url(task_id, frame_id))
        fos.write_file(resp._content, filepath)


def _download_annotations(
    dataset,
    task_ids,
    cvat_id_map,
    label_schema,
    label_types,
    anno_backend,
    anno_key,
    **kwargs,
):
    config = anno_backend.config
    config.label_schema = label_schema
    anno_backend.update_run_config(dataset, anno_key, config)

    id_map = {}
    server_id_map = {}
    project_ids = []
    job_ids = []
    frame_id_map = {
        task_id: _build_sparse_frame_id_map(dataset, cvat_id_map[task_id])
        for task_id in task_ids
    }
    labels_task_map = {None: task_ids}

    results = CVATAnnotationResults(
        dataset,
        config,
        id_map,
        server_id_map,
        project_ids,
        task_ids,
        job_ids,
        frame_id_map,
        labels_task_map,
        backend=anno_backend,
    )
    anno_backend.save_run_results(dataset, anno_key, results)

    if label_types is None:
        unexpected = "keep"
    else:
        unexpected = label_types

    dataset.load_annotations(
        anno_key, unexpected=unexpected, cleanup=False, **kwargs
    )


def _build_sparse_frame_id_map(dataset, cvat_id_map):
    task_filepaths = list(cvat_id_map.keys())
    samples = dataset.select_by("filepath", task_filepaths)

    frame_id_map = {}

    if samples.media_type == fom.VIDEO:
        # Video tasks have exactly one video, and we download labels for all
        # of its frames
        frame_id = -1
        sample_ids, frame_ids = samples.values(["id", "frames.id"])
        for sample_id, _frame_ids in zip(sample_ids, frame_ids):
            for _frame_id in _frame_ids:
                frame_id += 1
                frame_id_map[frame_id] = {
                    "sample_id": sample_id,
                    "frame_id": _frame_id,
                }
    else:
        # For image tasks, only allow downloads for filepaths in `cvat_id_map`
        sample_ids, filepaths = samples.values(["id", "filepath"])
        for sample_id, filepath in zip(sample_ids, filepaths):
            frame_id = cvat_id_map.get(filepath, None)
            if frame_id is not None:
                frame_id_map[frame_id] = {"sample_id": sample_id}

    return frame_id_map


class CVATImageDatasetImporter(
    foud.LabeledImageDatasetImporter, foud.ImportPathsMixin
):
    """Importer for CVAT image datasets stored on disk.

    See :ref:`this page <CVATImageDataset-import>` for format details.

    Args:
        dataset_dir (None): the dataset directory. If omitted, ``data_path``
            and/or ``labels_path`` must be provided
        data_path (None): an optional parameter that enables explicit control
            over the location of the media. Can be any of the following:

            -   a folder name like ``"data"`` or ``"data/"`` specifying a
                subfolder of ``dataset_dir`` where the media files reside
            -   an absolute directory path where the media files reside. In
                this case, the ``dataset_dir`` has no effect on the location of
                the data
            -   a filename like ``"data.json"`` specifying the filename of the
                JSON data manifest file in ``dataset_dir``
            -   an absolute filepath specifying the location of the JSON data
                manifest. In this case, ``dataset_dir`` has no effect on the
                location of the data
            -   a dict mapping filenames to absolute filepaths

            If None, this parameter will default to whichever of ``data/`` or
            ``data.json`` exists in the dataset directory
        labels_path (None): an optional parameter that enables explicit control
            over the location of the labels. Can be any of the following:

            -   a filename like ``"labels.xml"`` specifying the location of the
                labels in ``dataset_dir``
            -   an absolute filepath to the labels. In this case,
                ``dataset_dir`` has no effect on the location of the labels

            If None, the parameter will default to ``labels.xml``
        include_all_data (False): whether to generate samples for all images in
            the data directory (True) rather than only creating samples for
            images with label entries (False)
        shuffle (False): whether to randomly shuffle the order in which the
            samples are imported
        seed (None): a random seed to use when shuffling
        max_samples (None): a maximum number of samples to import. By default,
            all samples are imported
    """

    def __init__(
        self,
        dataset_dir=None,
        data_path=None,
        labels_path=None,
        include_all_data=False,
        shuffle=False,
        seed=None,
        max_samples=None,
    ):
        if dataset_dir is None and data_path is None and labels_path is None:
            raise ValueError(
                "At least one of `dataset_dir`, `data_path`, and "
                "`labels_path` must be provided"
            )

        data_path = self._parse_data_path(
            dataset_dir=dataset_dir, data_path=data_path, default="data/",
        )

        labels_path = self._parse_labels_path(
            dataset_dir=dataset_dir,
            labels_path=labels_path,
            default="labels.xml",
        )

        super().__init__(
            dataset_dir=dataset_dir,
            shuffle=shuffle,
            seed=seed,
            max_samples=max_samples,
        )

        self.data_path = data_path
        self.labels_path = labels_path
        self.include_all_data = include_all_data

        self._info = None
        self._image_paths_map = None
        self._cvat_images_map = None
        self._filenames = None
        self._iter_filenames = None
        self._num_samples = None

    def __iter__(self):
        self._iter_filenames = iter(self._filenames)
        return self

    def __len__(self):
        return self._num_samples

    def __next__(self):
        filename = next(self._iter_filenames)

        if fos.isabs(filename):
            image_path = filename
        else:
            image_path = self._image_paths_map[filename]

        cvat_image = self._cvat_images_map.get(filename, None)
        if cvat_image is not None:
            # Labeled image
            image_metadata = cvat_image.get_image_metadata()
            labels = cvat_image.to_labels()
        else:
            # Unlabeled image
            image_metadata = None
            labels = None

        return image_path, image_metadata, labels

    @property
    def has_dataset_info(self):
        return True

    @property
    def has_image_metadata(self):
        return True

    @property
    def label_cls(self):
        return {
            "classifications": fol.Classifications,
            "detections": fol.Detections,
            "polylines": fol.Polylines,
            "keypoints": fol.Keypoints,
        }

    def setup(self):
        image_paths_map = self._load_data_map(self.data_path, recursive=True)

        if self.labels_path is not None and fos.isfile(self.labels_path):
            info, _, cvat_images = load_cvat_image_annotations(
                self.labels_path
            )
        else:
            info = {}
            cvat_images = []

        self._info = info

        # Use subset/name as the key if it exists, else just name
        cvat_images_map = {}
        for i in cvat_images:
            if i.subset:
                key = fos.join(i.subset, i.name)
            else:
                key = i.name

            cvat_images_map[key] = i

        filenames = set(cvat_images_map.keys())

        if self.include_all_data:
            filenames.update(image_paths_map.keys())

        filenames = self._preprocess_list(sorted(filenames))

        self._image_paths_map = image_paths_map
        self._cvat_images_map = cvat_images_map
        self._filenames = filenames
        self._num_samples = len(filenames)

    def get_dataset_info(self):
        return self._info


class CVATVideoDatasetImporter(
    foud.LabeledVideoDatasetImporter, foud.ImportPathsMixin
):
    """Importer for CVAT video datasets stored on disk.

    See :ref:`this page <CVATVideoDataset-import>` for format details.

    Args:
        dataset_dir (None): the dataset directory. If omitted, ``data_path``
            and/or ``labels_path`` must be provided
        data_path (None): an optional parameter that enables explicit control
            over the location of the media. Can be any of the following:

            -   a folder name like ``"data"`` or ``"data/"`` specifying a
                subfolder of ``dataset_dir`` where the media files reside
            -   an absolute directory path where the media files reside. In
                this case, the ``dataset_dir`` has no effect on the location of
                the data
            -   a filename like ``"data.json"`` specifying the filename of the
                JSON data manifest file in ``dataset_dir``
            -   an absolute filepath specifying the location of the JSON data
                manifest. In this case, ``dataset_dir`` has no effect on the
                location of the data
            -   a dict mapping filenames to absolute filepaths

            If None, this parameter will default to whichever of ``data/`` or
            ``data.json`` exists in the dataset directory
        labels_path (None): an optional parameter that enables explicit control
            over the location of the labels. Can be any of the following:

            -   a folder name like ``"labels"`` or ``"labels/"`` specifying the
                location of the labels in ``dataset_dir``
            -   an absolute folder path to the labels. In this case,
                ``dataset_dir`` has no effect on the location of the labels

            If None, the parameter will default to ``labels/``
        include_all_data (False): whether to generate samples for all videos in
            the data directory (True) rather than only creating samples for
            videos with label entries (False)
        shuffle (False): whether to randomly shuffle the order in which the
            samples are imported
        seed (None): a random seed to use when shuffling
        max_samples (None): a maximum number of samples to import. By default,
            all samples are imported
    """

    def __init__(
        self,
        dataset_dir=None,
        data_path=None,
        labels_path=None,
        include_all_data=False,
        shuffle=False,
        seed=None,
        max_samples=None,
    ):
        if dataset_dir is None and data_path is None and labels_path is None:
            raise ValueError(
                "At least one of `dataset_dir`, `data_path`, and "
                "`labels_path` must be provided"
            )

        data_path = self._parse_data_path(
            dataset_dir=dataset_dir, data_path=data_path, default="data/",
        )

        labels_path = self._parse_labels_path(
            dataset_dir=dataset_dir,
            labels_path=labels_path,
            default="labels/",
        )

        super().__init__(
            dataset_dir=dataset_dir,
            shuffle=shuffle,
            seed=seed,
            max_samples=max_samples,
        )

        self.data_path = data_path
        self.labels_path = labels_path
        self.include_all_data = include_all_data

        self._info = None
        self._cvat_task_labels = None
        self._video_paths_map = None
        self._labels_paths_map = None
        self._local_files = None
        self._uuids = None
        self._iter_uuids = None
        self._num_samples = None

    def __iter__(self):
        self._iter_uuids = iter(self._uuids)
        return self

    def __len__(self):
        return self._num_samples

    def __next__(self):
        uuid = next(self._iter_uuids)

        video_path = self._video_paths_map[uuid]

        labels_path = self._labels_paths_map.get(uuid, None)
        if labels_path:
            # Labeled video
            info, cvat_task_labels, cvat_tracks = load_cvat_video_annotations(
                labels_path
            )

            if self._info is None:
                self._info = info

            self._cvat_task_labels.merge_task_labels(cvat_task_labels)
            self._info["task_labels"] = self._cvat_task_labels.labels

            frames = _cvat_tracks_to_frames_dict(cvat_tracks)
        else:
            # Unlabeled video
            frames = None

        return video_path, None, None, frames

    @property
    def has_dataset_info(self):
        return True

    @property
    def has_video_metadata(self):
        return False  # has (width, height) but not other important info

    @property
    def label_cls(self):
        return None

    @property
    def frame_labels_cls(self):
        return {
            "detections": fol.Detections,
            "polylines": fol.Polylines,
            "keypoints": fol.Keypoints,
        }

    def setup(self):
        video_paths_map = self._load_data_map(
            self.data_path, ignore_exts=True, recursive=True
        )

        if self.labels_path is not None and fos.isdir(self.labels_path):
            labels_paths_map = {
                os.path.splitext(p)[0]: fos.join(self.labels_path, p)
                for p in fos.list_files(self.labels_path, recursive=True)
            }
        else:
            labels_paths_map = {}

        uuids = set(labels_paths_map.keys())

        if self.include_all_data:
            uuids.update(video_paths_map.keys())

        uuids = self._preprocess_list(sorted(uuids))

        if self.max_samples is not None:
            _uuids = set(uuids)
            labels_paths_map = {
                uuid: path
                for uuid, path in labels_paths_map.items()
                if uuid in _uuids
            }

        local_files = fos.LocalFiles(labels_paths_map, "r", type_str="labels")
        labels_paths_map = local_files.__enter__()

        self._info = None
        self._cvat_task_labels = CVATTaskLabels()
        self._video_paths_map = video_paths_map
        self._labels_paths_map = labels_paths_map
        self._local_files = local_files
        self._uuids = uuids
        self._num_samples = len(uuids)

    def close(self, *args):
        self._local_files.__exit__(*args)

    def get_dataset_info(self):
        return self._info


class CVATImageDatasetExporter(
    foud.LabeledImageDatasetExporter, foud.ExportPathsMixin
):
    """Exporter that writes CVAT image datasets to disk.

    See :ref:`this page <CVATImageDataset-export>` for format details.

    Args:
        export_dir (None): the directory to write the export. This has no
            effect if ``data_path`` and ``labels_path`` are absolute paths
        data_path (None): an optional parameter that enables explicit control
            over the location of the exported media. Can be any of the
            following:

            -   a folder name like ``"data"`` or ``"data/"`` specifying a
                subfolder of ``export_dir`` in which to export the media
            -   an absolute directory path in which to export the media. In
                this case, the ``export_dir`` has no effect on the location of
                the data
            -   a JSON filename like ``"data.json"`` specifying the filename of
                the manifest file in ``export_dir`` generated when
                ``export_media`` is ``"manifest"``
            -   an absolute filepath specifying the location to write the JSON
                manifest file when ``export_media`` is ``"manifest"``. In this
                case, ``export_dir`` has no effect on the location of the data

            If None, the default value of this parameter will be chosen based
            on the value of the ``export_media`` parameter
        labels_path (None): an optional parameter that enables explicit control
            over the location of the exported labels. Can be any of the
            following:

            -   a filename like ``"labels.xml"`` specifying the location in
                ``export_dir`` in which to export the labels
            -   an absolute filepath to which to export the labels. In this
                case, the ``export_dir`` has no effect on the location of the
                labels

            If None, the labels will be exported into ``export_dir`` using the
            default filename
        export_media (None): controls how to export the raw media. The
            supported values are:

            -   ``True``: copy all media files into the output directory
            -   ``False``: don't export media
            -   ``"move"``: move all media files into the output directory
            -   ``"symlink"``: create symlinks to the media files in the output
                directory
            -   ``"manifest"``: create a ``data.json`` in the output directory
                that maps UUIDs used in the labels files to the filepaths of
                the source media, rather than exporting the actual media

            If None, the default value of this parameter will be chosen based
            on the value of the ``data_path`` parameter
        image_format (None): the image format to use when writing in-memory
            images to disk. By default, ``fiftyone.config.default_image_ext``
            is used
    """

    def __init__(
        self,
        export_dir=None,
        data_path=None,
        labels_path=None,
        export_media=None,
        image_format=None,
    ):
        data_path, export_media = self._parse_data_path(
            export_dir=export_dir,
            data_path=data_path,
            export_media=export_media,
            default="data/",
        )

        labels_path = self._parse_labels_path(
            export_dir=export_dir,
            labels_path=labels_path,
            default="labels.xml",
        )

        super().__init__(export_dir=export_dir)

        self.data_path = data_path
        self.labels_path = labels_path
        self.export_media = export_media
        self.image_format = image_format

        self._name = None
        self._task_labels = None
        self._cvat_images = None
        self._media_exporter = None

    @property
    def requires_image_metadata(self):
        return True

    @property
    def label_cls(self):
        return {
            "classifications": fol.Classifications,
            "detections": fol.Detections,
            "polylines": fol.Polylines,
            "keypoints": fol.Keypoints,
        }

    def setup(self):
        self._cvat_images = []
        self._media_exporter = foud.ImageExporter(
            self.export_media,
            export_path=self.data_path,
            default_ext=self.image_format,
        )
        self._media_exporter.setup()

    def log_collection(self, sample_collection):
        self._name = sample_collection.name
        self._task_labels = sample_collection.info.get("task_labels", None)

    def export_sample(self, image_or_path, labels, metadata=None):
        _, uuid = self._media_exporter.export(image_or_path)

        if labels is None:
            return  # unlabeled

        if not isinstance(labels, dict):
            labels = {"labels": labels}

        if all(v is None for v in labels.values()):
            return  # unlabeled

        if metadata is None:
            metadata = fomt.ImageMetadata.build_for(image_or_path)

        cvat_image = CVATImage.from_labels(labels, metadata)

        cvat_image.id = len(self._cvat_images)
        cvat_image.name = uuid

        self._cvat_images.append(cvat_image)

    def close(self, *args):
        # Get task labels
        if self._task_labels is None:
            # Compute task labels from active label schema
            cvat_task_labels = CVATTaskLabels.from_cvat_images(
                self._cvat_images
            )
        else:
            # Use task labels from logged collection info
            cvat_task_labels = CVATTaskLabels(labels=self._task_labels)

        # Write annotations
        writer = CVATImageAnnotationWriter()
        writer.write(
            cvat_task_labels,
            self._cvat_images,
            self.labels_path,
            id=0,
            name=self._name,
        )

        self._media_exporter.close()


class CVATVideoDatasetExporter(
    foud.LabeledVideoDatasetExporter, foud.ExportPathsMixin
):
    """Exporter that writes CVAT video datasets to disk.

    See :ref:`this page <CVATVideoDataset-export>` for format details.

    Args:
        export_dir (None): the directory to write the export. This has no
            effect if ``data_path`` and ``labels_path`` are absolute paths
        data_path (None): an optional parameter that enables explicit control
            over the location of the exported media. Can be any of the
            following:

            -   a folder name like ``"data"`` or ``"data/"`` specifying a
                subfolder of ``export_dir`` in which to export the media
            -   an absolute directory path in which to export the media. In
                this case, the ``export_dir`` has no effect on the location of
                the data
            -   a JSON filename like ``"data.json"`` specifying the filename of
                the manifest file in ``export_dir`` generated when
                ``export_media`` is ``"manifest"``
            -   an absolute filepath specifying the location to write the JSON
                manifest file when ``export_media`` is ``"manifest"``. In this
                case, ``export_dir`` has no effect on the location of the data

            If None, the default value of this parameter will be chosen based
            on the value of the ``export_media`` parameter
        labels_path (None): an optional parameter that enables explicit control
            over the location of the exported labels. Can be any of the
            following:

            -   a folder name like ``"labels"`` or ``"labels/"`` specifying the
                location in ``export_dir`` in which to export the labels
            -   an absolute filepath to which to export the labels. In this
                case, the ``export_dir`` has no effect on the location of the
                labels

            If None, the labels will be exported into ``export_dir`` using the
            default folder name
        export_media (None): controls how to export the raw media. The
            supported values are:

            -   ``True``: copy all media files into the output directory
            -   ``False``: don't export media
            -   ``"move"``: move all media files into the output directory
            -   ``"symlink"``: create symlinks to the media files in the output
                directory
            -   ``"manifest"``: create a ``data.json`` in the output directory
                that maps UUIDs used in the labels files to the filepaths of
                the source media, rather than exporting the actual media

            If None, the default value of this parameter will be chosen based
            on the value of the ``data_path`` parameter
    """

    def __init__(
        self,
        export_dir=None,
        data_path=None,
        labels_path=None,
        export_media=None,
    ):
        data_path, export_media = self._parse_data_path(
            export_dir=export_dir,
            data_path=data_path,
            export_media=export_media,
            default="data/",
        )

        labels_path = self._parse_labels_path(
            export_dir=export_dir, labels_path=labels_path, default="labels/",
        )

        super().__init__(export_dir=export_dir)

        self.data_path = data_path
        self.labels_path = labels_path
        self.export_media = export_media

        self._task_labels = None
        self._num_samples = 0
        self._writer = None
        self._media_exporter = None
        self._labels_exporter = None

    @property
    def requires_video_metadata(self):
        return True

    @property
    def label_cls(self):
        return None

    @property
    def frame_labels_cls(self):
        return {
            "detections": fol.Detections,
            "polylines": fol.Polylines,
            "keypoints": fol.Keypoints,
        }

    def setup(self):
        self._writer = CVATVideoAnnotationWriter()
        self._media_exporter = foud.ImageExporter(
            self.export_media, export_path=self.data_path,
        )
        self._media_exporter.setup()

        self._labels_exporter = foud.LabelsExporter()
        self._labels_exporter.setup()

    def log_collection(self, sample_collection):
        self._task_labels = sample_collection.info.get("task_labels", None)

    def export_sample(self, video_path, _, frames, metadata=None):
        _, filename = self._media_exporter.export(video_path)

        if frames is None:
            return  # unlabeled

        if metadata is None:
            metadata = fomt.VideoMetadata.build_for(video_path)

        # Generate object tracks
        frame_size = (metadata.frame_width, metadata.frame_height)
        cvat_tracks = _frames_to_cvat_tracks(frames, frame_size)

        if cvat_tracks is None:
            return  # unlabeled

        # Get task labels
        if self._task_labels is None:
            # Compute task labels from active label schema
            cvat_task_labels = CVATTaskLabels.from_cvat_tracks(cvat_tracks)
        else:
            # Use task labels from logged collection info
            cvat_task_labels = CVATTaskLabels(labels=self._task_labels)

        out_labels_path = fos.join(
            self.labels_path, os.path.splitext(filename)[0] + ".xml"
        )
        local_path = self._labels_exporter.get_local_path(out_labels_path)

        # Write annotations
        self._num_samples += 1
        self._writer.write(
            cvat_task_labels,
            cvat_tracks,
            metadata,
            local_path,
            id=self._num_samples - 1,
            name=filename,
        )

    def close(self, *args):
        self._media_exporter.close()
        self._labels_exporter.close()


class CVATTaskLabels(object):
    """Description of the labels in a CVAT image annotation task.

    Args:
        labels (None): a list of label dicts in the following format::

            [
                {
                    "name": "car",
                    "attributes": [
                        {
                            "name": "type"
                            "categories": ["coupe", "sedan", "truck"]
                        },
                        ...
                    }
                },
                ...
            ]
    """

    def __init__(self, labels=None):
        self.labels = labels or []

    def merge_task_labels(self, task_labels):
        """Merges the given :class:`CVATTaskLabels` into this instance.

        Args:
            task_labels: a :class:`CVATTaskLabels`
        """
        schema = self.to_schema()
        schema.merge_schema(task_labels.to_schema())
        new_task_labels = CVATTaskLabels.from_schema(schema)
        self.labels = new_task_labels.labels

    def to_schema(self):
        """Returns an ``eta.core.image.ImageLabelsSchema`` representation of
        the task labels.

        Note that CVAT's task labels schema does not distinguish between boxes,
        polylines, and keypoints, so the returned schema stores all annotations
        under the ``"objects"`` field.

        Returns:
            an ``eta.core.image.ImageLabelsSchema``
        """
        schema = etai.ImageLabelsSchema()

        for label in self.labels:
            _label = label["name"]
            schema.add_object_label(_label)
            for attribute in label.get("attributes", []):
                _name = attribute["name"]
                _categories = attribute["categories"]
                for _value in _categories:
                    _attr = etad.CategoricalAttribute(_name, _value)
                    schema.add_object_attribute(_label, _attr)

        return schema

    @classmethod
    def from_cvat_images(cls, cvat_images):
        """Creates a :class:`CVATTaskLabels` instance that describes the active
        schema of the given annotations.

        Args:
            cvat_images: a list of :class:`CVATImage` instances

        Returns:
            a :class:`CVATTaskLabels`
        """
        schema = etai.ImageLabelsSchema()
        for cvat_image in cvat_images:
            for anno in cvat_image.iter_annos():
                _label = anno.label
                schema.add_object_label(_label)

                if anno.occluded is not None:
                    _attr = etad.BooleanAttribute("occluded", anno.occluded)
                    schema.add_object_attribute(_label, _attr)

                for attr in anno.attributes:
                    _attr = attr.to_eta_attribute()
                    schema.add_object_attribute(_label, _attr)

        return cls.from_schema(schema)

    @classmethod
    def from_cvat_tracks(cls, cvat_tracks):
        """Creates a :class:`CVATTaskLabels` instance that describes the active
        schema of the given annotations.

        Args:
            cvat_tracks: a list of :class:`CVATTrack` instances

        Returns:
            a :class:`CVATTaskLabels`
        """
        schema = etai.ImageLabelsSchema()
        for cvat_track in cvat_tracks:
            for anno in cvat_track.iter_annos():
                _label = anno.label
                schema.add_object_label(_label)

                if anno.outside is not None:
                    _attr = etad.BooleanAttribute("outside", anno.outside)
                    schema.add_object_attribute(_label, _attr)

                if anno.occluded is not None:
                    _attr = etad.BooleanAttribute("occluded", anno.occluded)
                    schema.add_object_attribute(_label, _attr)

                if anno.keyframe is not None:
                    _attr = etad.BooleanAttribute("keyframe", anno.keyframe)
                    schema.add_object_attribute(_label, _attr)

                for attr in anno.attributes:
                    _attr = attr.to_eta_attribute()
                    schema.add_object_attribute(_label, _attr)

        return cls.from_schema(schema)

    @classmethod
    def from_labels_dict(cls, d):
        """Creates a :class:`CVATTaskLabels` instance from the ``<labels>``
        tag of a CVAT annotation XML file.

        Args:
            d: a dict representation of a ``<labels>`` tag

        Returns:
            a :class:`CVATTaskLabels`
        """
        labels = _ensure_list(d.get("label", []))
        _labels = []
        for label in labels:
            _tmp = label.get("attributes", None) or {}
            attributes = _ensure_list(_tmp.get("attribute", []))
            _attributes = []
            for attribute in attributes:
                _values = attribute.get("values", None)
                _categories = _values.split("\n") if _values else []
                _attributes.append(
                    {"name": attribute["name"], "categories": _categories}
                )

            _labels.append({"name": label["name"], "attributes": _attributes})

        return cls(labels=_labels)

    @classmethod
    def from_schema(cls, schema):
        """Creates a :class:`CVATTaskLabels` instance from an
        ``eta.core.image.ImageLabelsSchema``.

        Args:
            schema: an ``eta.core.image.ImageLabelsSchema``

        Returns:
            a :class:`CVATTaskLabels`
        """
        labels = []
        obj_schemas = schema.objects
        for label in sorted(obj_schemas.schema):
            obj_schema = obj_schemas.schema[label]
            obj_attr_schemas = obj_schema.attrs
            attributes = []
            for name in sorted(obj_attr_schemas.schema):
                attr_schema = obj_attr_schemas.schema[name]
                if isinstance(attr_schema, etad.CategoricalAttributeSchema):
                    attributes.append(
                        {
                            "name": name,
                            "categories": sorted(attr_schema.categories),
                        }
                    )

            labels.append({"name": label, "attributes": attributes})

        return cls(labels=labels)


class CVATImage(object):
    """An annotated image in CVAT image format.

    Args:
        id: the ID of the image
        name: the filename of the image
        width: the width of the image, in pixels
        height: the height of the image, in pixels
        tags (None): a list of :class:`CVATImageTag` instances
        boxes (None): a list of :class:`CVATImageBox` instances
        polygons (None): a list of :class:`CVATImagePolygon` instances
        polylines (None): a list of :class:`CVATImagePolyline` instances
        points (None): a list of :class:`CVATImagePoints` instances
        subset (None): the project subset of the image, if any
    """

    def __init__(
        self,
        id,
        name,
        width,
        height,
        tags=None,
        boxes=None,
        polygons=None,
        polylines=None,
        points=None,
        subset=None,
    ):
        self.id = id
        self.name = name
        self.subset = subset
        self.width = width
        self.height = height
        self.tags = tags or []
        self.boxes = boxes or []
        self.polygons = polygons or []
        self.polylines = polylines or []
        self.points = points or []

    @property
    def has_tags(self):
        """Whether this image has tags."""
        return bool(self.tags)

    @property
    def has_boxes(self):
        """Whether this image has 2D boxes."""
        return bool(self.boxes)

    @property
    def has_polylines(self):
        """Whether this image has polygons or polylines."""
        return bool(self.polygons) or bool(self.polylines)

    @property
    def has_points(self):
        """Whether this image has keypoints."""
        return bool(self.points)

    def iter_annos(self):
        """Returns an iterator over the annotations in the image.

        Returns:
            an iterator that emits :class:`CVATImageAnno` instances
        """
        return itertools.chain(
            self.tags, self.boxes, self.polygons, self.polylines, self.points
        )

    def get_image_metadata(self):
        """Returns a :class:`fiftyone.core.metadata.ImageMetadata` instance for
        the annotations.

        Returns:
            a :class:`fiftyone.core.metadata.ImageMetadata`
        """
        return fomt.ImageMetadata(width=self.width, height=self.height)

    def to_labels(self):
        """Returns :class:`fiftyone.core.labels.Label` representations of the
        annotations.

        Returns:
            a dict mapping field keys to :class:`fiftyone.core.labels.Label`
            instances
        """
        frame_size = (self.width, self.height)

        labels = {}

        if self.tags:
            tags = [t.to_classification() for t in self.tags]
            labels["classifications"] = fol.Classifications(
                classifications=tags
            )

        if self.boxes:
            detections = [b.to_detection(frame_size) for b in self.boxes]
            labels["detections"] = fol.Detections(detections=detections)

        if self.polygons or self.polylines:
            polygons = [p.to_polyline(frame_size) for p in self.polygons]
            polylines = [p.to_polyline(frame_size) for p in self.polylines]
            labels["polylines"] = fol.Polylines(polylines=polygons + polylines)

        if self.points:
            keypoints = [k.to_keypoint(frame_size) for k in self.points]
            labels["keypoints"] = fol.Keypoints(keypoints=keypoints)

        return labels

    @classmethod
    def from_labels(cls, labels, metadata):
        """Creates a :class:`CVATImage` from a dictionary of labels.

        Args:
            labels: a dict mapping keys to :class:`fiftyone.core.labels.Label`
                instances
            metadata: a :class:`fiftyone.core.metadata.ImageMetadata` for the
                image

        Returns:
            a :class:`CVATImage`
        """
        width = metadata.width
        height = metadata.height

        _classifications = []
        _detections = []
        _polygons = []
        _polylines = []
        _keypoints = []
        for _labels in labels.values():
            if isinstance(_labels, fol.Classification):
                _classifications.append(_labels)
            elif isinstance(_labels, fol.Classifications):
                _classifications.extend(_labels.classifications)
            elif isinstance(_labels, fol.Detection):
                _detections.append(_labels)
            elif isinstance(_labels, fol.Detections):
                _detections.extend(_labels.detections)
            elif isinstance(_labels, fol.Polyline):
                if _labels.closed:
                    _polygons.append(_labels)
                else:
                    _polylines.append(_labels)
            elif isinstance(_labels, fol.Polylines):
                for poly in _labels.polylines:
                    if poly.closed:
                        _polygons.append(poly)
                    else:
                        _polylines.append(poly)
            elif isinstance(_labels, fol.Keypoint):
                _keypoints.append(_labels)
            elif isinstance(_labels, fol.Keypoints):
                _keypoints.extend(_labels.keypoints)
            elif _labels is not None:
                msg = (
                    "Ignoring unsupported label type '%s'" % _labels.__class__
                )
                warnings.warn(msg)

        tags = [CVATImageTag.from_classification(c) for c in _classifications]

        boxes = [CVATImageBox.from_detection(d, metadata) for d in _detections]

        polygons = []
        for p in _polygons:
            polygons.extend(CVATImagePolygon.from_polyline(p, metadata))

        polylines = []
        for p in _polylines:
            polylines.extend(CVATImagePolyline.from_polyline(p, metadata))

        points = [
            CVATImagePoints.from_keypoint(k, metadata) for k in _keypoints
        ]

        return cls(
            None,
            None,
            width,
            height,
            tags=tags,
            boxes=boxes,
            polygons=polygons,
            polylines=polylines,
            points=points,
        )

    @classmethod
    def from_image_dict(cls, d):
        """Creates a :class:`CVATImage` from an ``<image>`` tag of a CVAT image
        annotations XML file.

        Args:
            d: a dict representation of an ``<image>`` tag

        Returns:
            a :class:`CVATImage`
        """
        id = d["@id"]
        name = d["@name"]
        subset = d.get("@subset", None)
        width = int(d["@width"])
        height = int(d["@height"])

        tags = []
        for td in _ensure_list(d.get("tag", [])):
            tags.append(CVATImageTag.from_tag_dict(td))

        boxes = []
        for bd in _ensure_list(d.get("box", [])):
            boxes.append(CVATImageBox.from_box_dict(bd))

        polygons = []
        for pd in _ensure_list(d.get("polygon", [])):
            polygons.append(CVATImagePolygon.from_polygon_dict(pd))

        polylines = []
        for pd in _ensure_list(d.get("polyline", [])):
            polylines.append(CVATImagePolyline.from_polyline_dict(pd))

        points = []
        for pd in _ensure_list(d.get("points", [])):
            points.append(CVATImagePoints.from_points_dict(pd))

        return cls(
            id,
            name,
            width,
            height,
            tags=tags,
            boxes=boxes,
            polygons=polygons,
            polylines=polylines,
            points=points,
            subset=subset,
        )


class HasCVATPoints(object):
    """Mixin for CVAT annotations that store a list of ``(x, y)`` pixel
    coordinates.

    Attributes:
        points: a list of ``(x, y)`` pixel coordinates defining points
    """

    def __init__(self, points):
        self.points = points

    @property
    def points_str(self):
        return self._to_cvat_points_str(self.points)

    @staticmethod
    def _to_rel_points(points, frame_size):
        w, h = frame_size
        return [(x / w, y / h) for x, y in points]

    @staticmethod
    def _to_abs_points(points, frame_size):
        w, h = frame_size
        return [(int(round(x * w)), int(round(y * h))) for x, y in points]

    @staticmethod
    def _to_cvat_points_str(points):
        return ";".join("%g,%g" % (x, y) for x, y in points)

    @staticmethod
    def _parse_cvat_points_str(points_str):
        points = []
        for xy_str in points_str.split(";"):
            x, y = xy_str.split(",")
            points.append((int(round(float(x))), int(round(float(y)))))

        return points


class CVATImageAnno(object):
    """Mixin for annotations in CVAT image format.

    Args:
        occluded (None): whether the object is occluded
        attributes (None): a list of :class:`CVATAttribute` instances
    """

    def __init__(self, occluded=None, attributes=None):
        self.occluded = occluded
        self.attributes = attributes or []

    def _to_attributes(self):
        attributes = {a.name: a.value for a in self.attributes}

        if self.occluded == 1:
            attributes["occluded"] = True

        return attributes

    @staticmethod
    def _parse_attributes(label):
        attrs = dict(label.iter_attributes())

        occluded = _to_int_bool(attrs.pop("occluded", None))

        attributes = [
            CVATAttribute(k, v)
            for k, v in attrs.items()
            if _is_supported_attribute_type(v)
        ]

        return occluded, attributes

    @staticmethod
    def _parse_anno_dict(d):
        occluded = _from_int_bool(d.get("@occluded", None))

        attributes = []
        for attr in _ensure_list(d.get("attribute", [])):
            if "#text" in attr:
                name = attr["@name"].lstrip("@")
                if name == "label_id":
                    # We assume that this is a `label_id` exported from an
                    # CVAT annotation run created by our annotation API, which
                    # should be ignored since we're not using the API here
                    continue

                value = _parse_value(attr["#text"])
                attributes.append(CVATAttribute(name, value))

        return occluded, attributes


class CVATImageTag(CVATImageAnno):
    """A tag in CVAT image format.

    Args:
        label: the tag string
    """

    def __init__(self, label):
        self.label = label
        CVATImageAnno.__init__(self)

    def to_classification(self):
        """Returns a :class:`fiftyone.core.labels.Classification`
        representation of the tag.

        Returns:
            a :class:`fiftyone.core.labels.Classification`
        """
        return fol.Classification(label=self.label)

    @classmethod
    def from_classification(cls, classification):
        """Creates a :class:`CVATImageTag` from a
        :class:`fiftyone.core.labels.Classification`.

        Args:
            classification: a :class:`fiftyone.core.labels.Classification`

        Returns:
            a :class:`CVATImageTag`
        """
        label = classification.label
        return cls(label)

    @classmethod
    def from_tag_dict(cls, d):
        """Creates a :class:`CVATImageTag` from a ``<tag>`` tag of a
        CVAT image annotation XML file.

        Args:
            d: a dict representation of a ``<tag>`` tag

        Returns:
            a :class:`CVATImageTag`
        """
        label = d["@label"]
        return cls(label)


class CVATImageBox(CVATImageAnno):
    """An object bounding box in CVAT image format.

    Args:
        label: the object label string
        xtl: the top-left x-coordinate of the box, in pixels
        ytl: the top-left y-coordinate of the box, in pixels
        xbr: the bottom-right x-coordinate of the box, in pixels
        ybr: the bottom-right y-coordinate of the box, in pixels
        occluded (None): whether the object is occluded
        attributes (None): a list of :class:`CVATAttribute` instances
    """

    def __init__(
        self, label, xtl, ytl, xbr, ybr, occluded=None, attributes=None
    ):
        self.label = label
        self.xtl = xtl
        self.ytl = ytl
        self.xbr = xbr
        self.ybr = ybr
        CVATImageAnno.__init__(self, occluded=occluded, attributes=attributes)

    def to_detection(self, frame_size):
        """Returns a :class:`fiftyone.core.labels.Detection` representation of
        the box.

        Args:
            frame_size: the ``(width, height)`` of the image

        Returns:
            a :class:`fiftyone.core.labels.Detection`
        """
        label = self.label

        width, height = frame_size
        bounding_box = [
            self.xtl / width,
            self.ytl / height,
            (self.xbr - self.xtl) / width,
            (self.ybr - self.ytl) / height,
        ]

        attributes = self._to_attributes()

        return fol.Detection(
            label=label, bounding_box=bounding_box, **attributes
        )

    @classmethod
    def from_detection(cls, detection, metadata):
        """Creates a :class:`CVATImageBox` from a
        :class:`fiftyone.core.labels.Detection`.

        Args:
            detection: a :class:`fiftyone.core.labels.Detection`
            metadata: a :class:`fiftyone.core.metadata.ImageMetadata` for the
                image

        Returns:
            a :class:`CVATImageBox`
        """
        label = detection.label

        width = metadata.width
        height = metadata.height
        x, y, w, h = detection.bounding_box
        xtl = int(round(x * width))
        ytl = int(round(y * height))
        xbr = int(round((x + w) * width))
        ybr = int(round((y + h) * height))

        occluded, attributes = cls._parse_attributes(detection)

        return cls(
            label, xtl, ytl, xbr, ybr, occluded=occluded, attributes=attributes
        )

    @classmethod
    def from_box_dict(cls, d):
        """Creates a :class:`CVATImageBox` from a ``<box>`` tag of a CVAT image
        annotation XML file.

        Args:
            d: a dict representation of a ``<box>`` tag

        Returns:
            a :class:`CVATImageBox`
        """
        label = d["@label"]

        xtl = int(round(float(d["@xtl"])))
        ytl = int(round(float(d["@ytl"])))
        xbr = int(round(float(d["@xbr"])))
        ybr = int(round(float(d["@ybr"])))

        occluded, attributes = cls._parse_anno_dict(d)

        return cls(
            label, xtl, ytl, xbr, ybr, occluded=occluded, attributes=attributes
        )


class CVATImagePolygon(CVATImageAnno, HasCVATPoints):
    """A polygon in CVAT image format.

    Args:
        label: the polygon label string
        points: a list of ``(x, y)`` pixel coordinates defining the vertices of
            the polygon
        occluded (None): whether the polygon is occluded
        attributes (None): a list of :class:`CVATAttribute` instances
    """

    def __init__(self, label, points, occluded=None, attributes=None):
        self.label = label
        HasCVATPoints.__init__(self, points)
        CVATImageAnno.__init__(self, occluded=occluded, attributes=attributes)

    def to_polyline(self, frame_size):
        """Returns a :class:`fiftyone.core.labels.Polyline` representation of
        the polygon.

        Args:
            frame_size: the ``(width, height)`` of the image

        Returns:
            a :class:`fiftyone.core.labels.Polyline`
        """
        label = self.label
        points = self._to_rel_points(self.points, frame_size)
        attributes = self._to_attributes()
        return fol.Polyline(
            label=label,
            points=[points],
            closed=True,
            filled=True,
            **attributes,
        )

    @classmethod
    def from_polyline(cls, polyline, metadata):
        """Creates a :class:`CVATImagePolygon` from a
        :class:`fiftyone.core.labels.Polyline`.

        If the :class:`fiftyone.core.labels.Polyline` is composed of multiple
        shapes, one :class:`CVATImagePolygon` per shape will be generated.

        Args:
            polyline: a :class:`fiftyone.core.labels.Polyline`
            metadata: a :class:`fiftyone.core.metadata.ImageMetadata` for the
                image

        Returns:
            a list of :class:`CVATImagePolygon` instances
        """
        label = polyline.label

        if len(polyline.points) > 1:
            msg = (
                "Found polyline with more than one shape; generating separate "
                "annotations for each shape"
            )
            warnings.warn(msg)

        frame_size = (metadata.width, metadata.height)
        occluded, attributes = cls._parse_attributes(polyline)

        polylines = []
        for points in polyline.points:
            abs_points = cls._to_abs_points(points, frame_size)
            polylines.append(
                cls(
                    label, abs_points, occluded=occluded, attributes=attributes
                )
            )

        return polylines

    @classmethod
    def from_polygon_dict(cls, d):
        """Creates a :class:`CVATImagePolygon` from a ``<polygon>`` tag of a
        CVAT image annotation XML file.

        Args:
            d: a dict representation of a ``<polygon>`` tag

        Returns:
            a :class:`CVATImagePolygon`
        """
        label = d["@label"]
        points = cls._parse_cvat_points_str(d["@points"])
        occluded, attributes = cls._parse_anno_dict(d)

        return cls(label, points, occluded=occluded, attributes=attributes)


class CVATImagePolyline(CVATImageAnno, HasCVATPoints):
    """A polyline in CVAT image format.

    Args:
        label: the polyline label string
        points: a list of ``(x, y)`` pixel coordinates defining the vertices of
            the polyline
        occluded (None): whether the polyline is occluded
        attributes (None): a list of :class:`CVATAttribute` instances
    """

    def __init__(self, label, points, occluded=None, attributes=None):
        self.label = label
        HasCVATPoints.__init__(self, points)
        CVATImageAnno.__init__(self, occluded=occluded, attributes=attributes)

    def to_polyline(self, frame_size):
        """Returns a :class:`fiftyone.core.labels.Polyline` representation of
        the polyline.

        Args:
            frame_size: the ``(width, height)`` of the image

        Returns:
            a :class:`fiftyone.core.labels.Polyline`
        """
        label = self.label
        points = self._to_rel_points(self.points, frame_size)
        attributes = self._to_attributes()
        return fol.Polyline(
            label=label,
            points=[points],
            closed=False,
            filled=False,
            **attributes,
        )

    @classmethod
    def from_polyline(cls, polyline, metadata):
        """Creates a :class:`CVATImagePolyline` from a
        :class:`fiftyone.core.labels.Polyline`.

        If the :class:`fiftyone.core.labels.Polyline` is composed of multiple
        shapes, one :class:`CVATImagePolyline` per shape will be generated.

        Args:
            polyline: a :class:`fiftyone.core.labels.Polyline`
            metadata: a :class:`fiftyone.core.metadata.ImageMetadata` for the
                image

        Returns:
            a list of :class:`CVATImagePolyline` instances
        """
        label = polyline.label

        if len(polyline.points) > 1:
            msg = (
                "Found polyline with more than one shape; generating separate "
                "annotations for each shape"
            )
            warnings.warn(msg)

        frame_size = (metadata.width, metadata.height)
        occluded, attributes = cls._parse_attributes(polyline)

        polylines = []
        for points in polyline.points:
            abs_points = cls._to_abs_points(points, frame_size)
            if abs_points and polyline.closed:
                abs_points.append(copy(abs_points[0]))

            polylines.append(
                cls(
                    label, abs_points, occluded=occluded, attributes=attributes
                )
            )

        return polylines

    @classmethod
    def from_polyline_dict(cls, d):
        """Creates a :class:`CVATImagePolyline` from a ``<polyline>`` tag of a
        CVAT image annotation XML file.

        Args:
            d: a dict representation of a ``<polyline>`` tag

        Returns:
            a :class:`CVATImagePolyline`
        """
        label = d["@label"]
        points = cls._parse_cvat_points_str(d["@points"])
        occluded, attributes = cls._parse_anno_dict(d)

        return cls(label, points, occluded=occluded, attributes=attributes)


class CVATImagePoints(CVATImageAnno, HasCVATPoints):
    """A set of keypoints in CVAT image format.

    Args:
        label: the keypoints label string
        points: a list of ``(x, y)`` pixel coordinates defining the vertices of
            the keypoints
        occluded (None): whether the keypoints are occluded
        attributes (None): a list of :class:`CVATAttribute` instances
    """

    def __init__(self, label, points, occluded=None, attributes=None):
        self.label = label
        HasCVATPoints.__init__(self, points)
        CVATImageAnno.__init__(self, occluded=occluded, attributes=attributes)

    def to_keypoint(self, frame_size):
        """Returns a :class:`fiftyone.core.labels.Keypoint` representation of
        the points.

        Args:
            frame_size: the ``(width, height)`` of the image

        Returns:
            a :class:`fiftyone.core.labels.Keypoint`
        """
        label = self.label
        points = self._to_rel_points(self.points, frame_size)
        attributes = self._to_attributes()
        return fol.Keypoint(label=label, points=points, **attributes)

    @classmethod
    def from_keypoint(cls, keypoint, metadata):
        """Creates a :class:`CVATImagePoints` from a
        :class:`fiftyone.core.labels.Keypoint`.

        Args:
            keypoint: a :class:`fiftyone.core.labels.Keypoint`
            metadata: a :class:`fiftyone.core.metadata.ImageMetadata` for the
                image

        Returns:
            a :class:`CVATImagePoints`
        """
        label = keypoint.label

        frame_size = (metadata.width, metadata.height)
        points = cls._to_abs_points(keypoint.points, frame_size)

        occluded, attributes = cls._parse_attributes(keypoint)

        return cls(label, points, occluded=occluded, attributes=attributes)

    @classmethod
    def from_points_dict(cls, d):
        """Creates a :class:`CVATImagePoints` from a ``<points>`` tag of a
        CVAT image annotation XML file.

        Args:
            d: a dict representation of a ``<points>`` tag

        Returns:
            a :class:`CVATImagePoints`
        """
        label = d["@label"]
        points = cls._parse_cvat_points_str(d["@points"])
        occluded, attributes = cls._parse_anno_dict(d)
        return cls(label, points, occluded=occluded, attributes=attributes)


class CVATTrack(object):
    """An annotation track in CVAT video format.

    Args:
        id: the ID of the track
        label: the label for the track
        width: the width of the video frames, in pixels
        height: the height of the video frames, in pixels
        boxes (None): a dict mapping frame numbers to :class:`CVATVideoBox`
            instances
        polygons (None): a dict mapping frame numbers to
            :class:`CVATVideoPolygon` instances
        polylines (None): a dict mapping frame numbers to
            :class:`CVATVideoPolyline` instances
        points (None): a dict mapping frame numbers to :class:`CVATVideoPoints`
            instances
    """

    def __init__(
        self,
        id,
        label,
        width,
        height,
        boxes=None,
        polygons=None,
        polylines=None,
        points=None,
    ):
        self.id = id
        self.label = label
        self.width = width
        self.height = height
        self.boxes = boxes or {}
        self.polygons = polygons or {}
        self.polylines = polylines or {}
        self.points = points or {}

    @property
    def has_boxes(self):
        """Whether this track has 2D boxes."""
        return bool(self.boxes)

    @property
    def has_polylines(self):
        """Whether this track has polygons or polylines."""
        return bool(self.polygons) or bool(self.polylines)

    @property
    def has_points(self):
        """Whether this track has keypoints."""
        return bool(self.points)

    def iter_annos(self):
        """Returns an iterator over the annotations in the track.

        Returns:
            an iterator that emits :class:`CVATVideoAnno` instances
        """
        return itertools.chain(
            self.boxes.values(),
            self.polygons.values(),
            self.polylines.values(),
            self.points.values(),
        )

    def to_labels(self):
        """Returns :class:`fiftyone.core.labels.Label` representations of the
        annotations.

        Returns:
            a dict mapping frame numbers to
            :class:`fiftyone.core.labels.Label` instances
        """
        frame_size = (self.width, self.height)

        labels = {}

        # Only one of these will actually contain labels

        for frame_number, box in self.boxes.items():
            if box.outside != 1:
                detection = box.to_detection(frame_size)
                detection.index = self.id
                labels[frame_number + 1] = detection

        for frame_number, polygon in self.polygons.items():
            if polygon.outside != 1:
                polyline = polygon.to_polyline(frame_size)
                polyline.index = self.id
                labels[frame_number + 1] = polyline

        for frame_number, polyline in self.polylines.items():
            if polyline.outside != 1:
                polyline = polyline.to_polyline(frame_size)
                polyline.index = self.id
                labels[frame_number + 1] = polyline

        for frame_number, points in self.points.items():
            if points.outside != 1:
                keypoint = points.to_keypoint(frame_size)
                keypoint.index = self.id
                labels[frame_number + 1] = keypoint

        return labels

    @classmethod
    def from_labels(cls, id, labels, frame_size):
        """Creates a :class:`CVATTrack` from a dictionary of labels.

        Args:
            id: the ID of the track
            labels: a dict mapping frame numbers to
                :class:`fiftyone.core.labels.Label` instances
            frame_size: the ``(width, height)`` of the video frames

        Returns:
            a :class:`CVATTrack`
        """
        width, height = frame_size

        boxes = {}
        polygons = {}
        polylines = {}
        points = {}
        label = None
        for fn, _label in labels.items():
            label = _label.label

            if isinstance(_label, fol.Detection):
                boxes[fn - 1] = CVATVideoBox.from_detection(
                    fn, _label, frame_size
                )
            elif isinstance(_label, fol.Polyline):
                if _label.filled:
                    polygons[fn - 1] = CVATVideoPolygon.from_polyline(
                        fn, _label, frame_size
                    )
                else:
                    polylines[fn - 1] = CVATVideoPolyline.from_polyline(
                        fn, _label, frame_size
                    )
            elif isinstance(_label, fol.Keypoint):
                points[fn - 1] = CVATVideoPoints.from_keypoint(
                    fn, _label, frame_size
                )
            elif _label is not None:
                msg = "Ignoring unsupported label type '%s'" % _label.__class__
                warnings.warn(msg)

        # CVAT uses `outside=1` to mark the end of track segments, while
        # FiftyOne implicitly represents this by missing labels. So, we need to
        # convert to CVAT format here
        cls._add_outside_shapes(boxes)
        cls._add_outside_shapes(polygons)
        cls._add_outside_shapes(polylines)
        cls._add_outside_shapes(points)

        return cls(
            id,
            label,
            width,
            height,
            boxes=boxes,
            polygons=polygons,
            polylines=polylines,
            points=points,
        )

    @classmethod
    def from_track_dict(cls, d, frame_size):
        """Creates a :class:`CVATTrack` from a ``<track>`` tag of a CVAT video
        annotation XML file.

        Args:
            d: a dict representation of an ``<track>`` tag
            frame_size: the ``(width, height)`` of the video frames

        Returns:
            a :class:`CVATTrack`
        """
        id = d["@id"]
        label = d["@label"]

        width, height = frame_size

        boxes = {}
        for bd in _ensure_list(d.get("box", [])):
            box = CVATVideoBox.from_box_dict(label, bd)
            boxes[box.frame] = box

        polygons = {}
        for pd in _ensure_list(d.get("polygon", [])):
            polygon = CVATVideoPolygon.from_polygon_dict(label, pd)
            polygons[polygon.frame] = polygon

        polylines = {}
        for pd in _ensure_list(d.get("polyline", [])):
            polyline = CVATVideoPolyline.from_polyline_dict(label, pd)
            polylines[polyline.frame] = polyline

        points = {}
        for pd in _ensure_list(d.get("points", [])):
            point = CVATVideoPoints.from_points_dict(label, pd)
            points[point.frame] = point

        return cls(
            id,
            label,
            width,
            height,
            boxes=boxes,
            polygons=polygons,
            polylines=polylines,
            points=points,
        )

    @staticmethod
    def _add_outside_shapes(shapes):
        if not shapes:
            return

        use_keyframes = any(s.keyframe for s in shapes.values())

        def _make_outside_shape(shape):
            shape = deepcopy(shape)
            shape.outside = 1
            if use_keyframes:
                shape.keyframe = 1

            return shape

        # Add "outside" shapes to represent gaps of >= 1 frame in tracks
        fns = sorted(shapes.keys())
        last_fn = fns[0]
        for fn in fns:
            if fn > last_fn + 1:
                shapes[last_fn + 1] = _make_outside_shape(shapes[last_fn])

            last_fn = fn

        # Always add an "outside" shape to the end of each track
        shapes[last_fn + 1] = _make_outside_shape(shapes[last_fn])


class CVATVideoAnno(object):
    """Mixin for annotations in CVAT video format.

    Args:
        outside (None): whether the object is outside (invisible)
        occluded (None): whether the object is occluded
        keyframe (None): whether the frame is a keyframe
        attributes (None): a list of :class:`CVATAttribute` instances
    """

    def __init__(
        self, outside=None, occluded=None, keyframe=None, attributes=None
    ):
        self.outside = outside
        self.occluded = occluded
        self.keyframe = keyframe
        self.attributes = attributes or []

    def _to_attributes(self):
        attributes = {a.name: a.value for a in self.attributes}

        # We don't include `outside` here because shapes marked as `outside`
        # are completely omitted

        if self.occluded == 1:
            attributes["occluded"] = True

        if self.keyframe == 1:
            attributes["keyframe"] = True

        return attributes

    @staticmethod
    def _parse_attributes(label):
        attrs = dict(label.iter_attributes())

        outside = 0  # any FiftyOne label is implicitly not `outside`
        occluded = _to_int_bool(attrs.pop("occluded", None))
        keyframe = _to_int_bool(attrs.pop("keyframe", None))

        attributes = [
            CVATAttribute(k, v)
            for k, v in attrs.items()
            if _is_supported_attribute_type(v)
        ]

        return outside, occluded, keyframe, attributes

    @staticmethod
    def _parse_anno_dict(d):
        outside = _from_int_bool(d.get("@outside", None))
        occluded = _from_int_bool(d.get("@occluded", None))
        keyframe = _from_int_bool(d.get("@keyframe", None))

        attributes = []
        for attr in _ensure_list(d.get("attribute", [])):
            if "#text" in attr:
                name = attr["@name"].lstrip("@")
                if name == "label_id":
                    # We assume that this is a `label_id` exported from an
                    # CVAT annotation run created by our annotation API, which
                    # should be ignored since we're not using the API here
                    continue

                value = _parse_value(attr["#text"])
                attributes.append(CVATAttribute(name, value))

        return outside, occluded, keyframe, attributes


class CVATVideoBox(CVATVideoAnno):
    """An object bounding box in CVAT video format.

    Args:
        frame: the 0-based frame number
        label: the object label string
        xtl: the top-left x-coordinate of the box, in pixels
        ytl: the top-left y-coordinate of the box, in pixels
        xbr: the bottom-right x-coordinate of the box, in pixels
        ybr: the bottom-right y-coordinate of the box, in pixels
        outside (None): whether the object is outside (invisible)
        occluded (None): whether the object is occluded
        keyframe (None): whether the frame is a keyframe
        attributes (None): a list of :class:`CVATAttribute` instances
    """

    def __init__(
        self,
        frame,
        label,
        xtl,
        ytl,
        xbr,
        ybr,
        outside=None,
        occluded=None,
        keyframe=None,
        attributes=None,
    ):
        self.frame = frame
        self.label = label
        self.xtl = xtl
        self.ytl = ytl
        self.xbr = xbr
        self.ybr = ybr
        CVATVideoAnno.__init__(
            self,
            outside=outside,
            occluded=occluded,
            keyframe=keyframe,
            attributes=attributes,
        )

    def to_detection(self, frame_size):
        """Returns a :class:`fiftyone.core.labels.Detection` representation of
        the box.

        Args:
            frame_size: the ``(width, height)`` of the video frames

        Returns:
            a :class:`fiftyone.core.labels.Detection`
        """
        label = self.label

        width, height = frame_size
        bounding_box = [
            self.xtl / width,
            self.ytl / height,
            (self.xbr - self.xtl) / width,
            (self.ybr - self.ytl) / height,
        ]

        attributes = self._to_attributes()

        return fol.Detection(
            label=label, bounding_box=bounding_box, **attributes
        )

    @classmethod
    def from_detection(cls, frame_number, detection, frame_size):
        """Creates a :class:`CVATVideoBox` from a
        :class:`fiftyone.core.labels.Detection`.

        Args:
            frame_number: the frame number
            detection: a :class:`fiftyone.core.labels.Detection`
            frame_size: the ``(width, height)`` of the video frames

        Returns:
            a :class:`CVATVideoBox`
        """
        frame = frame_number - 1
        label = detection.label

        width, height = frame_size
        x, y, w, h = detection.bounding_box
        xtl = int(round(x * width))
        ytl = int(round(y * height))
        xbr = int(round((x + w) * width))
        ybr = int(round((y + h) * height))

        outside, occluded, keyframe, attributes = cls._parse_attributes(
            detection
        )

        return cls(
            frame,
            label,
            xtl,
            ytl,
            xbr,
            ybr,
            outside=outside,
            occluded=occluded,
            keyframe=keyframe,
            attributes=attributes,
        )

    @classmethod
    def from_box_dict(cls, label, d):
        """Creates a :class:`CVATVideoBox` from a ``<box>`` tag of a CVAT video
        annotation XML file.

        Args:
            label: the object label
            d: a dict representation of a ``<box>`` tag

        Returns:
            a :class:`CVATVideoBox`
        """
        frame = int(d["@frame"])

        xtl = int(round(float(d["@xtl"])))
        ytl = int(round(float(d["@ytl"])))
        xbr = int(round(float(d["@xbr"])))
        ybr = int(round(float(d["@ybr"])))

        outside, occluded, keyframe, attributes = cls._parse_anno_dict(d)

        return cls(
            frame,
            label,
            xtl,
            ytl,
            xbr,
            ybr,
            outside=outside,
            occluded=occluded,
            keyframe=keyframe,
            attributes=attributes,
        )


class CVATVideoPolygon(CVATVideoAnno, HasCVATPoints):
    """A polygon in CVAT video format.

    Args:
        frame: the 0-based frame number
        label: the polygon label string
        points: a list of ``(x, y)`` pixel coordinates defining the vertices of
            the polygon
        outside (None): whether the polygon is outside (invisible)
        occluded (None): whether the polygon is occluded
        keyframe (None): whether the frame is a keyframe
        attributes (None): a list of :class:`CVATAttribute` instances
    """

    def __init__(
        self,
        frame,
        label,
        points,
        outside=None,
        occluded=None,
        keyframe=None,
        attributes=None,
    ):
        self.frame = frame
        self.label = label
        HasCVATPoints.__init__(self, points)
        CVATVideoAnno.__init__(
            self,
            outside=outside,
            occluded=occluded,
            keyframe=keyframe,
            attributes=attributes,
        )

    def to_polyline(self, frame_size):
        """Returns a :class:`fiftyone.core.labels.Polyline` representation of
        the polygon.

        Args:
            frame_size: the ``(width, height)`` of the video frames

        Returns:
            a :class:`fiftyone.core.labels.Polyline`
        """
        label = self.label
        points = self._to_rel_points(self.points, frame_size)
        attributes = self._to_attributes()
        return fol.Polyline(
            label=label,
            points=[points],
            closed=True,
            filled=True,
            **attributes,
        )

    @classmethod
    def from_polyline(cls, frame_number, polyline, frame_size):
        """Creates a :class:`CVATVideoPolygon` from a
        :class:`fiftyone.core.labels.Polyline`.

        Args:
            frame_number: the frame number
            polyline: a :class:`fiftyone.core.labels.Polyline`
            frame_size: the ``(width, height)`` of the video frames

        Returns:
            a :class:`CVATVideoPolygon`
        """
        frame = frame_number - 1
        label = polyline.label

        points = _get_single_polyline_points(polyline)
        points = cls._to_abs_points(points, frame_size)

        outside, occluded, keyframe, attributes = cls._parse_attributes(
            polyline
        )

        return cls(
            frame,
            label,
            points,
            outside=outside,
            occluded=occluded,
            keyframe=keyframe,
            attributes=attributes,
        )

    @classmethod
    def from_polygon_dict(cls, label, d):
        """Creates a :class:`CVATVideoPolygon` from a ``<polygon>`` tag of a
        CVAT video annotation XML file.

        Args:
            label: the object label
            d: a dict representation of a ``<polygon>`` tag

        Returns:
            a :class:`CVATVideoPolygon`
        """
        frame = int(d["@frame"])
        points = cls._parse_cvat_points_str(d["@points"])
        outside, occluded, keyframe, attributes = cls._parse_anno_dict(d)
        return cls(
            frame,
            label,
            points,
            outside=outside,
            occluded=occluded,
            keyframe=keyframe,
            attributes=attributes,
        )


class CVATVideoPolyline(CVATVideoAnno, HasCVATPoints):
    """A polyline in CVAT video format.

    Args:
        frame: the 0-based frame number
        label: the polyline label string
        points: a list of ``(x, y)`` pixel coordinates defining the vertices of
            the polyline
        outside (None): whether the polyline is outside (invisible)
        occluded (None): whether the polyline is occluded
        keyframe (None): whether the frame is a keyframe
        attributes (None): a list of :class:`CVATAttribute` instances
    """

    def __init__(
        self,
        frame,
        label,
        points,
        outside=None,
        occluded=None,
        keyframe=None,
        attributes=None,
    ):
        self.frame = frame
        self.label = label
        HasCVATPoints.__init__(self, points)
        CVATVideoAnno.__init__(
            self,
            outside=outside,
            occluded=occluded,
            keyframe=keyframe,
            attributes=attributes,
        )

    def to_polyline(self, frame_size):
        """Returns a :class:`fiftyone.core.labels.Polyline` representation of
        the polyline.

        Args:
            frame_size: the ``(width, height)`` of the video frames

        Returns:
            a :class:`fiftyone.core.labels.Polyline`
        """
        label = self.label
        points = self._to_rel_points(self.points, frame_size)
        attributes = self._to_attributes()
        return fol.Polyline(
            label=label,
            points=[points],
            closed=False,
            filled=False,
            **attributes,
        )

    @classmethod
    def from_polyline(cls, frame_number, polyline, frame_size):
        """Creates a :class:`CVATVideoPolyline` from a
        :class:`fiftyone.core.labels.Polyline`.

        Args:
            frame_number: the frame number
            polyline: a :class:`fiftyone.core.labels.Polyline`
            frame_size: the ``(width, height)`` of the video frames

        Returns:
            a :class:`CVATVideoPolyline`
        """
        frame = frame_number - 1
        label = polyline.label

        points = _get_single_polyline_points(polyline)
        points = cls._to_abs_points(points, frame_size)
        if points and polyline.closed:
            points.append(copy(points[0]))

        outside, occluded, keyframe, attributes = cls._parse_attributes(
            polyline
        )

        return cls(
            frame,
            label,
            points,
            outside=outside,
            occluded=occluded,
            keyframe=keyframe,
            attributes=attributes,
        )

    @classmethod
    def from_polyline_dict(cls, label, d):
        """Creates a :class:`CVATVideoPolyline` from a ``<polyline>`` tag of a
        CVAT video annotation XML file.

        Args:
            label: the object label
            d: a dict representation of a ``<polyline>`` tag

        Returns:
            a :class:`CVATVideoPolyline`
        """
        frame = int(d["@frame"])
        points = cls._parse_cvat_points_str(d["@points"])
        outside, occluded, keyframe, attributes = cls._parse_anno_dict(d)
        return cls(
            frame,
            label,
            points,
            outside=outside,
            occluded=occluded,
            keyframe=keyframe,
            attributes=attributes,
        )


class CVATVideoPoints(CVATVideoAnno, HasCVATPoints):
    """A set of keypoints in CVAT video format.

    Args:
        frame: the 0-based frame number
        label: the keypoints label string
        points: a list of ``(x, y)`` pixel coordinates defining the keypoints
        outside (None): whether the keypoints is outside (invisible)
        occluded (None): whether the keypoints are occluded
        keyframe (None): whether the frame is a keyframe
        attributes (None): a list of :class:`CVATAttribute` instances
    """

    def __init__(
        self,
        frame,
        label,
        points,
        outside=None,
        occluded=None,
        keyframe=None,
        attributes=None,
    ):
        self.frame = frame
        self.label = label
        HasCVATPoints.__init__(self, points)
        CVATVideoAnno.__init__(
            self,
            outside=outside,
            occluded=occluded,
            keyframe=keyframe,
            attributes=attributes,
        )

    def to_keypoint(self, frame_size):
        """Returns a :class:`fiftyone.core.labels.Keypoint` representation of
        the points.

        Args:
            frame_size: the ``(width, height)`` of the video frames

        Returns:
            a :class:`fiftyone.core.labels.Keypoint`
        """
        label = self.label
        points = self._to_rel_points(self.points, frame_size)
        attributes = self._to_attributes()
        return fol.Keypoint(label=label, points=points, **attributes)

    @classmethod
    def from_keypoint(cls, frame_number, keypoint, frame_size):
        """Creates a :class:`CVATVideoPoints` from a
        :class:`fiftyone.core.labels.Keypoint`.

        Args:
            frame_number: the frame number
            keypoint: a :class:`fiftyone.core.labels.Keypoint`
            frame_size: the ``(width, height)`` of the video frames

        Returns:
            a :class:`CVATVideoPoints`
        """
        frame = frame_number - 1
        label = keypoint.label
        points = cls._to_abs_points(keypoint.points, frame_size)
        outside, occluded, keyframe, attributes = cls._parse_attributes(
            keypoint
        )
        return cls(
            frame,
            label,
            points,
            outside=outside,
            occluded=occluded,
            keyframe=keyframe,
            attributes=attributes,
        )

    @classmethod
    def from_points_dict(cls, label, d):
        """Creates a :class:`CVATVideoPoints` from a ``<points>`` tag of a
        CVAT video annotation XML file.

        Args:
            label: the object label
            d: a dict representation of a ``<points>`` tag

        Returns:
            a :class:`CVATVideoPoints`
        """
        frame = int(d["@frame"])
        points = cls._parse_cvat_points_str(d["@points"])
        outside, occluded, keyframe, attributes = cls._parse_anno_dict(d)
        return cls(
            frame,
            label,
            points,
            outside=outside,
            occluded=occluded,
            keyframe=keyframe,
            attributes=attributes,
        )


class CVATAttribute(object):
    """An attribute in CVAT image format.

    Args:
        name: the attribute name
        value: the attribute value
    """

    def __init__(self, name, value):
        self.name = name
        self.value = value

    def to_eta_attribute(self):
        """Returns an ``eta.core.data.Attribute`` representation of the
        attribute.

        Returns:
            an ``eta.core.data.Attribute``
        """
        if isinstance(self.value, bool):
            return etad.BooleanAttribute(self.name, self.value)

        if etau.is_numeric(self.value):
            return etad.NumericAttribute(self.name, self.value)

        return etad.CategoricalAttribute(self.name, self.value)

    def to_attribute(self):
        """Returns a :class:`fiftyone.core.labels.Attribute` representation of
        the attribute.
        Returns:
            a :class:`fiftyone.core.labels.Attribute`
        """
        if isinstance(self.value, bool):
            return fol.BooleanAttribute(value=self.value)

        if etau.is_numeric(self.value):
            return fol.NumericAttribute(value=self.value)

        return fol.CategoricalAttribute(value=self.value)


class CVATImageAnnotationWriter(object):
    """Class for writing annotations in CVAT image format.

    See :ref:`this page <CVATImageDataset-export>` for format details.
    """

    def __init__(self):
        environment = jinja2.Environment(
            loader=jinja2.FileSystemLoader(foc.RESOURCES_DIR),
            trim_blocks=True,
            lstrip_blocks=True,
        )
        self.template = environment.get_template(
            "cvat_image_annotation_template.xml"
        )

    def write(
        self, cvat_task_labels, cvat_images, xml_path, id=None, name=None
    ):
        """Writes the annotations to disk.

        Args:
            cvat_task_labels: a :class:`CVATTaskLabels` instance
            cvat_images: a list of :class:`CVATImage` instances
            xml_path: the path to write the annotations XML file
            id (None): an ID for the task
            name (None): a name for the task
        """
        now = datetime.now().isoformat()
        xml_str = self.template.render(
            {
                "id": id,
                "name": name,
                "size": len(cvat_images),
                "created": now,
                "updated": now,
                "labels": cvat_task_labels.labels,
                "dumped": now,
                "images": cvat_images,
            }
        )
        fos.write_file(xml_str, xml_path)


class CVATVideoAnnotationWriter(object):
    """Class for writing annotations in CVAT video format.

    See :ref:`this page <CVATVideoDataset-export>` for format details.
    """

    def __init__(self):
        environment = jinja2.Environment(
            loader=jinja2.FileSystemLoader(foc.RESOURCES_DIR),
            trim_blocks=True,
            lstrip_blocks=True,
        )
        self.template = environment.get_template(
            "cvat_video_interpolation_template.xml"
        )

    def write(
        self,
        cvat_task_labels,
        cvat_tracks,
        metadata,
        xml_path,
        id=None,
        name=None,
    ):
        """Writes the annotations to disk.

        Args:
            cvat_task_labels: a :class:`CVATTaskLabels` instance
            cvat_tracks: a list of :class:`CVATTrack` instances
            metadata: the :class:`fiftyone.core.metadata.VideoMetadata`
                instance for the video
            xml_path: the path to write the annotations XML file
            id (None): an ID for the task
            name (None): a name for the task
        """
        now = datetime.now().isoformat()
        xml_str = self.template.render(
            {
                "id": id,
                "name": name,
                "size": metadata.total_frame_count,
                "created": now,
                "updated": now,
                "width": metadata.frame_width,
                "height": metadata.frame_height,
                "labels": cvat_task_labels.labels,
                "dumped": now,
                "tracks": cvat_tracks,
            }
        )
        fos.write_file(xml_str, xml_path)


class CVATBackendConfig(foua.AnnotationBackendConfig):
    """Base class for configuring :class:`CVATBackend` instances.

    Args:
        name: the name of the backend
        label_schema: a dictionary containing the description of label fields,
            classes and attribute to annotate
        media_field ("filepath"): string field name containing the paths to
            media files on disk to upload
        url (None): the url of the CVAT server
        username (None): the CVAT username
        password (None): the CVAT password
        headers (None): an optional dict of headers to add to all CVAT API
            requests
        task_size (None): an optional maximum number of images to upload per
            task. Videos are always uploaded one per task
        segment_size (None): maximum number of images per job. Not applicable
            to videos
        image_quality (75): an int in `[0, 100]` determining the image quality
            to upload to CVAT
        use_cache (True): whether to use a cache when uploading data. Using a
            cache reduces task creation time as data will be processed
            on-the-fly and stored in the cache when requested
        use_zip_chunks (True): when annotating videos, whether to upload video
            frames in smaller chunks. Setting this option to ``False`` may
            result in reduced video quality in CVAT due to size limitations on
            ZIP files that can be uploaded to CVAT
        chunk_size (None): the number of frames to upload per ZIP chunk
        task_assignee (None): the username(s) to which the task(s) were
            assigned. This argument can be a list of usernames when annotating
            videos as each video is uploaded to a separate task
        job_assignees (None): a list of usernames to which jobs were assigned
        job_reviewers (None): a list of usernames to which job reviews were
            assigned. Only available in CVAT v1 servers
        project_name (None): an optional project name to which to upload the
            created CVAT task. If a project with this name is found, it will be
            used, otherwise a new project with this name is created. By
            default, no project is used
        project_id (None): an optional ID of an existing CVAT project to which
            to upload the annotation tasks. By default, no project is used
        occluded_attr (None): an optional attribute name containing existing
            occluded values and/or in which to store downloaded occluded values
            for all objects in the annotation run
<<<<<<< HEAD
        cloud_manifest (False): whether to load data from an attached cloud
            storage with a `manifest.jsonl` file at the root of the storage
            bucket (True) or whether to download the cloud media locally and
            upload to it the CVAT server (False). This option also accepts the
            path to a manifest file in the bucket
            (ex: `s3://bucket-name/manifest-name.jsonl`)
=======
        issue_tracker (None): URL(s) of an issue tracker to link to the created
            task(s). This argument can be a list of URLs when annotating videos
            or when using `task_size` and generating multiple tasks
>>>>>>> c1d6b804
    """

    def __init__(
        self,
        name,
        label_schema,
        media_field="filepath",
        url=None,
        username=None,
        password=None,
        headers=None,
        task_size=None,
        segment_size=None,
        image_quality=75,
        use_cache=True,
        use_zip_chunks=True,
        chunk_size=None,
        task_assignee=None,
        job_assignees=None,
        job_reviewers=None,
        project_name=None,
        project_id=None,
        occluded_attr=None,
<<<<<<< HEAD
        cloud_manifest=False,
=======
        issue_tracker=None,
>>>>>>> c1d6b804
        **kwargs,
    ):
        super().__init__(name, label_schema, media_field=media_field, **kwargs)
        self.url = url
        self.task_size = task_size
        self.segment_size = segment_size
        self.image_quality = image_quality
        self.use_cache = use_cache
        self.use_zip_chunks = use_zip_chunks
        self.chunk_size = chunk_size
        self.task_assignee = task_assignee
        self.job_assignees = job_assignees
        self.job_reviewers = job_reviewers
        self.project_name = project_name
        self.project_id = project_id
        self.occluded_attr = occluded_attr
<<<<<<< HEAD
        self.cloud_manifest = cloud_manifest
=======
        self.issue_tracker = issue_tracker
>>>>>>> c1d6b804

        # store privately so these aren't serialized
        self._username = username
        self._password = password
        self._headers = headers

    @property
    def username(self):
        return self._username

    @username.setter
    def username(self, value):
        self._username = value

    @property
    def password(self):
        return self._password

    @password.setter
    def password(self, value):
        self._password = value

    @property
    def headers(self):
        return self._headers

    @headers.setter
    def headers(self, value):
        self._headers = value


class CVATBackend(foua.AnnotationBackend):
    """Class for interacting with the CVAT annotation backend."""

    @property
    def supported_label_types(self):
        return [
            "classification",
            "classifications",
            "detection",
            "detections",
            "instance",
            "instances",
            "polyline",
            "polylines",
            "polygon",
            "polygons",
            "keypoint",
            "keypoints",
            "segmentation",
            "scalar",
        ]

    @property
    def supported_scalar_types(self):
        return [
            fof.IntField,
            fof.FloatField,
            fof.StringField,
            fof.BooleanField,
        ]

    @property
    def supported_attr_types(self):
        return [
            "text",
            "select",
            "radio",
            "checkbox",
            "occluded",
        ]

    @property
    def supports_keyframes(self):
        return True

    @property
    def supports_video_sample_fields(self):
        return False

    @property
    def requires_label_schema(self):
        return False  # schemas can be inferred from existing CVAT projects

    def recommend_attr_tool(self, name, value):
        if isinstance(value, bool):
            if name == "occluded":
                return {"type": "occluded"}

            return {"type": "checkbox"}

        return {"type": "text"}

    def requires_attr_values(self, attr_type):
        return attr_type in ("select", "radio")

    def connect_to_api(self):
        return CVATAnnotationAPI(
            self.config.name,
            self.config.url,
            username=self.config.username,
            password=self.config.password,
            headers=self.config.headers,
        )

    def upload_annotations(self, samples, launch_editor=False):
        api = self.connect_to_api()

        # @todo support passing native cloud paths to CVAT
        samples.download_media()

        logger.info("Uploading samples to CVAT...")
        results = api.upload_samples(samples, self)
        logger.info("Upload complete")

        api.close()

        if launch_editor:
            results.launch_editor()

        return results

    def download_annotations(self, results):
        api = self.connect_to_api()

        logger.info("Downloading labels from CVAT...")
        annotations = api.download_annotations(results)
        logger.info("Download complete")

        api.close()

        return annotations


class CVATAnnotationResults(foua.AnnotationResults):
    """Class that stores all relevant information needed to monitor the
    progress of an annotation run sent to CVAT and download the results.
    """

    def __init__(
        self,
        samples,
        config,
        id_map,
        server_id_map,
        project_ids,
        task_ids,
        job_ids,
        frame_id_map,
        labels_task_map,
        backend=None,
    ):
        super().__init__(samples, config, id_map, backend=backend)

        self.server_id_map = server_id_map
        self.project_ids = project_ids
        self.task_ids = task_ids
        self.job_ids = job_ids
        self.frame_id_map = frame_id_map
        self.labels_task_map = labels_task_map

    def load_credentials(
        self, url=None, username=None, password=None, headers=None
    ):
        """Load the CVAT credentials from the given keyword arguments or the
        FiftyOne annotation config.

        Args:
            url (None): the url of the CVAT server
            username (None): the CVAT username
            password (None): the CVAT password
            headers (None): an optional dict of headers to add to all CVAT API
                requests
        """
        self._load_config_parameters(
            url=url, username=username, password=password, headers=headers
        )

    def connect_to_api(self):
        """Returns an API instance connected to the CVAT server.

        Returns:
            a :class:`CVATAnnotationAPI`
        """
        return self._backend.connect_to_api()

    def launch_editor(self):
        """Launches the CVAT editor and loads the first task for this
        annotation run.
        """
        api = self.connect_to_api()
        task_id = self.task_ids[0]
        job_ids = self.job_ids

        if job_ids and job_ids[task_id]:
            editor_url = api.base_job_url(task_id, job_ids[task_id][0])
        else:
            editor_url = api.base_task_url(task_id)

        logger.info("Launching editor at '%s'...", editor_url)
        api.launch_editor(url=editor_url)
        api.close()

    def get_status(self):
        """Gets the status of the assigned tasks and jobs.

        Returns:
            a dict of status information
        """
        return self._get_status()

    def print_status(self):
        """Prints the status of the assigned tasks and jobs."""
        self._get_status(log=True)

    def delete_tasks(self, task_ids):
        """Deletes the given tasks from both the CVAT server and this run.

        Args:
            task_ids: an iterable of task IDs
        """
        api = self.connect_to_api()
        api.delete_tasks(task_ids)
        self._forget_tasks(task_ids)
        api.close()

    def cleanup(self):
        """Deletes all tasks and created projects associated with this run."""
        api = self.connect_to_api()

        if self.task_ids:
            logger.info("Deleting tasks...")
            api.delete_tasks(self.task_ids)

        if self.project_ids:
            projects_to_delete = api.get_empty_projects(self.project_ids)
            if projects_to_delete:
                logger.info("Deleting projects...")
                api.delete_projects(self.project_ids)

        api.close()

        self.project_ids = []
        self.task_ids = []
        self.job_ids = {}
        self.id_map = {}
        self.frame_id_map = {}

    def _forget_tasks(self, task_ids):
        for task_id in task_ids:
            self.job_ids.pop(task_id, None)
            _frame_id_map = self.frame_id_map.pop(task_id, {})
            sample_ids = set(fd["sample_id"] for fd in _frame_id_map.values())
            for _id_map in self.id_map.values():
                for sample_id in sample_ids:
                    _id_map.pop(sample_id, None)

        task_ids = set(task_ids)
        self.task_ids = [_id for _id in self.task_ids if _id not in task_ids]

    def _get_status(self, log=False):
        api = self.connect_to_api()

        status = {}
        for label_field, task_ids in self.labels_task_map.items():
            if log:
                logger.info("\nStatus for label field '%s':\n", label_field)

            status[label_field] = {}

            for task_id in task_ids:
                task_url = api.task_url(task_id)

                try:
                    response = api.get(task_url, print_error_info=False)
                    task_json = response.json()
                except:
                    logger.warning(
                        "\tFailed to get info for task '%d' at %s",
                        task_id,
                        task_url,
                    )
                    continue

                task_name = task_json["name"]
                task_status = task_json["status"]
                task_assignee = task_json["assignee"]
                task_updated = task_json["updated_date"]

                if log:
                    logger.info(
                        "\tTask %d (%s):\n"
                        "\t\tStatus: %s\n"
                        "\t\tAssignee: %s\n"
                        "\t\tLast updated: %s\n"
                        "\t\tURL: %s\n",
                        task_id,
                        task_name,
                        task_status,
                        task_assignee,
                        task_updated,
                        api.base_task_url(task_id),
                    )

                jobs_info = {}
                for job_id in self.job_ids[task_id]:
                    job_url = api.taskless_job_url(job_id)

                    try:
                        response = api.get(job_url, print_error_info=False)
                        job_json = response.json()
                    except:
                        logger.warning(
                            "\t\tFailed to get info for job '%d' at %s",
                            job_id,
                            job_url,
                        )
                        continue

                    jobs_info[job_id] = job_json

                    if log:
                        logger.info(
                            "\t\tJob %d:\n"
                            "\t\t\tStatus: %s\n"
                            "\t\t\tAssignee: %s\n"
                            "\t\t\tReviewer: %s\n",
                            job_id,
                            job_json["status"],
                            job_json["assignee"],
                            job_json.get("reviewer", None),
                        )

                status[label_field][task_id] = {
                    "name": task_name,
                    "status": task_status,
                    "assignee": task_assignee,
                    "last_updated": task_updated,
                    "jobs": jobs_info,
                }

        api.close()

        return status

    @classmethod
    def _from_dict(cls, d, samples, config):
        # int keys were serialized as strings...
        job_ids = {int(task_id): ids for task_id, ids in d["job_ids"].items()}
        frame_id_map = {
            int(task_id): {
                int(frame_id): frame_data
                for frame_id, frame_data in frame_map.items()
            }
            for task_id, frame_map in d["frame_id_map"].items()
        }

        return cls(
            samples,
            config,
            d["id_map"],
            d.get("server_id_map", {}),
            d.get("project_ids", []),
            d["task_ids"],
            job_ids,
            frame_id_map,
            d["labels_task_map"],
        )


class CVATAnnotationAPI(foua.AnnotationAPI):
    """A class to facilitate connection to and management of tasks in CVAT.

    On initializiation, this class constructs a session based on the provided
    server url and credentials.

    This API provides methods to easily get, put, post, patch, and delete tasks
    and jobs through the formatted urls specified by the CVAT REST API.

    Additionally, samples and label schemas can be uploaded and annotations
    downloaded through this class.

    Args:
        name: the name of the backend
        url: url of the CVAT server
        username (None): the CVAT username
        password (None): the CVAT password
        headers (None): an optional dict of headers to add to all requests
    """

    def __init__(self, name, url, username=None, password=None, headers=None):
        self._name = name
        self._url = url.rstrip("/")
        self._username = username
        self._password = password
        self._headers = headers

        self._server_version = None
        self._session = None
        self._user_id_map = {}
        self._project_id_map = {}

        self._setup()

    @property
    def server_version(self):
        return self._server_version

    @property
    def base_url(self):
        return self._url

    @property
    def base_api_url(self):
        if self._server_version == 1:
            return "%s/api/v1" % self.base_url

        return "%s/api" % self.base_url

    @property
    def login_url(self):
        return "%s/auth/login" % self.base_api_url

    @property
    def users_url(self):
        return "%s/users" % self.base_api_url

    @property
    def projects_url(self):
        return "%s/projects" % self.base_api_url

    def project_url(self, project_id):
        return "%s/%d" % (self.projects_url, project_id)

    @property
    def tasks_url(self):
        return "%s/tasks" % self.base_api_url

    def task_url(self, task_id):
        return "%s/%d" % (self.tasks_url, task_id)

    def task_data_url(self, task_id):
        return "%s/data" % self.task_url(task_id)

    def task_data_download_url(
        self, task_id, frame_id, data_type="frame", quality="original"
    ):
        return "%s/data?type=%s&quality=%s&number=%d" % (
            self.task_url(task_id),
            data_type,
            quality,
            frame_id,
        )

    def task_data_meta_url(self, task_id):
        return "%s/data/meta" % self.task_url(task_id)

    def task_annotation_url(self, task_id):
        return "%s/annotations" % self.task_url(task_id)

    def task_annotation_formatted_url(
        self, task_id, anno_filepath, anno_format="CVAT 1.1",
    ):
        return "%s/annotations?format=%s&filename=%s" % (
            self.task_url(task_id),
            anno_format,
            anno_filepath,
        )

    def jobs_url(self, task_id):
        return "%s/jobs" % self.task_url(task_id)

    def job_url(self, task_id, job_id):
        return "%s/%d" % (self.jobs_url(task_id), job_id)

    def taskless_job_url(self, job_id):
        return "%s/jobs/%d" % (self.base_api_url, job_id)

    def base_task_url(self, task_id):
        return "%s/tasks/%d" % (self.base_url, task_id)

    def base_job_url(self, task_id, job_id):
        return "%s/tasks/%d/jobs/%d" % (self.base_url, task_id, job_id)

    def task_id_search_url(self, task_id):
        return "%s/tasks?id=%d" % (self.base_api_url, task_id)

    def user_search_url(self, username):
        return "%s/users?search=%s" % (self.base_api_url, username)

    def project_search_url(self, project_name):
        return "%s/projects?search=%s" % (self.base_api_url, project_name)

    def project_id_search_url(self, project_id):
        return "%s/projects?id=%d" % (self.base_api_url, project_id)

    @property
<<<<<<< HEAD
    def cloud_storages_url(self):
        return "%s/cloudstorages" % self.base_api_url

    def cloud_storage_url(self, cloud_storage_id):
        return "%s/%d" % (self.cloud_storages_url, cloud_storage_id)

    def cloud_storages_content_url(self, cloud_storage_id, manifest=None):
        url = "%s/content" % self.cloud_storage_url(cloud_storage_id)
        if manifest is not None:
            url += "?manifest_path=%s" % manifest
        return url

    def cloud_storages_search_url(self, provider_type=None, resource=None):
        url = self.cloud_storages_url + "?"
        seperator = ""
        if provider_type is not None:
            url += "provider_type=%s" % provider_type
            seperator = "&"

        if resource is not None:
            url += "%sresource=%s" % (seperator, resource)

        return url
=======
    def assignee_key(self):
        if self._server_version == 1:
            return "assignee_id"

        return "assignee"

    def _parse_reviewers(self, job_reviewers):
        if self._server_version == 2 and job_reviewers is not None:
            logger.warning("CVAT v2 servers do not support `job_reviewers`")
            return None

        return job_reviewers
>>>>>>> c1d6b804

    def _setup(self):
        if not self._url:
            raise ValueError(
                "You must provide/configure the `url` of the CVAT server"
            )

        username = self._username
        password = self._password

        if username is None or password is None:
            username, password = self._prompt_username_password(
                self._name, username=username, password=password
            )

        urllib3.disable_warnings(urllib3.exceptions.InsecureRequestWarning)

        self._session = requests.Session()

        if self._headers:
            self._session.headers.update(self._headers)

        self._server_version = 2

        try:
            self._login(username, password)
        except requests.exceptions.HTTPError as e:
            if e.response.status_code != 404:
                raise e

            self._server_version = 1
            self._login(username, password)

    def close(self):
        """Closes the API session."""
        self._session.close()

    def _login(self, username, password):
        response = self._make_request(
            self._session.post,
            self.login_url,
            print_error_info=False,
            data={"username": username, "password": password},
        )

        if "csrftoken" in response.cookies:
            self._session.headers["X-CSRFToken"] = response.cookies[
                "csrftoken"
            ]

    def _make_request(
        self, request_method, url, print_error_info=True, **kwargs
    ):
        response = request_method(url, verify=False, **kwargs)
        if print_error_info:
            self._validate(response, kwargs)
        else:
            response.raise_for_status()

        return response

    def get(self, url, **kwargs):
        """Sends a GET request to the given CVAT API URL.

        Args:
            url: the url
            **kwargs: additional request parameters

        Returns:
            the request response
        """
        return self._make_request(self._session.get, url, **kwargs)

    def patch(self, url, **kwargs):
        """Sends a PATCH request to the given CVAT API URL.

        Args:
            url: the url
            **kwargs: additional request parameters

        Returns:
            the request response
        """
        return self._make_request(self._session.patch, url, **kwargs)

    def post(self, url, **kwargs):
        """Sends a POST request to the given CVAT API URL.

        Args:
            url: the url
            **kwargs: additional request parameters

        Returns:
            the request response
        """
        return self._make_request(self._session.post, url, **kwargs)

    def put(self, url, **kwargs):
        """Sends a PUT request to the given CVAT API URL.

        Args:
            url: the url
            **kwargs: additional request parameters

        Returns:
            the request response
        """
        return self._make_request(self._session.put, url, **kwargs)

    def delete(self, url, **kwargs):
        """Sends a DELETE request to the given CVAT API URL.

        Args:
            url: the url to send the request to
            **kwargs: additional request parameters

        Returns:
            the request response
        """
        return self._make_request(self._session.delete, url, **kwargs)

    def get_user_id(self, username):
        """Retrieves the CVAT user ID for the given username.

        Args:
            username: the username

        Returns:
            the user ID, or None if the user was not found
        """
        user_id = self._get_value_update_map(
            username, self._user_id_map, "username", self.user_search_url,
        )

        if username is not None and user_id is None:
            logger.warning("User '%s' not found", username)

        return user_id

    def get_project_id(self, project_name):
        """Retrieves the CVAT project ID for the first instance of the given
        project name.

        Args:
            project_name: the name of the project

        Returns:
            the project ID, or None if no project with the given name was found
        """
        return self._get_value_update_map(
            project_name,
            self._project_id_map,
            "name",
            self.project_search_url,
        )

    def get_project_name(self, project_id):
        """Retrieves the CVAT project name for the given project ID.

        Args:
            project_id: the ID of the project

        Returns:
            the project name, or None if no project with the given ID was found
        """
        id_map = {i: n for n, i in self._project_id_map.items()}
        project_name = id_map.get(project_id)
        if project_name:
            return project_name

        return self._get_value_from_search(
            self.project_id_search_url, project_id, "id", "name",
        )

    def get_empty_projects(self, project_ids):
        """Check all given project ids to determine if they are empty or if
        they contain at least one task.

        Args:
            project_ids: a list of project ids to check

        Returns:
            a list of empty project ids
        """
        return [pid for pid in project_ids if self._is_empty_project(pid)]

    def _is_empty_project(self, project_id):
        resp = self.get(self.project_url(project_id)).json()
        return not resp["tasks"]

    def create_project(self, name, schema=None):
        """Creates a project on the CVAT server using the given label schema.

        Args:
            name: a name for the project
            schema (None): the label schema to use for the created project

        Returns:
            the ID of the created project in CVAT
        """
        if schema is None:
            schema = {}

        labels = [
            {"name": name, "attributes": list(attributes.values())}
            for name, attributes in schema.items()
        ]

        project_json = {
            "name": name,
            "labels": labels,
        }

        project_resp = self.post(self.projects_url, json=project_json).json()
        return project_resp["id"]

    def list_projects(self):
        """Returns the list of project IDs.

        Returns:
            the list of project IDs
        """
        return self._get_paginated_results(self.projects_url, value="id")

    def project_exists(self, project_id):
        """Checks if the given project exists.

        Args:
            project_id: the project ID

        Returns:
            True/False
        """
        return (
            self._get_value_from_search(
                self.project_id_search_url, project_id, "id", "id",
            )
            is not None
        )

    def delete_project(self, project_id):
        """Deletes the given project from the CVAT server.

        Args:
            project_id: the project ID
        """
        if self.project_exists(project_id):
            self.delete(self.project_url(project_id))

    def delete_projects(self, project_ids):
        """Deletes the given projects from the CVAT server.

        Args:
            project_ids: an iterable of project IDs
        """
        with fou.ProgressBar() as pb:
            for project_id in pb(list(project_ids)):
                self.delete_project(project_id)

    def get_project_tasks(self, project_id):
        """Returns the IDs of the tasks in the given project.

        Args:
            project_id: a project ID

        Returns:
            the list of task IDs
        """
        resp = self.get(self.project_url(project_id)).json()
        return [task["id"] for task in resp.get("tasks", [])]

    def create_task(
        self,
        name,
        schema=None,
        segment_size=None,
        image_quality=75,
        task_assignee=None,
        project_id=None,
        issue_tracker=None,
    ):
        """Creates a task on the CVAT server using the given label schema.

        Args:
            name: a name for the task
            schema (None): the label schema to use for the created task
            segment_size (None): maximum number of images to load into a job.
                Not applicable to videos
            image_quality (75): an int in `[0, 100]` determining the image
                quality to upload to CVAT
            task_assignee (None): the username to assign the created task(s)
            project_id (None): the ID of a project to which upload the task
            issue_tracker (None): the URL of an issue tracker to link the task

        Returns:
            a tuple of

            -   **task_id**: the ID of the created task in CVAT
            -   **class_id_map**: a dictionary mapping the IDs assigned to
                classes by CVAT
            -   **attr_id_map**: a dictionary mapping the IDs assigned to
                attributes by CVAT for every class
        """
        task_json = {
            "name": name,
            "image_quality": image_quality,
        }

        if project_id is not None:
            task_json.update({"labels": [], "project_id": project_id})
        else:
            if schema is None:
                schema = {}

            labels = [
                {"name": name, "attributes": list(attributes.values())}
                for name, attributes in schema.items()
            ]

            task_json.update({"labels": labels})

        if segment_size is not None:
            task_json["segment_size"] = segment_size

        if issue_tracker is not None:
            task_json["bug_tracker"] = issue_tracker

        task_resp = self.post(self.tasks_url, json=task_json).json()
        task_id = task_resp["id"]

        class_id_map = {}
        attr_id_map = {}
        for label in task_resp["labels"]:
            class_id = label["id"]
            class_id_map[label["name"]] = class_id
            attr_id_map[class_id] = {}
            for attr in label["attributes"]:
                attr_name = attr["name"]
                attr_id = attr["id"]
                attr_id_map[class_id][attr_name] = attr_id

        if task_assignee is not None:
            user_id = self.get_user_id(task_assignee)
            if user_id is not None:
                task_patch = {"assignee_id": self.get_user_id(task_assignee)}
                self.patch(self.task_url(task_id), json=task_patch)

        return task_id, class_id_map, attr_id_map

    def list_tasks(self):
        """Returns the list of task IDs.

        Returns:
            the list of task IDs
        """
        return self._get_paginated_results(self.tasks_url, value="id")

    def task_exists(self, task_id):
        """Checks if the given task exists.

        Args:
            task_id: the task ID

        Returns:
            True/False
        """
        return (
            self._get_value_from_search(
                self.task_id_search_url, task_id, "id", "id",
            )
            is not None
        )

    def delete_task(self, task_id):
        """Deletes the given task from the CVAT server.

        Args:
            task_id: the task ID
        """
        if self.task_exists(task_id):
            self.delete(self.task_url(task_id))

    def delete_tasks(self, task_ids):
        """Deletes the given tasks from the CVAT server.

        Args:
            task_ids: an iterable of task IDs
        """
        with fou.ProgressBar() as pb:
            for task_id in pb(list(task_ids)):
                self.delete_task(task_id)

    def launch_editor(self, url=None):
        """Launches the CVAT editor in your default web browser.

        Args:
            url (None): an optional URL to open. By default, the base URL of
                the server is opened
        """
        if url is None:
            url = self.base_url

        webbrowser.open(url, new=2)

    def upload_data(
        self,
        task_id,
        paths,
        image_quality=75,
        use_cache=True,
        use_zip_chunks=True,
        chunk_size=None,
        job_assignees=None,
        job_reviewers=None,
        cloud_manifest=False,
    ):
        """Uploads a list of media to the task with the given ID.

        Args:
            task_id: the task ID
            paths: a list of media paths to upload
            image_quality (75): an int in `[0, 100]` determining the image
                quality to upload to CVAT
            use_cache (True): whether to use a cache when uploading data. Using
                a cache reduces task creation time as data will be processed
                on-the-fly and stored in the cache when requested
            use_zip_chunks (True): when annotating videos, whether to upload
                video frames in smaller chunks. Setting this option to
                ``False`` may result in reduced video quality in CVAT due to
                size limitations on ZIP files that can be uploaded to CVAT
            chunk_size (None): the number of frames to upload per ZIP chunk
            job_assignees (None): a list of usernames to assign jobs
            job_reviewers (None): a list of usernames to assign job reviews
            cloud_manifest (False): whether to load data from an attached cloud
                storage with a `manifest.jsonl` file at the root of the storage
                bucket (True) or whether to download the cloud media locally
                and upload to it the CVAT server (False). This option also
                accepts the path to a manifest file in the bucket
                (ex: `s3://bucket-name/manifest-name.jsonl`)

        Returns:
            a list of the job IDs created for the task
        """
        data = {
            "image_quality": image_quality,
            "use_cache": use_cache,
            "use_zip_chunks": use_zip_chunks,
        }

        if chunk_size:
            data["chunk_size"] = chunk_size

        if cloud_manifest:
            if not etau.is_str(cloud_manifest):
                # Use default manifest name and location at root of bucket
                path = paths[0]
                if focc.media_cache.is_local(path):
                    raise ValueError(
                        "Found a local filepath `%s` when "
                        "`cloud_manifest=True`, expected only cloud files, "
                        "all of which are in the same bucket." % path
                    )
                prefix, _ = fos.split_prefix(path)
                bucket_name = fos.get_bucket_name(path)
                cloud_manifest = fos.join(prefix+bucket_name, "manifest.jsonl")

            data["storage"] = "cloud_storage"
            root_dir, manifest_filename, cloud_storage_id = self._parse_cloud_manifest(cloud_manifest)
            self._verify_cloud_files(root_dir, cloud_storage_id, manifest_filename, paths)
            data["cloud_storage_id"] = cloud_storage_id

        files = {}
        open_files = []

<<<<<<< HEAD
        for idx, path in enumerate(paths):
            if focc.media_cache.is_local(path):
                if fom.get_media_type(path) == fom.VIDEO:
                    filename = os.path.basename(path)
                else:
                    # IMPORTANT: CVAT organizes media within a task alphabetically
                    # by filename, so we must give CVAT filenames whose
                    # alphabetical order matches the order of `paths`
                    filename = "%06d_%s" % (idx, os.path.basename(path))

                files["client_files[%d]" % idx] = (filename, open(path, "rb"))
            else:
                # Samples are pre-sorted if using to cloud storage
                data["server_files[%d]" % idx] = path[len(root_dir):]

        if cloud_manifest:
            data["server_files[%d]" % (idx+1)] = manifest_filename
=======
        if len(paths) == 1 and fom.get_media_type(paths[0]) == fom.VIDEO:
            # Video task
            filename = os.path.basename(paths[0])
            open_file = open(paths[0], "rb")
            files["client_files[0]"] = (filename, open_file)
            open_files.append(open_file)
        else:
            # Image task
            for idx, path in enumerate(paths):
                # IMPORTANT: CVAT organizes media within a task alphabetically
                # by filename, so we must give CVAT filenames whose
                # alphabetical order matches the order of `paths`
                filename = "%06d_%s" % (idx, os.path.basename(path))
                open_file = open(path, "rb")
                files["client_files[%d]" % idx] = (filename, open_file)
                open_files.append(open_file)
>>>>>>> c1d6b804

        try:
            self.post(self.task_data_url(task_id), data=data, files=files)
        finally:
            for f in open_files:
                f.close()

        # @todo is this loop really needed?
        job_ids = []
        while not job_ids:
            job_resp = self.get(self.jobs_url(task_id))
            job_ids = [j["id"] for j in job_resp.json()]

        if job_assignees is not None:
            num_assignees = len(job_assignees)
            for idx, job_id in enumerate(job_ids):
                # Round robin strategy
                assignee = job_assignees[idx % num_assignees]

                user_id = self.get_user_id(assignee)
                if assignee is not None and user_id is not None:
                    job_patch = {self.assignee_key: user_id}
                    self.patch(self.taskless_job_url(job_id), json=job_patch)

        if self._server_version == 1 and job_reviewers is not None:
            num_reviewers = len(job_reviewers)
            for idx, job_id in enumerate(job_ids):
                # Round robin strategy
                reviewer = job_reviewers[idx % num_reviewers]

                user_id = self.get_user_id(reviewer)
                if reviewer is not None and user_id is not None:
                    job_patch = {"reviewer_id": user_id}
                    self.patch(self.taskless_job_url(job_id), json=job_patch)

        return job_ids

    def upload_samples(self, samples, backend):
        """Uploads the given samples to CVAT according to the given backend's
        annotation and server configuration.

        Args:
            samples: a :class:`fiftyone.core.collections.SampleCollection` to
                upload to CVAT
            backend: a :class:`CVATBackend` to use to perform the upload

        Returns:
            a :class:`CVATAnnotationResults`
        """
        config = backend.config
        label_schema = config.label_schema
        occluded_attr = config.occluded_attr
        media_field = config.media_field
        task_size = config.task_size
<<<<<<< HEAD
        cloud_manifest = config.cloud_manifest
=======
        config.job_reviewers = self._parse_reviewers(config.job_reviewers)
>>>>>>> c1d6b804
        project_name, project_id = self._parse_project_details(
            config.project_name, config.project_id
        )

        # When using an existing project, we cannot support multiple label
        # fields of the same type, since it would not be clear which field
        # labels should be downloaded into
        if project_id is not None:
            self._ensure_one_field_per_type(label_schema)

        id_map = {}
        project_ids = []
        task_ids = []
        job_ids = {}
        frame_id_map = {}
        labels_task_map = {}

        (
            cvat_schema,
            assign_scalar_attrs,
            occluded_attrs,
            _,
        ) = self._get_cvat_schema(
            label_schema, project_id=project_id, occluded_attr=occluded_attr
        )

        # When adding to an existing project, its label schema is inherited, so
        # we need to store the updated one
        if project_id is not None or occluded_attr is not None:
            config.label_schema = label_schema

        num_samples = len(samples)
        batch_size = self._get_batch_size(samples, task_size)

        samples.compute_metadata()

        if samples.media_type == fom.VIDEO:
            # The current implementation requires frame IDs for all frames that
            # might get labels
            samples.ensure_frames()

        for idx, offset in enumerate(range(0, num_samples, batch_size)):
            samples_batch = samples[offset : (offset + batch_size)]

            if cloud_manifest:
                # IMPORTANT: CVAT organizes media within a task alphabetically by
                # filename, so we must sort the samples by filename to ensure
                # annotations are uploaded properly
                samples_batch = self._sort_by_media_field(samples_batch, media_field)

            anno_tags = []
            anno_shapes = []
            anno_tracks = []

            for label_field, label_info in label_schema.items():
                _tags = []
                _shapes = []
                _tracks = []

                if label_field not in id_map:
                    id_map[label_field] = {}

                if label_field not in labels_task_map:
                    labels_task_map[label_field] = []

                if label_info.get("existing_field", False):
                    label_type = label_info["type"]
                    only_keyframes = label_info.get("only_keyframes", False)

                    self._update_shapes_tags_tracks(
                        _tags,
                        _shapes,
                        _tracks,
                        id_map,
                        label_type,
                        samples_batch,
                        label_field,
                        label_info,
                        cvat_schema,
                        assign_scalar_attrs,
                        only_keyframes,
                        occluded_attrs,
                    )

                anno_tags.extend(_tags)
                anno_shapes.extend(_shapes)
                anno_tracks.extend(_tracks)

            # We must do this here because `cvat_schema` may be altered the
            # first time shapes are created
            if project_id is None and project_name is not None:
                project_id = self.create_project(project_name, cvat_schema)
                project_ids.append(project_id)

            _dataset_name = samples_batch._dataset.name.replace(" ", "_")
            task_name = "FiftyOne_%s" % _dataset_name

            task_id, class_id_map, attr_id_map = self._create_task_upload_data(
                config,
                idx,
                task_name,
                cvat_schema,
                project_id,
                samples_batch,
                task_ids,
                job_ids,
                frame_id_map,
            )

            for label_field in label_schema.keys():
                labels_task_map[label_field].append(task_id)

            server_id_map = self._upload_annotations(
                anno_shapes,
                anno_tags,
                anno_tracks,
                class_id_map,
                attr_id_map,
                task_id,
            )

        return CVATAnnotationResults(
            samples,
            config,
            id_map,
            server_id_map,
            project_ids,
            task_ids,
            job_ids,
            frame_id_map,
            labels_task_map,
            backend=backend,
        )

    def download_annotations(self, results):
        """Download the annotations from the CVAT server for the given results
        instance and parses them into the appropriate FiftyOne types.

        Args:
            results: a :class:`CVATAnnotationResults`

        Returns:
            the annotations dict
        """
        label_schema = results.config.label_schema
        occluded_attr = results.config.occluded_attr
        id_map = results.id_map
        server_id_map = results.server_id_map
        task_ids = results.task_ids
        frame_id_map = results.frame_id_map
        labels_task_map = results.labels_task_map

        _, project_id = self._parse_project_details(
            results.config.project_name, results.config.project_id
        )

        if results.project_ids:
            # This task created the project, so we know that `label_schema` is
            # already complete and we don't need `project_id` to help us here
            project_id = None

        (
            _,
            assigned_scalar_attrs,
            occluded_attrs,
            label_field_classes,
        ) = self._get_cvat_schema(
            label_schema, project_id=project_id, occluded_attr=occluded_attr
        )

        labels_task_map_rev = defaultdict(list)
        for lf, tasks in labels_task_map.items():
            for task in tasks:
                labels_task_map_rev[task].append(lf)

        annotations = {}
        deleted_tasks = []

        existing_tasks = set(self.list_tasks())

        for task_id in task_ids:
            if task_id not in existing_tasks:
                deleted_tasks.append(task_id)
                logger.warning(
                    "Skipping task %d, which no longer exists", task_id
                )
                continue

            # Download task data
            attr_id_map, _class_map_rev = self._get_attr_class_maps(task_id)
            task_resp = self.get(self.task_annotation_url(task_id)).json()
            all_shapes = task_resp["shapes"]
            all_tags = task_resp["tags"]
            all_tracks = task_resp["tracks"]

            data_resp = self.get(self.task_data_meta_url(task_id)).json()
            frames = data_resp["frames"]

            label_fields = labels_task_map_rev[task_id]
            label_types = self._get_return_label_types(
                label_schema, label_fields
            )

            for lf_ind, label_field in enumerate(label_fields):
                label_info = label_schema[label_field]
                label_type = label_info.get("type", None)
                scalar_attrs = assigned_scalar_attrs.get(label_field, False)
                _occluded_attrs = occluded_attrs.get(label_field, {})
                _id_map = id_map.get(label_field, {})

                label_field_results = {}

                # Dict mapping class labels to the classes used in CVAT.
                # These are equal unless a class appears in multiple fields
                _classes = label_field_classes[label_field]

                # Maps CVAT IDs to FiftyOne labels
                class_map = {
                    _class_map_rev[name_lf]: name
                    for name, name_lf in _classes.items()
                }

                _cvat_classes = class_map.keys()
                tags, shapes, tracks = self._filter_field_classes(
                    all_tags, all_shapes, all_tracks, _cvat_classes,
                )

                is_last_field = lf_ind == len(label_fields) - 1
                ignore_types = self._get_ignored_types(
                    project_id, label_types, label_type, is_last_field
                )

                tag_results = self._parse_shapes_tags(
                    "tags",
                    tags,
                    frame_id_map[task_id],
                    label_type,
                    _id_map,
                    server_id_map.get("tags", {}),
                    class_map,
                    attr_id_map,
                    frames,
                    ignore_types,
                    assigned_scalar_attrs=scalar_attrs,
                )
                label_field_results = self._merge_results(
                    label_field_results, tag_results
                )

                shape_results = self._parse_shapes_tags(
                    "shapes",
                    shapes,
                    frame_id_map[task_id],
                    label_type,
                    _id_map,
                    server_id_map.get("shapes", {}),
                    class_map,
                    attr_id_map,
                    frames,
                    ignore_types,
                    assigned_scalar_attrs=scalar_attrs,
                    occluded_attrs=_occluded_attrs,
                )
                label_field_results = self._merge_results(
                    label_field_results, shape_results
                )

                for track_index, track in enumerate(tracks, 1):
                    label_id = track["label_id"]
                    shapes = track["shapes"]
                    for shape in shapes:
                        shape["label_id"] = label_id

                    immutable_attrs = track["attributes"]

                    track_shape_results = self._parse_shapes_tags(
                        "track",
                        shapes,
                        frame_id_map[task_id],
                        label_type,
                        _id_map,
                        server_id_map.get("tracks", {}),
                        class_map,
                        attr_id_map,
                        frames,
                        ignore_types,
                        assigned_scalar_attrs=scalar_attrs,
                        track_index=track_index,
                        immutable_attrs=immutable_attrs,
                        occluded_attrs=_occluded_attrs,
                    )
                    label_field_results = self._merge_results(
                        label_field_results, track_shape_results
                    )

                frames_metadata = {}
                for cvat_frame_id, frame_data in frame_id_map[task_id].items():
                    sample_id = frame_data["sample_id"]
                    if "frame_id" in frame_data and len(frames) == 1:
                        frames_metadata[sample_id] = frames[0]
                        break

                    if len(frames) > cvat_frame_id:
                        frame_metadata = frames[cvat_frame_id]
                    else:
                        frame_metadata = None

                    frames_metadata[sample_id] = frame_metadata

                # Polyline(s) corresponding to instance/semantic masks need to
                # be converted to their final format
                self._convert_polylines_to_masks(
                    label_field_results, label_info, frames_metadata
                )

                annotations = self._merge_results(
                    annotations, {label_field: label_field_results}
                )

        if deleted_tasks:
            results._forget_tasks(deleted_tasks)

        return annotations

    def _get_attr_class_maps(self, task_id):
        task_json = self.get(self.task_url(task_id)).json()

        _class_map = {}
        attr_id_map = {}
        for label in task_json["labels"]:
            _class_map[label["id"]] = label["name"]
            attr_id_map[label["id"]] = {
                i["name"]: i["id"] for i in label["attributes"]
            }

        class_map_rev = {n: i for i, n in _class_map.items()}

        return attr_id_map, class_map_rev

    def _get_paginated_results(self, url, value=None):
        results = []
        page = url
        while page is not None:
            response = self.get(page).json()
            for result in response["results"]:
                if value is not None:
                    results.append(result[value])
                else:
                    results.append(result)

            page = response["next"]

        return results

    def _get_value_from_search(
        self, search_url_fcn, target, target_key, value_key
    ):
        search_url = search_url_fcn(target)
        resp = self.get(search_url).json()
        for info in resp["results"]:
            if info[target_key] == target:
                return info[value_key]

        return None

    def _get_value_update_map(self, name, id_map, result_name, search_url_fcn):
        if name is None:
            return None

        if name in id_map:
            return id_map[name]

        _id = self._get_value_from_search(
            search_url_fcn, name, result_name, "id"
        )

        if _id is not None:
            id_map[name] = _id

        return _id

    def _get_project_labels(self, project_id):
        if not self.project_exists(project_id):
            raise ValueError("Project '%s' not found" % project_id)

        resp = self.get(self.project_url(project_id)).json()
        return resp["labels"]

    def _get_task_labels(self, task_id):
        resp = self.get(self.task_url(task_id)).json()
        if "labels" not in resp:
            raise ValueError("Task '%s' not found" % task_id)

        return resp["labels"]

    def _parse_project_details(self, project_name, project_id):
        if project_id is not None:
            project_name = self.get_project_name(project_id)
            if not project_name:
                raise ValueError("Project '%d' not found" % project_id)

        elif project_name is not None:
            project_id = self.get_project_id(project_name)

        return project_name, project_id

    def _get_label_schema(
        self, project_id=None, task_id=None, occluded_attr=None
    ):
        label_schema = {None: {"type": "tmp"}}
        self._convert_cvat_schema(
            label_schema,
            project_id=project_id,
            task_id=task_id,
            occluded_attr=occluded_attr,
        )
        label_schema[None].pop("type")
        return label_schema

    def _get_cvat_schema(
        self, label_schema, project_id=None, occluded_attr=None
    ):
        if project_id is not None:
            return self._convert_cvat_schema(
                label_schema,
                project_id=project_id,
                occluded_attr=occluded_attr,
            )

        return self._build_cvat_schema(
            label_schema, occluded_attr=occluded_attr
        )

    def _convert_cvat_schema(
        self,
        label_schema,
        project_id=None,
        task_id=None,
        occluded_attr=None,
        update_server=True,
    ):
        if project_id is None and task_id is None:
            raise ValueError(
                "Either `project_id` or `task_id` must be provided"
            )

        if project_id is not None:
            labels = self._get_project_labels(project_id)
        else:
            labels = self._get_task_labels(task_id)

        cvat_schema = {}
        labels_to_update = []
        occluded_attrs = {}
        assign_scalar_attrs = {}
        classes_and_attrs = []
        for label in labels:
            name = label["name"]
            attrs = label["attributes"]
            cvat_schema[name] = {a["name"]: a for a in attrs}

            if "label_id" not in cvat_schema[name]:
                labels_to_update.append(label)
                cvat_schema[name]["label_id"] = {
                    "name": "label_id",
                    "input_type": "text",
                    "mutable": True,
                }

            label_attrs = {}
            for attr_name, attr in cvat_schema[name].items():
                if attr_name != "label_id":
                    input_type = attr["input_type"]
                    label_attrs[attr_name] = {"type": input_type}
                    default_value = attr["default_value"]
                    values = attr["values"]
                    if default_value:
                        label_attrs[attr_name]["default"] = default_value

                    if values and values[0] != "":
                        label_attrs[attr_name]["values"] = values

            if occluded_attr is not None:
                label_attrs[occluded_attr] = {}

            classes_and_attrs.append(
                {"classes": [name], "attributes": label_attrs,}
            )

        label_field_classes = {}
        class_names = {n: n for n in cvat_schema.keys()}
        for label_field, label_info in label_schema.items():
            label_type = label_info.get("type", None)
            classes = label_info.get("classes", [])

            if label_type == "scalar":
                # True: scalars are annotated as tag attributes
                # False: scalars are annotated as tag labels
                assign_scalar_attrs[label_field] = not bool(classes)
            else:
                if label_type is not None:
                    label_schema[label_field]["attributes"] = {}
                    label_schema[label_field]["classes"] = classes_and_attrs

                assign_scalar_attrs[label_field] = None

            label_field_classes[label_field] = deepcopy(class_names)
            if occluded_attr is not None:
                occluded_attrs[label_field] = {
                    c: occluded_attr for c in class_names.keys()
                }

        if project_id is not None and labels_to_update and update_server:
            self._add_project_label_ids(project_id, list(labels_to_update))

        return (
            cvat_schema,
            assign_scalar_attrs,
            occluded_attrs,
            label_field_classes,
        )

    def _build_cvat_schema(self, label_schema, occluded_attr=None):
        cvat_schema = {}
        assign_scalar_attrs = {}
        occluded_attrs = defaultdict(dict)
        label_field_classes = defaultdict(dict)

        _class_label_fields = {}
        _duplicate_classes = set()
        _prev_field_classes = set()

        for label_field, label_info in label_schema.items():
            _field_classes = set()
            label_type = label_info.get("type", None)
            is_existing_field = label_info.get("existing_field", False)
            classes = label_info["classes"]
            attributes, occluded_attr_name = self._to_cvat_attributes(
                label_info["attributes"]
            )
            if occluded_attr_name is None and occluded_attr is not None:
                occluded_attr_name = occluded_attr
                label_schema[label_field]["attributes"][occluded_attr] = {}

            # Must track label IDs for existing label fields
            if is_existing_field and label_type != "scalar":
                if "label_id" in attributes:
                    raise ValueError(
                        "Label field '%s' attribute schema cannot use "
                        "reserved name 'label_id'" % label_field
                    )

                attributes["label_id"] = {
                    "name": "label_id",
                    "input_type": "text",
                    "mutable": True,
                }

            if label_type == "scalar":
                # True: scalars are annotated as tag attributes
                # False: scalars are annotated as tag labels
                assign_scalar_attrs[label_field] = not bool(classes)
            else:
                assign_scalar_attrs[label_field] = None

            if not classes:
                classes = [label_field]

                if not attributes:
                    attributes["value"] = {
                        "name": "value",
                        "input_type": "text",
                        "mutable": True,
                    }

            # Handle class name clashes and global attributes
            for _class in classes:
                if etau.is_str(_class):
                    _classes = [_class]
                else:
                    _classes = _class["classes"]

                for name in _classes:
                    # If two label fields share a class name, we must append
                    # `label_field` to all instances of `name` to disambiguate
                    if (
                        name in _prev_field_classes
                        and name not in _duplicate_classes
                    ):
                        _duplicate_classes.add(name)

                        prev_field = _class_label_fields[name]

                        new_name = "%s_%s" % (name, prev_field)
                        cvat_schema[new_name] = cvat_schema.pop(name)

                        label_field_classes[prev_field][name] = new_name

                        if name in occluded_attrs[label_field]:
                            attr_name = occluded_attrs[label_field].pop(name)
                            occluded_attrs[label_field][new_name] = attr_name

                    _field_classes.add(name)

                    if name in _duplicate_classes:
                        new_name = "%s_%s" % (name, label_field)
                        label_field_classes[label_field][name] = new_name
                        name = new_name
                    else:
                        _class_label_fields[name] = label_field
                        label_field_classes[label_field][name] = name

                    if len(name) > 64:
                        raise ValueError(
                            "Class name '%s' exceeds 64 character limit" % name
                        )

                    cvat_schema[name] = deepcopy(attributes)
                    if occluded_attr_name is not None:
                        occluded_attrs[label_field][name] = occluded_attr_name

            _prev_field_classes |= _field_classes

            # Class-specific attributes
            for _class in classes:
                if etau.is_str(_class):
                    continue

                _classes = _class["classes"]
                _attrs, _occluded_attr_name = self._to_cvat_attributes(
                    _class["attributes"]
                )
                if _occluded_attr_name is None and occluded_attr is not None:
                    _occluded_attr_name = occluded_attr

                if "label_id" in _attrs:
                    raise ValueError(
                        "Label field '%s' attribute schema cannot use "
                        "reserved name 'label_id'" % label_field
                    )

                for name in _classes:
                    if name in _duplicate_classes:
                        name = "%s_%s" % (name, label_field)

                    if len(name) > 64:
                        raise ValueError(
                            "Class name '%s' exceeds 64 character limit" % name
                        )

                    cvat_schema[name].update(_attrs)
                    if _occluded_attr_name is not None:
                        occluded_attrs[label_field][name] = _occluded_attr_name

        return (
            cvat_schema,
            assign_scalar_attrs,
            dict(occluded_attrs),
            dict(label_field_classes),
        )

    def _add_project_label_ids(self, project_id, labels):
        labels_patch = {"labels": []}
        for label in labels:
            label["attributes"].append(
                {"name": "label_id", "input_type": "text", "mutable": True}
            )
            labels_patch["labels"].append(label)

        self.patch(self.project_url(project_id), json=labels_patch)

    def _ensure_one_field_per_type(self, label_schema, verbose=True):
        _seen_label_types = []
        for label_field in list(label_schema.keys()):  # list b/c we may edit
            if label_field is None:
                continue

            label_type = label_schema[label_field]["type"]
            if label_type == "scalar":
                _label_type = "classifications"
            else:
                _label_type = foua._RETURN_TYPES_MAP[label_type]

            if _label_type not in _seen_label_types:
                _seen_label_types.append(_label_type)
            elif verbose:
                label_schema.pop(label_field)
                logger.warning(
                    "A field with label type '%s' is already being annotated. "
                    "Ignoring field '%s'...",
                    _label_type,
                    label_field,
                )

    def _get_batch_size(self, samples, task_size):
        if samples.media_type == fom.VIDEO:
            # CVAT only allows for one video per task
            return 1

        num_samples = len(samples)

        if task_size is None:
            # Put all image samples in one task
            return num_samples

        return min(task_size, num_samples)

    def _create_task_upload_data(
        self,
        config,
        idx,
        task_name,
        cvat_schema,
        project_id,
        samples_batch,
        task_ids,
        job_ids,
        frame_id_map,
    ):
        media_field = config.media_field
        segment_size = config.segment_size
        image_quality = config.image_quality
        use_cache = config.use_cache
        use_zip_chunks = config.use_zip_chunks
        chunk_size = config.chunk_size
        task_assignee = config.task_assignee
        job_assignees = config.job_assignees
        job_reviewers = config.job_reviewers
<<<<<<< HEAD
        cloud_manifest = config.cloud_manifest
=======
        issue_tracker = config.issue_tracker
>>>>>>> c1d6b804

        is_video = samples_batch.media_type == fom.VIDEO

        _task_assignee = task_assignee
        _job_assignees = job_assignees
        _job_reviewers = job_reviewers
        _issue_tracker = issue_tracker

        if is_video:
            # Videos are uploaded in multiple tasks with 1 job per task
            # Assign the correct users for the current task
            if job_assignees is not None:
                _job_assignees = [job_assignees[idx % len(job_assignees)]]

            if job_reviewers is not None:
                _job_reviewers = [job_reviewers[idx % len(job_reviewers)]]

        if task_assignee is not None:
            if isinstance(task_assignee, str):
                _task_assignee = task_assignee
            else:
                _task_assignee = task_assignee[idx % len(task_assignee)]

        if issue_tracker is not None:
            if isinstance(issue_tracker, str):
                _issue_tracker = issue_tracker
            else:
                _issue_tracker = issue_tracker[idx % len(issue_tracker)]

        # Create task
        task_id, class_id_map, attr_id_map = self.create_task(
            task_name,
            schema=cvat_schema,
            segment_size=segment_size,
            image_quality=image_quality,
            task_assignee=_task_assignee,
            project_id=project_id,
            issue_tracker=_issue_tracker,
        )
        task_ids.append(task_id)

        if cloud_manifest:
            # Use attached cloud storage
            media_paths = samples_batch.values(media_field)
        else:
            # Download cloud data locally and upload to CVAT
            media_paths = samples_batch.get_local_paths()

        # Upload media
        job_ids[task_id] = self.upload_data(
            task_id,
            media_paths,
            image_quality=image_quality,
            use_cache=use_cache,
            use_zip_chunks=use_zip_chunks,
            chunk_size=chunk_size,
            job_assignees=_job_assignees,
            job_reviewers=_job_reviewers,
            cloud_manifest=cloud_manifest,
        )
        self._verify_uploaded_frames(task_id, samples_batch)
        frame_id_map[task_id] = self._build_frame_id_map(samples_batch)

        return task_id, class_id_map, attr_id_map

    def _verify_uploaded_frames(self, task_id, samples):
        task_meta = self.get(self.task_data_meta_url(task_id)).json()
        num_uploaded = task_meta.get("size", 0)
        if samples.media_type == fom.VIDEO:
            num_frames = samples.count("frames")
            ftype = "frames"
        else:
            num_frames = len(samples)
            ftype = "images"

        if num_uploaded < num_frames:
            logger.warning(
                "Failed to upload %d/%d %s",
                num_frames - num_uploaded,
                num_frames,
                ftype,
            )

    def _upload_annotations(
        self,
        anno_shapes,
        anno_tags,
        anno_tracks,
        class_id_map,
        attr_id_map,
        task_id,
    ):
        # Remap annotations to use the CVAT class/attribute IDs
        anno_shapes = self._remap_ids(anno_shapes, class_id_map, attr_id_map)
        anno_tags = self._remap_ids(anno_tags, class_id_map, attr_id_map)
        anno_tracks = self._remap_track_ids(
            anno_tracks, class_id_map, attr_id_map
        )

        anno_json = {
            "version": 0,
            "shapes": anno_shapes,
            "tags": anno_tags,
            "tracks": anno_tracks,
        }
        num_shapes = len(anno_shapes)
        num_tags = len(anno_tags)
        num_tracks = len(anno_tracks)

        # @todo is this loop really needed?
        num_uploaded_shapes = 0
        num_uploaded_tags = 0
        num_uploaded_tracks = 0
        anno_resp = {}
        while (
            num_uploaded_shapes != num_shapes
            or num_uploaded_tags != num_tags
            or num_uploaded_tracks != num_tracks
        ):
            anno_resp = self.put(
                self.task_annotation_url(task_id), json=anno_json
            ).json()
            num_uploaded_shapes = len(anno_resp["shapes"])
            num_uploaded_tags = len(anno_resp["tags"])
            num_uploaded_tracks = len(anno_resp["tracks"])

        return self._create_server_id_map(anno_resp, attr_id_map)

    def _create_server_id_map(self, anno_resp, attr_id_map):
        label_id_map = {}
        for class_id, class_attr_map in attr_id_map.items():
            for attr_name, attr_id in class_attr_map.items():
                if attr_name == "label_id":
                    label_id_map[class_id] = attr_id

        server_id_map = {}
        for anno_type, anno_list in anno_resp.items():
            if anno_type not in ("tags", "shapes", "tracks"):
                continue

            id_map = {}
            for anno in anno_list:
                server_id = anno["id"]
                label_id = anno["label_id"]
                if label_id in label_id_map:
                    label_attr_id = label_id_map[label_id]
                    for attr in anno["attributes"]:
                        if attr["spec_id"] == label_attr_id:
                            id_map[server_id] = attr["value"]

            server_id_map[anno_type] = id_map

        return server_id_map

    def _update_shapes_tags_tracks(
        self,
        tags,
        shapes,
        tracks,
        id_map,
        label_type,
        samples_batch,
        label_field,
        label_info,
        cvat_schema,
        assign_scalar_attrs,
        only_keyframes,
        occluded_attrs,
    ):
        is_video = samples_batch.media_type == fom.VIDEO

        anno_tags = []
        anno_shapes = []
        anno_tracks = []

        if label_type in ("classification", "classifications", "scalar"):
            # Tag annotations
            _id_map, anno_tags = self._create_shapes_tags_tracks(
                samples_batch,
                label_field,
                label_info,
                cvat_schema,
                assign_scalar_attrs=assign_scalar_attrs,
            )
        elif is_video and label_type != "segmentation":
            # Video track annotations
            (
                _id_map,
                anno_shapes,
                anno_tracks,
            ) = self._create_shapes_tags_tracks(
                samples_batch,
                label_field,
                label_info,
                cvat_schema,
                load_tracks=True,
                only_keyframes=only_keyframes,
                occluded_attrs=occluded_attrs,
            )
        else:
            # Shape annotations
            _id_map, anno_shapes = self._create_shapes_tags_tracks(
                samples_batch,
                label_field,
                label_info,
                cvat_schema,
                occluded_attrs=occluded_attrs,
            )

        id_map[label_field].update(_id_map)
        tags.extend(anno_tags)
        shapes.extend(anno_shapes)
        tracks.extend(anno_tracks)

    def _filter_field_classes(self, tags, shapes, tracks, _cvat_classes):
        _tags = [t for t in tags if t["label_id"] in _cvat_classes]
        _shapes = [s for s in shapes if s["label_id"] in _cvat_classes]
        _tracks = [t for t in tracks if t["label_id"] in _cvat_classes]
        return _tags, _shapes, _tracks

    def _get_return_label_types(self, label_schema, label_fields):
        label_types = []
        for label_field in label_fields:
            label_type = label_schema[label_field].get("type", None)
            if label_type:
                label_types.append(foua._RETURN_TYPES_MAP[label_type])

        return label_types

    def _get_ignored_types(
        self, project_id, label_types, label_type, is_last_field
    ):
        """When uploading multiple fields to an existing project, each field
        must have a different type but can have overlapping class names.
        Therefore, when loading annotations, if a field exists for a found
        label type, that label will not be loaded with any other fields.
        """
        if not project_id or len(label_types) < 2:
            # Not relevant unless uploading to a project and there are multiple
            # types of labels
            return []

        # The last label field being loaded stores all unexpected label types
        # Ignore only the other label types that have been loaded
        label_type = foua._RETURN_TYPES_MAP[label_type]
        if is_last_field:
            ignored_types = set(label_types) - {label_type}
        else:
            # Other fields only load the expected type
            # Ignore all other types
            all_label_types = foua._RETURN_TYPES_MAP.values()
            ignored_types = set(all_label_types) - {label_type}

        return ignored_types

    def _convert_polylines_to_masks(
        self, results, label_info, frames_metadata
    ):
        for label_type, type_results in results.items():
            if label_type not in (
                "detection",
                "detections",
                "instance",
                "instances",
                "segmentation",
            ):
                continue

            for sample_id, sample_results in type_results.items():
                sample_metadata = frames_metadata[sample_id]
                if sample_metadata is None:
                    continue

                frame_size = (
                    sample_metadata["width"],
                    sample_metadata["height"],
                )
                for _id, _content in sample_results.items():
                    if isinstance(_content, dict):
                        frame_id = _id
                        frame_results = _content
                        for label_id, label in frame_results.items():
                            label = self._convert_polylines(
                                label_id, label, label_info, frame_size
                            )
                            results[label_type][sample_id][frame_id][
                                label_id
                            ] = label
                    else:
                        label_id = _id
                        label = self._convert_polylines(
                            label_id, _content, label_info, frame_size
                        )
                        results[label_type][sample_id][label_id] = label

    def _convert_polylines(self, label_id, label, label_info, frame_size):
        # Convert Polyline to instance segmentation
        if isinstance(label, fol.Polyline):
            detection = CVATShape.polyline_to_detection(label, frame_size)
            detection._id = ObjectId(label_id)
            return detection

        # Convert Polylines to semantic segmentation
        if isinstance(label, fol.Polylines):
            mask_targets = label_info.get("mask_targets", None)
            segmentation = CVATShape.polylines_to_segmentation(
                label, frame_size, mask_targets
            )
            segmentation._id = ObjectId(label_id)
            return segmentation

        return label

    def _merge_results(self, results, new_results):
        if isinstance(new_results, dict):
            for key, val in new_results.items():
                if key not in results:
                    results[key] = val
                else:
                    results[key] = self._merge_results(results[key], val)

        return results

    def _parse_shapes_tags(
        self,
        anno_type,
        annos,
        frame_id_map,
        label_type,
        id_map,
        server_id_map,
        class_map,
        attr_id_map,
        frames,
        ignore_types,
        assigned_scalar_attrs=False,
        track_index=None,
        immutable_attrs=None,
        occluded_attrs=None,
    ):
        results = {}
        prev_type = None

        # For filling in tracked objects
        prev_frame = None
        prev_outside = True

        if anno_type == "track":
            annos = _get_interpolated_shapes(annos)

        for anno in annos:
            frame = anno["frame"]
            prev_anno = anno
            prev_frame = frame
            prev_outside = anno.get("outside", True)

            if anno.get("outside", False):
                # If a tracked object is not in the frame
                continue

            prev_type = self._parse_annotation(
                anno,
                results,
                anno_type,
                prev_type,
                frame_id_map,
                label_type,
                id_map,
                server_id_map,
                class_map,
                attr_id_map,
                frames,
                ignore_types,
                assigned_scalar_attrs=assigned_scalar_attrs,
                track_index=track_index,
                immutable_attrs=immutable_attrs,
                occluded_attrs=occluded_attrs,
            )

        # For non-outside tracked objects, the last track goes to the end of
        # the video, so fill remaining frames with copies of the last instance
        if prev_frame is not None and not prev_outside:
            for frame in range(prev_frame + 1, max(frame_id_map) + 1):
                anno = deepcopy(prev_anno)
                anno["frame"] = frame
                anno["keyframe"] = False

                prev_type = self._parse_annotation(
                    anno,
                    results,
                    anno_type,
                    prev_type,
                    frame_id_map,
                    label_type,
                    id_map,
                    server_id_map,
                    class_map,
                    attr_id_map,
                    frames,
                    ignore_types,
                    assigned_scalar_attrs=assigned_scalar_attrs,
                    track_index=track_index,
                    immutable_attrs=immutable_attrs,
                    occluded_attrs=occluded_attrs,
                )

        return results

    def _parse_annotation(
        self,
        anno,
        results,
        anno_type,
        prev_type,
        frame_id_map,
        expected_label_type,
        id_map,
        server_id_map,
        class_map,
        attr_id_map,
        frames,
        ignore_types,
        assigned_scalar_attrs=False,
        track_index=None,
        immutable_attrs=None,
        occluded_attrs=None,
    ):
        frame = anno["frame"]

        if frame not in frame_id_map:
            return prev_type

        try:
            metadata = frames[frame]
        except IndexError:
            metadata = frames[0]

        frame_data = frame_id_map[frame]
        sample_id = frame_data["sample_id"]
        frame_id = frame_data.get("frame_id", None)

        label = None

        if anno_type in ("shapes", "track"):
            shape_type = anno["type"]
            keyframe = anno.get("keyframe", False)

            if expected_label_type == "scalar" and assigned_scalar_attrs:
                # Shapes created with values, set class to value
                anno_attrs = anno["attributes"]
                if anno_attrs and "value" in anno_attrs[0]:
                    class_val = anno_attrs[0]["value"]
                    anno["attributes"] = []
                else:
                    class_val = False

            cvat_shape = CVATShape(
                anno,
                class_map,
                attr_id_map,
                server_id_map,
                metadata,
                index=track_index,
                immutable_attrs=immutable_attrs,
                occluded_attrs=occluded_attrs,
            )

            # Non-keyframe annotations were interpolated from keyframes but
            # should not inherit their label IDs
            if anno_type == "track" and not keyframe:
                cvat_shape._id = None

            if shape_type == "rectangle":
                label_type = "detections"
                label = cvat_shape.to_detection()
            elif shape_type == "polygon":
                if expected_label_type == "segmentation":
                    # A piece of a segmentation mask
                    label_type = "segmentation"
                    label = cvat_shape.to_polyline(closed=True, filled=True)
                elif expected_label_type in (
                    "detection",
                    "detections",
                    "instance",
                    "instances",
                ):
                    # A piece of an instance mask
                    label_type = "detections"
                    label = cvat_shape.to_polyline(closed=True, filled=True)
                else:
                    # A regular polyline or polygon
                    if expected_label_type in ("polyline", "polylines"):
                        filled = False
                    else:
                        filled = True

                    label_type = "polylines"
                    label = cvat_shape.to_polyline(closed=True, filled=filled)
            elif shape_type == "polyline":
                label_type = "polylines"
                label = cvat_shape.to_polyline()
            elif shape_type == "points":
                label_type = "keypoints"
                label = cvat_shape.to_keypoint()

            if keyframe and label is not None:
                label["keyframe"] = True

            if expected_label_type == "scalar" and assigned_scalar_attrs:
                if class_val and label is not None:
                    label.label = class_val

        if anno_type == "tags":
            if expected_label_type == "scalar":
                label_type = "scalar"
                if assigned_scalar_attrs:
                    num_attrs = len(anno["attributes"])
                    attr_ind = 0
                    while label is None and attr_ind < num_attrs:
                        label = _parse_value(
                            anno["attributes"][attr_ind]["value"]
                        )
                        attr_ind += 1
                        if label is not None:
                            if prev_type is str:
                                label = str(label)

                            if prev_type is None:
                                prev_type = type(label)
                            elif not isinstance(label, prev_type):
                                msg = (
                                    "Ignoring scalar of type %s that does not "
                                    "match previously inferred scalar type %s"
                                ) % (type(label), prev_type)
                                warnings.warn(msg)
                                label = None
                else:
                    label = class_map[anno["label_id"]]
            else:
                label_type = "classifications"
                cvat_tag = CVATTag(anno, class_map, attr_id_map, server_id_map)
                label = cvat_tag.to_classification()

        if label is None or label_type in ignore_types:
            return prev_type

        if label_type not in results:
            results[label_type] = {}

        if sample_id not in results[label_type]:
            results[label_type][sample_id] = {}

        if (
            frame_id is not None
            and frame_id not in results[label_type][sample_id]
        ):
            results[label_type][sample_id][frame_id] = {}

        if label_type == "segmentation":
            seg_id = self._get_segmentation_id(id_map, sample_id, frame_id)
        else:
            seg_id = None

        if frame_id is not None:
            if label_type == "scalar":
                results[label_type][sample_id][frame_id] = label
            else:
                _results = results[label_type][sample_id][frame_id]

                self._add_label_to_results(
                    _results, label_type, label, seg_id=seg_id
                )
        else:
            if label_type == "scalar":
                results[label_type][sample_id] = label
            else:
                _results = results[label_type][sample_id]

                self._add_label_to_results(
                    _results, label_type, label, seg_id=seg_id
                )

        return prev_type

    def _get_segmentation_id(self, id_map, sample_id, frame_id):
        _id = id_map.get(sample_id, None)

        if frame_id is not None and isinstance(_id, dict):
            _id = _id.get(frame_id, None)

        if etau.is_str(_id):
            return _id

        if isinstance(_id, list) and len(_id) == 1:
            return _id[0]

        return None

    def _add_label_to_results(self, results, label_type, label, seg_id=None):
        # Merge polylines representing a semantic segmentation
        if label_type == "segmentation":
            if seg_id is None:
                seg_id = str(ObjectId())

            if results:
                polylines = next(iter(results.values()))
            else:
                polylines = fol.Polylines()
                results[seg_id] = polylines

            found_existing_class = False
            for polyline in polylines.polylines:
                if label.label == polyline.label:
                    found_existing_class = True
                    polyline.points.extend(label.points)

            if not found_existing_class:
                polylines.polylines.append(label)

            return

        # Merge polylines representing an instance segmentation
        if label_type == "detections" and isinstance(label, fol.Polyline):
            if label.id in results:
                results[label.id].points.extend(label.points)
            else:
                results[label.id] = label

            return

        results[label.id] = label

    def _parse_arg(self, arg, config_arg):
        if arg is None:
            return config_arg

        return arg

    def _to_cvat_attributes(self, attributes):
        cvat_attrs = {}
        occluded_attr_name = None
        for attr_name, info in attributes.items():
            if len(attr_name) > 64:
                raise ValueError(
                    "Attribute name '%s' exceeds 64 character limit"
                    % attr_name
                )

            cvat_attr = {"name": attr_name, "mutable": True}
            is_occluded = False
            for attr_key, val in info.items():
                if attr_key == "type":
                    if val == "occluded":
                        occluded_attr_name = attr_name
                        is_occluded = True
                    else:
                        cvat_attr["input_type"] = val
                elif attr_key == "values":
                    cvat_attr["values"] = [_stringify_value(v) for v in val]
                elif attr_key == "default":
                    cvat_attr["default_value"] = _stringify_value(val)
                elif attr_key == "mutable":
                    cvat_attr["mutable"] = bool(val)

            if not is_occluded:
                cvat_attrs[attr_name] = cvat_attr

        return cvat_attrs, occluded_attr_name

    def _create_shapes_tags_tracks(
        self,
        samples,
        label_field,
        label_info,
        cvat_schema,
        assign_scalar_attrs=False,
        load_tracks=False,
        only_keyframes=False,
        occluded_attrs=None,
    ):
        label_type = label_info["type"]
        classes = label_info["classes"]
        mask_targets = label_info.get("mask_targets", None)

        if occluded_attrs is not None:
            occluded_attrs = occluded_attrs.get(label_field, None)

        id_map = {}
        tags_or_shapes = []
        tracks = {}

        # Tracks any "attribute:" prefixes that need to be prepended to
        # attributes in `cvat_schema` because the corresponding data is found
        # to be in the attributes dict of the FiftyOne labels
        remapped_attrs = {}

        is_video = samples.media_type == fom.VIDEO
        samples = samples.select_fields(label_field)

        if is_video:
            field, _ = samples._handle_frame_field(label_field)
        else:
            field = label_field

        frame_id = -1
        for sample in samples:
            metadata = sample.metadata

            if is_video:
                images = sample.frames.values()
                frame_size = (metadata.frame_width, metadata.frame_height)
            else:
                images = [sample]
                frame_size = (metadata.width, metadata.height)

            for image in images:
                frame_id += 1

                label = image[field]

                if label is None:
                    continue

                kwargs = {}

                if label_type not in (
                    "scalar",
                    "classification",
                    "classifications",
                    "segmentation",
                ):
                    kwargs["load_tracks"] = load_tracks
                    kwargs["occluded_attrs"] = occluded_attrs

                if label_type == "scalar":
                    labels = label
                    kwargs["assign_scalar_attrs"] = assign_scalar_attrs
                    func = self._create_scalar_tags
                elif label_type == "classification":
                    labels = [label]
                    func = self._create_classification_tags
                elif label_type == "classifications":
                    labels = label.classifications
                    func = self._create_classification_tags
                elif label_type in ("detection", "instance"):
                    labels = [label]
                    func = self._create_detection_shapes
                elif label_type in ("detections", "instances"):
                    labels = label.detections
                    func = self._create_detection_shapes
                elif label_type in ("polyline", "polygon"):
                    labels = [label]
                    func = self._create_polyline_shapes
                elif label_type in ("polylines", "polygons"):
                    labels = label.polylines
                    func = self._create_polyline_shapes
                elif label_type == "keypoint":
                    labels = [label]
                    func = self._create_keypoint_shapes
                elif label_type == "keypoints":
                    labels = label.keypoints
                    func = self._create_keypoint_shapes
                elif label_type == "segmentation":
                    labels = label
                    func = self._create_segmentation_shapes
                    kwargs["mask_targets"] = mask_targets
                else:
                    raise ValueError(
                        "Label type '%s' of field '%s' is not supported"
                        % (label_type, label_field)
                    )

                ids, _tags_or_shapes, _tracks, _remapped_attrs = func(
                    labels,
                    cvat_schema,
                    label_field,
                    frame_id,
                    frame_size,
                    label_type=label_type,
                    **kwargs,
                )

                tags_or_shapes.extend(_tags_or_shapes)
                self._merge_tracks(tracks, _tracks)
                remapped_attrs.update(_remapped_attrs)

                if ids is not None:
                    if is_video:
                        if sample.id not in id_map:
                            id_map[sample.id] = {}

                        id_map[sample.id][image.id] = ids
                    else:
                        id_map[sample.id] = ids

        # Record any attribute name changes due to label attributes being
        # stored in attributes dicts rather than as dynamic fields
        for attr_schema in cvat_schema.values():
            for name, attr in attr_schema.items():
                if name in remapped_attrs:
                    attr["name"] = remapped_attrs[name]

        if load_tracks:
            tracks = self._finalize_tracks(tracks, frame_id, only_keyframes)
            return id_map, tags_or_shapes, tracks

        return id_map, tags_or_shapes

    def _create_scalar_tags(
        self,
        label,
        cvat_schema,
        label_field,
        frame_id,
        frame_size,
        label_type=None,
        assign_scalar_attrs=False,
    ):
        if label is None:
            label = ""

        if assign_scalar_attrs[label_field]:
            if label_field not in cvat_schema:
                return False, [], {}, {}

            scalar_attr_name = next(iter(cvat_schema[label_field].keys()))

            class_name = label_field
            attributes = [
                {
                    "spec_id": scalar_attr_name,
                    "value": _stringify_value(label),
                }
            ]
        else:
            class_name = _stringify_value(label)
            if class_name not in cvat_schema:
                return False, [], {}, {}

            attributes = []

        tags = [
            {
                "label_id": class_name,
                "group": 0,
                "frame": frame_id,
                "source": "manual",
                "attributes": attributes,
            }
        ]

        return True, tags, {}, {}

    def _create_classification_tags(
        self,
        classifications,
        cvat_schema,
        label_field,
        frame_id,
        frame_size,
        label_type=None,
    ):
        ids = []
        tags = []
        remapped_attrs = {}

        for cn in classifications:
            (
                class_name,
                attributes,
                _,
                _remapped_attrs,
                _,
            ) = self._parse_label(cn, cvat_schema, label_field)

            if class_name is None:
                continue

            ids.append(cn.id)
            remapped_attrs.update(_remapped_attrs)
            tags.append(
                {
                    "label_id": class_name,
                    "group": 0,
                    "frame": frame_id,
                    "source": "manual",
                    "attributes": attributes,
                }
            )

        if label_type == "classification":
            ids = ids[0] if ids else None

        return ids, tags, {}, remapped_attrs

    def _create_detection_shapes(
        self,
        detections,
        cvat_schema,
        label_field,
        frame_id,
        frame_size,
        label_type=None,
        label_id=None,
        load_tracks=False,
        occluded_attrs=None,
    ):
        ids = []
        shapes = []
        tracks = {}
        remapped_attrs = {}

        for det in detections:
            (
                class_name,
                attributes,
                immutable_attrs,
                _remapped_attrs,
                is_occluded,
            ) = self._parse_label(
                det,
                cvat_schema,
                label_field,
                label_id=label_id,
                occluded_attrs=occluded_attrs,
            )

            if class_name is None:
                continue

            curr_shapes = []

            if label_type in ("detection", "detections"):
                x, y, w, h = det.bounding_box
                width, height = frame_size
                xtl = float(round(x * width))
                ytl = float(round(y * height))
                xbr = float(round((x + w) * width))
                ybr = float(round((y + h) * height))
                bbox = [xtl, ytl, xbr, ybr]

                curr_shapes.append(
                    {
                        "type": "rectangle",
                        "occluded": is_occluded,
                        "points": bbox,
                        "label_id": class_name,
                        "group": 0,
                        "frame": frame_id,
                        "source": "manual",
                        "attributes": attributes,
                    }
                )
            elif label_type in ("instance", "instances"):
                if det.mask is None:
                    continue

                polygon = det.to_polyline()
                for points in polygon.points:
                    if len(points) < 3:
                        continue  # CVAT polygons must contain >= 3 points

                    abs_points = HasCVATPoints._to_abs_points(
                        points, frame_size
                    )
                    flattened_points = list(
                        itertools.chain.from_iterable(abs_points)
                    )

                    curr_shapes.append(
                        {
                            "type": "polygon",
                            "occluded": is_occluded,
                            "z_order": 0,
                            "points": flattened_points,
                            "label_id": class_name,
                            "group": 0,
                            "frame": frame_id,
                            "source": "manual",
                            "attributes": deepcopy(attributes),
                        }
                    )

            if not curr_shapes:
                continue

            ids.append(det.id)
            remapped_attrs.update(_remapped_attrs)

            if load_tracks and det.index is not None:
                keyframe = det.get_attribute_value("keyframe", False)
                self._add_shapes_to_tracks(
                    tracks,
                    curr_shapes,
                    class_name,
                    det.index,
                    frame_id,
                    immutable_attrs,
                    keyframe,
                )
            else:
                shapes.extend(curr_shapes)

        return ids, shapes, tracks, remapped_attrs

    def _create_keypoint_shapes(
        self,
        keypoints,
        cvat_schema,
        label_field,
        frame_id,
        frame_size,
        label_type=None,
        load_tracks=False,
        occluded_attrs=None,
    ):
        ids = []
        shapes = []
        tracks = {}
        remapped_attrs = {}

        for kp in keypoints:
            (
                class_name,
                attributes,
                immutable_attrs,
                _remapped_attrs,
                is_occluded,
            ) = self._parse_label(
                kp, cvat_schema, label_field, occluded_attrs=occluded_attrs
            )

            if class_name is None:
                continue

            abs_points = HasCVATPoints._to_abs_points(kp.points, frame_size)
            flattened_points = list(itertools.chain.from_iterable(abs_points))

            shape = {
                "type": "points",
                "occluded": is_occluded,
                "z_order": 0,
                "points": flattened_points,
                "label_id": class_name,
                "group": 0,
                "frame": frame_id,
                "source": "manual",
                "attributes": attributes,
            }

            ids.append(kp.id)
            remapped_attrs.update(_remapped_attrs)

            if load_tracks and kp.index is not None:
                keyframe = kp.get_attribute_value("keyframe", False)
                self._add_shapes_to_tracks(
                    tracks,
                    [shape],
                    class_name,
                    kp.index,
                    frame_id,
                    immutable_attrs,
                    keyframe,
                )
            else:
                shapes.append(shape)

        return ids, shapes, tracks, remapped_attrs

    def _create_polyline_shapes(
        self,
        polylines,
        cvat_schema,
        label_field,
        frame_id,
        frame_size,
        label_type=None,
        load_tracks=False,
        occluded_attrs=None,
    ):
        ids = []
        shapes = []
        tracks = {}
        remapped_attrs = {}

        for poly in polylines:
            (
                class_name,
                attributes,
                immutable_attrs,
                _remapped_attrs,
                is_occluded,
            ) = self._parse_label(
                poly, cvat_schema, label_field, occluded_attrs=occluded_attrs
            )

            if class_name is None:
                continue

            curr_shapes = []

            for points in poly.points:
                if poly.filled and len(points) < 3:
                    continue  # CVAT polygons must contain >= 3 points

                abs_points = HasCVATPoints._to_abs_points(points, frame_size)
                flattened_points = list(
                    itertools.chain.from_iterable(abs_points)
                )

                shape = {
                    "type": "polygon" if poly.filled else "polyline",
                    "occluded": is_occluded,
                    "z_order": 0,
                    "points": flattened_points,
                    "label_id": class_name,
                    "group": 0,
                    "frame": frame_id,
                    "source": "manual",
                    "attributes": deepcopy(attributes),
                }
                curr_shapes.append(shape)

            if not curr_shapes:
                continue

            ids.append(poly.id)
            remapped_attrs.update(_remapped_attrs)

            if load_tracks and poly.index is not None:
                keyframe = poly.get_attribute_value("keyframe", False)
                self._add_shapes_to_tracks(
                    tracks,
                    curr_shapes,
                    class_name,
                    poly.index,
                    frame_id,
                    immutable_attrs,
                    keyframe,
                )
            else:
                shapes.extend(curr_shapes)

        return ids, shapes, tracks, remapped_attrs

    def _create_segmentation_shapes(
        self,
        segmentation,
        cvat_schema,
        label_field,
        frame_id,
        frame_size,
        label_type=None,
        mask_targets=None,
    ):
        label_id = segmentation.id
        detections = segmentation.to_detections(mask_targets=mask_targets)

        _, shapes, tracks, remapped_attrs = self._create_detection_shapes(
            detections.detections,
            cvat_schema,
            label_field,
            frame_id,
            frame_size,
            label_type="instances",
            label_id=label_id,
        )

        return label_id, shapes, tracks, remapped_attrs

    def _parse_label(
        self,
        label,
        cvat_schema,
        label_field,
        label_id=None,
        occluded_attrs=None,
    ):
        # If the class is a duplicate, it will have this name
        dup_class_name = "%s_%s" % (label.label, label_field)

        if label.label in cvat_schema:
            class_name = label.label
        elif dup_class_name in cvat_schema:
            class_name = dup_class_name
        else:
            return None, None, None, None, None

        attr_schema = cvat_schema[class_name]

        if label_id is None:
            label_id = label.id

        label_attrs = [{"spec_id": "label_id", "value": label_id}]
        immutable_attrs = []
        remapped_attrs = {}

        for name, attr in attr_schema.items():
            if name.startswith("attribute:"):
                name = name[len("attribute:") :]

            value = label.get_attribute_value(name, None)
            if value is None:
                continue

            if name not in label:
                # Found attribute stored in the label's attributes dict
                new_name = "attribute:" + name
                remapped_attrs[name] = new_name
                name = new_name

            attr_dict = {"spec_id": name, "value": _stringify_value(value)}

            if attr["mutable"]:
                label_attrs.append(attr_dict)
            else:
                immutable_attrs.append(attr_dict)

        is_occluded = False
        if occluded_attrs is not None:
            attr_name = occluded_attrs.get(class_name, None)
            if attr_name is not None:
                is_occluded = _parse_occlusion_value(
                    label.get_attribute_value(attr_name, False)
                )

        return (
            class_name,
            label_attrs,
            immutable_attrs,
            remapped_attrs,
            is_occluded,
        )

    def _add_shapes_to_tracks(
        self,
        tracks,
        shapes,
        class_name,
        index,
        frame_id,
        immutable_attrs,
        keyframe,
    ):
        if class_name not in tracks:
            tracks[class_name] = {}

        if index not in tracks[class_name]:
            tracks[class_name][index] = {
                "label_id": class_name,
                "shapes": [],
                "frame": frame_id,
                "group": 0,
                "attributes": immutable_attrs,
            }

        _shapes = tracks[class_name][index]["shapes"]

        for shape in shapes:
            shape["outside"] = False
            shape["keyframe"] = keyframe
            del shape["label_id"]
            _shapes.append(shape)

    def _merge_tracks(self, tracks, new_tracks):
        for class_name, class_tracks in new_tracks.items():
            if class_name not in tracks:
                tracks[class_name] = class_tracks
                continue

            for index, track in class_tracks.items():
                if index not in tracks[class_name]:
                    tracks[class_name][index] = track
                else:
                    _track = tracks[class_name][index]
                    _track["shapes"].extend(track["shapes"])
                    _track["frame"] = max(track["frame"], _track["frame"])

    def _finalize_tracks(self, tracks, frame_count, only_keyframes):
        formatted_tracks = []
        for class_tracks in tracks.values():
            for track in class_tracks.values():
                formatted_track = self._finalize_track(
                    track, frame_count, only_keyframes
                )
                formatted_tracks.append(track)

        return formatted_tracks

    def _finalize_track(self, track, frame_count, only_keyframes):
        shapes = track["shapes"]
        new_shapes = []
        prev_frame_shape_inds = []
        prev_frame = None
        next_is_keyframe = True

        for ind, shape in enumerate(shapes):
            frame = shape["frame"]
            if prev_frame is None:
                prev_frame = frame

            if frame != prev_frame:
                if only_keyframes and next_is_keyframe:
                    # The first frame of a new segment is always a keyframe
                    next_is_keyframe = False
                    for ind in prev_frame_shape_inds:
                        shapes[ind]["keyframe"] = True

                # If there is a gap between shapes, we must mark the end of the
                # previous segment as "outside"
                if frame > prev_frame + 1:
                    for prev_ind in prev_frame_shape_inds:
                        last_shape = shapes[prev_ind]
                        new_shape = deepcopy(last_shape)
                        new_shape["frame"] += 1
                        new_shape["outside"] = True
                        if only_keyframes:
                            new_shape["keyframe"] = True

                        new_shapes.append(
                            (max(prev_frame_shape_inds), new_shape)
                        )
                        next_is_keyframe = True

                prev_frame_shape_inds = []
                prev_frame = frame

            prev_frame_shape_inds.append(ind)

        # The shapes in the last frame in the track must be set to "outside"
        last_shape = shapes[-1]
        if last_shape["frame"] < frame_count:
            new_shape = deepcopy(last_shape)
            new_shape["frame"] += 1
            new_shape["outside"] = True
            if only_keyframes:
                new_shape["keyframe"] = True

            new_shapes.append((len(shapes), new_shape))

        # Insert new shapes into track
        for ind, shape in new_shapes[::-1]:
            shapes.insert(ind + 1, shape)

        # Remove non-keyframes if necessary
        if only_keyframes:
            track["shapes"] = [s for s in shapes if s["keyframe"]]

        return track

    def _build_frame_id_map(self, samples):
        frame_id_map = {}
        frame_id = -1

        if samples.media_type == fom.VIDEO:
            sample_ids, frame_ids = samples.values(["id", "frames.id"])
            for _sample_id, _frame_ids in zip(sample_ids, frame_ids):
                for _frame_id in _frame_ids:
                    frame_id += 1
                    frame_id_map[frame_id] = {
                        "sample_id": _sample_id,
                        "frame_id": _frame_id,
                    }
        else:
            sample_ids = samples.values("id")
            for _sample_id in sample_ids:
                frame_id += 1
                frame_id_map[frame_id] = {"sample_id": _sample_id}

        return frame_id_map

    def _remap_ids(self, shapes_or_tags, class_id_map, attr_id_map):
        for obj in shapes_or_tags:
            label_name = obj["label_id"]
            class_id = class_id_map[label_name]
            obj["label_id"] = class_id
            attr_map = attr_id_map[class_id]
            attrs = []
            for attr in obj["attributes"]:
                attr_name = attr["spec_id"]
                if attr_name in attr_map:
                    attr["spec_id"] = attr_map[attr_name]
                    attrs.append(attr)

            obj["attributes"] = attrs

        return shapes_or_tags

    def _remap_track_ids(self, tracks, class_id_map, attr_id_map):
        for track in tracks:
            label_name = track["label_id"]
            class_id = class_id_map[label_name]
            track["label_id"] = class_id
            attr_map = attr_id_map[class_id]
            for shape in track["shapes"]:
                attrs = []
                for attr in shape["attributes"]:
                    attr_name = attr["spec_id"]
                    if attr_name in attr_map:
                        attr["spec_id"] = attr_map[attr_name]
                        attrs.append(attr)

                shape["attributes"] = attrs

            attrs = []
            for attr in track["attributes"]:
                attr_name = attr["spec_id"]
                if attr_name in attr_map:
                    attr["spec_id"] = attr_map[attr_name]
                    attrs.append(attr)

            track["attributes"] = attrs

        return tracks

    def _sort_by_media_field(self, samples, media_field):
        filenames = [os.path.basename(fp) for fp in samples.values(media_field)]
        fn_field = "tmp_filenames_%s"  % str(ObjectId())
        samples.set_values(fn_field , filenames)
        sorted_samples = samples.sort_by(fn_field)
        sort_order = sorted_samples.values("id")
        samples._dataset.delete_sample_field(fn_field)

        return samples.select(sort_order, ordered=True)

    def _parse_cloud_manifest(self, cloud_manifest):
        cloud_manifest = fos.normalize_path(cloud_manifest)
        file_system = fos.get_file_system(cloud_manifest)
        if file_system not in _CLOUD_PROVIDER_MAP:
            raise ValueError(
                "File system %s is not a valid CVAT cloud storage provider." % str(file_system)
            )

        provider_type = _CLOUD_PROVIDER_MAP[file_system]
        prefix, _ = fos.split_prefix(cloud_manifest)
        resource = fos.get_bucket_name(cloud_manifest)
        root_dir = prefix + resource + fos.sep(cloud_manifest)
        manifest_filename = cloud_manifest[len(root_dir):]
        cloud_storage_id = self._get_cloud_storage_id(provider_type, resource, manifest_filename)
        return root_dir, manifest_filename, cloud_storage_id

    def _get_cloud_storage_id(self, provider_type, resource, manifest_filename):
        cloud_storages_search_url = self.cloud_storages_search_url(provider_type=provider_type, resource=resource)
        resp = self.get(cloud_storages_search_url).json()
        results = resp["results"]
        cloud_storage_id = None

        for result in results:
            if manifest_filename in result["manifests"]:
                cloud_storage_id = result["id"]

        if cloud_storage_id is None:
            raise ValueError(
                "No cloud storage of type `%s`, bucket name `%s`, with "
                "manifest `%s` was found"
                % (provider_type, resource, manifest_filename)
            )

        return cloud_storage_id

    def _verify_cloud_files(self, root_dir, cloud_storage_id, manifest_filename, paths):
        content_url = self.cloud_storages_content_url(cloud_storage_id, manifest=manifest_filename)
        manifest_files = self.get(content_url).json()
        root_dir_len = len(root_dir)
        formatted_paths = set([p[len(root_dir):] for p in paths])
        unspecified_paths = formatted_paths - set(manifest_files)
        if unspecified_paths:
            raise ValueError(
                "Found %d files that are not specified in the given manifest "
                "`%s` in cloud storage `%d`" % (len(unspecified_paths), manifest_filename, cloud_storage_id)
            )

    def _validate(self, response, kwargs):
        try:
            response.raise_for_status()
        except:
            d = response.__dict__
            logger.info("Arguments the caused this error were:")
            logger.info(kwargs)
            raise Exception(
                "%d error for request %s to url %s with the reason %s. Error "
                "content: %s"
                % (
                    d["status_code"],
                    d["request"],
                    d["url"],
                    d["reason"],
                    d["_content"],
                )
            )


class CVATLabel(object):
    """A label returned by the CVAT API.

    Args:
        label_dict: the dictionary containing the label information loaded from
            the CVAT API
        class_map: a dictionary mapping label IDs to class strings
        attr_id_map: a dictionary mapping attribute IDs attribute names for
            every label
        server_id_map: a dictionary mapping server IDs to FiftyOne label IDs
        attributes (None): an optional list of additional attributes
    """

    def __init__(
        self,
        label_dict,
        class_map,
        attr_id_map,
        server_id_map,
        attributes=None,
    ):
        cvat_id = label_dict["label_id"]
        server_id = label_dict["id"]
        attrs = label_dict["attributes"]

        if attributes is not None:
            attrs.extend(attributes)

        self._id = None
        self.label = class_map[cvat_id]
        self.attributes = {}
        self.fo_attributes = {}

        # Parse attributes
        attr_id_map_rev = {v: k for k, v in attr_id_map[cvat_id].items()}
        for attr in attrs:
            name = attr_id_map_rev[attr["spec_id"]]
            value = _parse_value(attr["value"])
            if value is not None:
                if name.startswith("attribute:"):
                    name = name[len("attribute:") :]
                    fo_attr = CVATAttribute(name, value).to_attribute()
                    self.fo_attributes[name] = fo_attr
                else:
                    self.attributes[name] = value

        # Parse label ID
        label_id = self.attributes.pop("label_id", None)

        if label_id is not None:
            self._set_id(label_id)

        if self._id is None:
            label_id = server_id_map.get(server_id, None)
            if label_id is not None:
                self._set_id(label_id)

    def _set_id(self, label_id):
        try:
            self._id = ObjectId(label_id)
        except:
            pass

    def _set_attributes(self, label):
        if self._id is not None:
            label._id = self._id

        for name, value in self.attributes.items():
            label[name] = value

        if self.fo_attributes:
            label.attributes = self.fo_attributes


class CVATShape(CVATLabel):
    """A shape returned by the CVAT API.

    Args:
        label_dict: the dictionary containing the label information loaded from
            the CVAT API
        class_map: a dictionary mapping label IDs to class strings
        attr_id_map: a dictionary mapping attribute IDs attribute names for
            every label
        server_id_map: a dictionary mapping server IDs to FiftyOne label IDs
        metadata: a dictionary containing the width and height of the frame
        index (None): the tracking index of the shape
        immutable_attrs (None): immutable attributes inherited by this shape
            from its track
        occluded_attrs (None): a dictonary mapping class names to the
            corresponding attribute linked to the CVAT occlusion widget, if any
    """

    def __init__(
        self,
        label_dict,
        class_map,
        attr_id_map,
        server_id_map,
        metadata,
        index=None,
        immutable_attrs=None,
        occluded_attrs=None,
    ):
        super().__init__(
            label_dict,
            class_map,
            attr_id_map,
            server_id_map,
            attributes=immutable_attrs,
        )

        self.frame_size = (metadata["width"], metadata["height"])
        self.points = label_dict["points"]
        self.index = index

        if "rotation" in label_dict and int(label_dict["rotation"]) != 0:
            self.attributes["rotation"] = label_dict["rotation"]

        # Parse occluded attribute, if necessary
        if occluded_attrs is not None:
            occluded_attr_name = occluded_attrs.get(self.label, None)
            if occluded_attr_name:
                self.attributes[occluded_attr_name] = label_dict["occluded"]

    def _to_pairs_of_points(self, points):
        reshaped_points = np.reshape(points, (-1, 2))
        return reshaped_points.tolist()

    def to_detection(self):
        """Converts this shape to a :class:`fiftyone.core.labels.Detection`.

        Returns:
            a :class:`fiftyone.core.labels.Detection`
        """
        xtl, ytl, xbr, ybr = self.points
        width, height = self.frame_size
        bbox = [
            xtl / width,
            ytl / height,
            (xbr - xtl) / width,
            (ybr - ytl) / height,
        ]
        label = fol.Detection(
            label=self.label, bounding_box=bbox, index=self.index
        )
        self._set_attributes(label)
        return label

    def to_polyline(self, closed=False, filled=False):
        """Converts this shape to a :class:`fiftyone.core.labels.Polyline`.

        Returns:
            a :class:`fiftyone.core.labels.Polyline`
        """
        points = self._to_pairs_of_points(self.points)
        rel_points = HasCVATPoints._to_rel_points(points, self.frame_size)
        label = fol.Polyline(
            label=self.label,
            points=[rel_points],
            index=self.index,
            closed=closed,
            filled=filled,
        )
        self._set_attributes(label)
        return label

    def to_polylines(self, closed=False, filled=False):
        """Converts this shape to a :class:`fiftyone.core.labels.Polylines`.

        Returns:
            a :class:`fiftyone.core.labels.Polylines`
        """
        points = self._to_pairs_of_points(self.points)
        rel_points = HasCVATPoints._to_rel_points(points, self.frame_size)
        polyline = fol.Polyline(
            label=self.label,
            points=[rel_points],
            closed=closed,
            filled=filled,
        )
        label = fol.Polylines(polylines=[polyline])
        self._set_attributes(label)
        return label

    def to_keypoint(self):
        """Converts this shape to a :class:`fiftyone.core.labels.Keypoint`.

        Returns:
            a :class:`fiftyone.core.labels.Keypoint`
        """
        points = self._to_pairs_of_points(self.points)
        rel_points = HasCVATPoints._to_rel_points(points, self.frame_size)
        label = fol.Keypoint(
            label=self.label, points=rel_points, index=self.index
        )
        self._set_attributes(label)
        return label

    @classmethod
    def polyline_to_detection(cls, polyline, frame_size):
        """Converts a :class:`fiftyone.core.labels.Polyline` to a
        :class:`fiftyone.core.labels.Detection` with a segmentation mask.

        Args:
            polyline: a :class:`fiftyone.core.labels.Polyline`
            frame_size: the ``(width, height)`` of the frame

        Returns:
            a :class:`fiftyone.core.labels.Detection`
        """
        detection = polyline.to_detection(frame_size=frame_size)
        detection._id = polyline._id
        return detection

    @classmethod
    def polylines_to_segmentation(cls, polylines, frame_size, mask_targets):
        """Converts a :class:`fiftyone.core.labels.Polylines` to a
        :class:`fiftyone.core.labels.Segmentation`.

        Args:
            polylines: a :class:`fiftyone.core.labels.Polylines`
            mask_targets: a dict mapping integer pixel values to label strings
            frame_size: the ``(width, height)`` of the frame

        Returns:
            a :class:`fiftyone.core.labels.Segmentation`
        """
        return polylines.to_segmentation(
            frame_size=frame_size, mask_targets=mask_targets
        )


class CVATTag(CVATLabel):
    """A tag returned by the CVAT API.

    Args:
        label_dict: the dictionary containing the label information loaded from
            the CVAT API
        class_map: a dictionary mapping label IDs to class strings
        attr_id_map: a dictionary mapping attribute IDs attribute names for
            every label
        server_id_map: a dictionary mapping server IDs to FiftyOne label IDs
        attributes (None): an optional list of additional attributes
    """

    def to_classification(self):
        """Converts the tag to a :class:`fiftyone.core.labels.Classification`.

        Returns:
            a :class:`fiftyone.core.labels.Classification`
        """
        label = fol.Classification(label=self.label)
        self._set_attributes(label)
        return label


def load_cvat_image_annotations(xml_path):
    """Loads the CVAT image annotations from the given XML file.

    See :ref:`this page <CVATImageDataset-import>` for format details.

    Args:
        xml_path: the path to the annotations XML file

    Returns:
        a tuple of

        -   **info**: a dict of dataset info
        -   **cvat_task_labels**: a :class:`CVATTaskLabels` instance
        -   **cvat_images**: a list of :class:`CVATImage` instances
    """
    d = fou.load_xml_as_json_dict(xml_path)
    annotations = d.get("annotations", {})

    # Verify version
    version = annotations.get("version", None)
    if version is None:
        logger.warning("No version tag found; assuming version 1.1")
    elif version != "1.1":
        logger.warning(
            "Only version 1.1 is explicitly supported; found %s. Trying to "
            "load assuming version 1.1 format",
            version,
        )

    # Load meta
    meta = annotations.get("meta", {})

    # Load task labels
    task = meta.get("task", {})
    labels_dict = task.get("labels", {})
    cvat_task_labels = CVATTaskLabels.from_labels_dict(labels_dict)

    # Load annotations
    image_dicts = _ensure_list(annotations.get("image", []))
    cvat_images = [CVATImage.from_image_dict(id) for id in image_dicts]

    # Load dataset info
    info = {"task_labels": cvat_task_labels.labels}
    if "created" in task:
        info["created"] = task["created"]

    if "updated" in task:
        info["updated"] = task["updated"]

    if "dumped" in meta:
        info["dumped"] = meta["dumped"]

    return info, cvat_task_labels, cvat_images


def load_cvat_video_annotations(xml_path):
    """Loads the CVAT video annotations from the given XML file.

    See :ref:`this page <CVATVideoDataset-import>` for format details.

    Args:
        xml_path: the path to the annotations XML file

    Returns:
        a tuple of

        -   **info**: a dict of dataset info
        -   **cvat_task_labels**: a :class:`CVATTaskLabels` instance
        -   **cvat_tracks**: a list of :class:`CVATTrack` instances
    """
    d = fou.load_xml_as_json_dict(xml_path)
    annotations = d.get("annotations", {})

    # Verify version
    version = annotations.get("version", None)
    if version is None:
        logger.warning("No version tag found; assuming version 1.1")
    elif version != "1.1":
        logger.warning(
            "Only version 1.1 is explicitly supported; found %s. Trying to "
            "load assuming version 1.1 format",
            version,
        )

    # Load meta
    meta = annotations.get("meta", {})

    # Load task labels
    task = meta.get("task", {})
    labels_dict = task.get("labels", {})
    cvat_task_labels = CVATTaskLabels.from_labels_dict(labels_dict)

    # Load annotations
    track_dicts = _ensure_list(annotations.get("track", []))
    if track_dicts:
        original_size = task["original_size"]
        frame_size = (
            int(original_size["width"]),
            int(original_size["height"]),
        )
        cvat_tracks = [
            CVATTrack.from_track_dict(td, frame_size) for td in track_dicts
        ]
    else:
        cvat_tracks = []

    # Load dataset info
    info = {"task_labels": cvat_task_labels.labels}
    if "created" in task:
        info["created"] = task["created"]

    if "updated" in task:
        info["updated"] = task["updated"]

    if "dumped" in meta:
        info["dumped"] = meta["dumped"]

    return info, cvat_task_labels, cvat_tracks


class CloudProviders(object):
    """Enumumeration of attached cloud storage providers"""

    S3 = "AWS_S3_BUCKET"
    GCS = "GOOGLE_CLOUD_STORAGE"
    AZURE = "AZURE_CONTAINER"

_CLOUD_PROVIDER_MAP = {
    fos.FileSystem.S3: CloudProviders.S3,
    fos.FileSystem.GCS: CloudProviders.GCS,
}

def _is_supported_attribute_type(value):
    return (
        isinstance(value, bool) or etau.is_str(value) or etau.is_numeric(value)
    )


def _cvat_tracks_to_frames_dict(cvat_tracks):
    frames = defaultdict(dict)
    for cvat_track in cvat_tracks:
        labels = cvat_track.to_labels()
        for frame_number, label in labels.items():
            frame = frames[frame_number]

            if isinstance(label, fol.Detection):
                if "detections" not in frame:
                    frame["detections"] = fol.Detections()

                frame["detections"].detections.append(label)
            elif isinstance(label, fol.Polyline):
                if "polylines" not in frame:
                    frame["polylines"] = fol.Polylines()

                frame["polylines"].polylines.append(label)
            elif isinstance(label, fol.Keypoint):
                if "keypoints" not in frame:
                    frame["keypoints"] = fol.Keypoints()

                frame["keypoints"].keypoints.append(label)

    return frames


def _frames_to_cvat_tracks(frames, frame_size):
    labels_map = defaultdict(lambda: defaultdict(dict))
    no_index_map = defaultdict(list)
    found_label = False

    def process_label(label, frame_number):
        if label.index is not None:
            labels_map[label.index][type(label)][frame_number] = label
        else:
            no_index_map[frame_number].append(label)

    # Convert from per-frame to per-object tracks
    for frame_number, frame_dict in frames.items():
        for _, value in frame_dict.items():
            if isinstance(value, (fol.Detection, fol.Polyline, fol.Keypoint)):
                found_label = True
                process_label(value, frame_number)
            elif isinstance(value, fol.Detections):
                found_label = True
                for detection in value.detections:
                    process_label(detection, frame_number)
            elif isinstance(value, fol.Polylines):
                found_label = True
                for polyline in value.polylines:
                    process_label(polyline, frame_number)
            elif isinstance(value, fol.Keypoints):
                found_label = True
                for keypoint in value.keypoints:
                    process_label(keypoint, frame_number)
            elif value is not None:
                msg = "Ignoring unsupported label type '%s'" % value.__class__
                warnings.warn(msg)

    if not found_label:
        return None  # unlabeled

    cvat_tracks = []

    # Generate object tracks
    max_index = -1
    used_indices = set()
    for index in sorted(labels_map):
        for label_type, labels in labels_map[index].items():
            _index = index if index not in used_indices else max_index + 1
            used_indices.add(_index)
            max_index = max(_index, max_index)
            cvat_track = CVATTrack.from_labels(_index, labels, frame_size)
            cvat_tracks.append(cvat_track)

    # Generate single tracks for detections with no `index`
    index = max_index
    for frame_number, labels in no_index_map.items():
        for label in labels:
            index += 1
            cvat_track = CVATTrack.from_labels(
                index, {frame_number: label}, frame_size
            )
            cvat_tracks.append(cvat_track)

    return cvat_tracks


def _get_single_polyline_points(polyline):
    num_polylines = len(polyline.points)
    if num_polylines == 0:
        return []

    if num_polylines > 1:
        msg = (
            "Found polyline with more than one shape; only the first shape "
            "will be stored in CVAT format"
        )
        warnings.warn(msg)

    return polyline.points[0]


def _ensure_list(value):
    if value is None:
        return []

    if isinstance(value, list):
        return value

    return [value]


def _stringify_value(value):
    if value is None:
        return ""

    if value is True:
        return "true"

    if value is False:
        return "false"

    return str(value)


def _to_int_bool(value):
    return int(bool(value))


def _from_int_bool(value):
    try:
        return bool(int(value))
    except:
        pass

    return None


def _parse_value(value):
    try:
        return int(value)
    except:
        pass

    try:
        return float(value)
    except:
        pass

    if etau.is_str(value):
        if value in ("True", "true"):
            return True

        if value in ("False", "false"):
            return False

        if value in ("None", ""):
            return None

    return value


def _parse_occlusion_value(value):
    if isinstance(value, bool):
        return value

    if etau.is_str(value):
        str_value = "'%s'" % value
        bool_value = False if value.lower() == "false" else bool(value)
    else:
        str_value = str(value)
        bool_value = bool(value)

    msg = "Casting occlusion value %s of type %s to boolean %s" % (
        str_value,
        type(value),
        bool_value,
    )
    warnings.warn(msg)

    return bool_value


# Track interpolation code sourced from CVAT:
# https://github.com/openvinotoolkit/cvat/blob/31f6234b0cdc656c9dde4294c1008560611c6978/cvat/apps/dataset_manager/annotation.py#L431-L730
def _get_interpolated_shapes(track_shapes):
    def copy_shape(source, frame, points=None):
        copied = deepcopy(source)
        copied["keyframe"] = False
        copied["frame"] = frame
        if points is not None:
            copied["points"] = points
        return copied

    def simple_interpolation(shape0, shape1):
        shapes = []
        distance = shape1["frame"] - shape0["frame"]
        diff = np.subtract(shape1["points"], shape0["points"])

        for frame in range(shape0["frame"] + 1, shape1["frame"]):
            offset = (frame - shape0["frame"]) / distance
            points = shape0["points"] + diff * offset

            shapes.append(copy_shape(shape0, frame, points.tolist()))

        return shapes

    def points_interpolation(shape0, shape1):
        if len(shape0["points"]) == 2 and len(shape1["points"]) == 2:
            return simple_interpolation(shape0, shape1)
        else:
            shapes = []
            for frame in range(shape0["frame"] + 1, shape1["frame"]):
                shapes.append(copy_shape(shape0, frame))

        return shapes

    def interpolate_position(left_position, right_position, offset):
        def to_array(points):
            return np.asarray(
                list(map(lambda point: [point["x"], point["y"]], points))
            ).flatten()

        def to_points(array):
            return list(
                map(
                    lambda point: {"x": point[0], "y": point[1]},
                    np.asarray(array).reshape(-1, 2),
                )
            )

        def curve_length(points):
            length = 0
            for i in range(1, len(points)):
                dx = points[i]["x"] - points[i - 1]["x"]
                dy = points[i]["y"] - points[i - 1]["y"]
                length += np.sqrt(dx ** 2 + dy ** 2)
            return length

        def curve_to_offset_vec(points, length):
            offset_vector = [0]
            accumulated_length = 0
            for i in range(1, len(points)):
                dx = points[i]["x"] - points[i - 1]["x"]
                dy = points[i]["y"] - points[i - 1]["y"]
                accumulated_length += np.sqrt(dx ** 2 + dy ** 2)
                offset_vector.append(accumulated_length / length)

            return offset_vector

        def find_nearest_pair(value, curve):
            minimum = [0, abs(value - curve[0])]
            for i in range(1, len(curve)):
                distance = abs(value - curve[i])
                if distance < minimum[1]:
                    minimum = [i, distance]

            return minimum[0]

        def match_left_right(left_curve, right_curve):
            matching = {}
            for i, left_curve_item in enumerate(left_curve):
                matching[i] = [find_nearest_pair(left_curve_item, right_curve)]
            return matching

        def match_right_left(left_curve, right_curve, left_right_matching):
            matched_right_points = list(
                itertools.chain.from_iterable(left_right_matching.values())
            )
            unmatched_right_points = filter(
                lambda x: x not in matched_right_points,
                range(len(right_curve)),
            )
            updated_matching = deepcopy(left_right_matching)

            for right_point in unmatched_right_points:
                left_point = find_nearest_pair(
                    right_curve[right_point], left_curve
                )
                updated_matching[left_point].append(right_point)

            for key, value in updated_matching.items():
                updated_matching[key] = sorted(value)

            return updated_matching

        def reduce_interpolation(
            interpolated_points, matching, left_points, right_points
        ):
            def average_point(points):
                sumX = 0
                sumY = 0
                for point in points:
                    sumX += point["x"]
                    sumY += point["y"]

                return {"x": sumX / len(points), "y": sumY / len(points)}

            def compute_distance(point1, point2):
                return np.sqrt(
                    ((point1["x"] - point2["x"])) ** 2
                    + ((point1["y"] - point2["y"]) ** 2)
                )

            def minimize_segment(
                base_length, N, start_interpolated, stop_interpolated
            ):
                threshold = base_length / (2 * N)
                minimized = [interpolated_points[start_interpolated]]
                latest_pushed = start_interpolated
                for i in range(start_interpolated + 1, stop_interpolated):
                    distance = compute_distance(
                        interpolated_points[latest_pushed],
                        interpolated_points[i],
                    )

                    if distance >= threshold:
                        minimized.append(interpolated_points[i])
                        latest_pushed = i

                minimized.append(interpolated_points[stop_interpolated])

                if len(minimized) == 2:
                    distance = compute_distance(
                        interpolated_points[start_interpolated],
                        interpolated_points[stop_interpolated],
                    )

                    if distance < threshold:
                        return [average_point(minimized)]

                return minimized

            reduced = []
            interpolated_indexes = {}
            accumulated = 0
            for i in range(len(left_points)):
                interpolated_indexes[i] = []
                for _ in range(len(matching[i])):
                    interpolated_indexes[i].append(accumulated)
                    accumulated += 1

            def left_segment(start, stop):
                start_interpolated = interpolated_indexes[start][0]
                stop_interpolated = interpolated_indexes[stop][0]

                if start_interpolated == stop_interpolated:
                    reduced.append(interpolated_points[start_interpolated])
                    return

                base_length = curve_length(left_points[start : stop + 1])
                N = stop - start + 1

                reduced.extend(
                    minimize_segment(
                        base_length, N, start_interpolated, stop_interpolated
                    )
                )

            def right_segment(left_point):
                start = matching[left_point][0]
                stop = matching[left_point][-1]
                start_interpolated = interpolated_indexes[left_point][0]
                stop_interpolated = interpolated_indexes[left_point][-1]
                base_length = curve_length(right_points[start : stop + 1])
                N = stop - start + 1

                reduced.extend(
                    minimize_segment(
                        base_length, N, start_interpolated, stop_interpolated
                    )
                )

            previous_opened = None
            for i in range(len(left_points)):
                if len(matching[i]) == 1:
                    if previous_opened is not None:
                        if matching[i][0] == matching[previous_opened][0]:
                            continue
                        else:
                            start = previous_opened
                            stop = i - 1
                            left_segment(start, stop)
                            previous_opened = i
                    else:
                        previous_opened = i
                else:
                    if previous_opened is not None:
                        start = previous_opened
                        stop = i - 1
                        left_segment(start, stop)
                        previous_opened = None

                    right_segment(i)

            if previous_opened is not None:
                left_segment(previous_opened, len(left_points) - 1)

            return reduced

        left_points = to_points(left_position["points"])
        right_points = to_points(right_position["points"])
        left_offset_vec = curve_to_offset_vec(
            left_points, curve_length(left_points)
        )
        right_offset_vec = curve_to_offset_vec(
            right_points, curve_length(right_points)
        )

        matching = match_left_right(left_offset_vec, right_offset_vec)
        completed_matching = match_right_left(
            left_offset_vec, right_offset_vec, matching
        )

        interpolated_points = []
        for left_point_index, left_point in enumerate(left_points):
            for right_point_index in completed_matching[left_point_index]:
                right_point = right_points[right_point_index]
                interpolated_points.append(
                    {
                        "x": left_point["x"]
                        + (right_point["x"] - left_point["x"]) * offset,
                        "y": left_point["y"]
                        + (right_point["y"] - left_point["y"]) * offset,
                    }
                )

        reducedPoints = reduce_interpolation(
            interpolated_points, completed_matching, left_points, right_points
        )

        return to_array(reducedPoints).tolist()

    def polyshape_interpolation(shape0, shape1):
        shapes = []
        is_polygon = shape0["type"] == "polygon"
        if is_polygon:
            shape0["points"].extend(shape0["points"][:2])
            shape1["points"].extend(shape1["points"][:2])

        distance = shape1["frame"] - shape0["frame"]
        for frame in range(shape0["frame"] + 1, shape1["frame"]):
            offset = (frame - shape0["frame"]) / distance
            points = interpolate_position(shape0, shape1, offset)

            shapes.append(copy_shape(shape0, frame, points))

        if is_polygon:
            shape0["points"] = shape0["points"][:-2]
            shape1["points"] = shape1["points"][:-2]
            for shape in shapes:
                shape["points"] = shape["points"][:-2]

        return shapes

    def interpolate(shape0, shape1):
        is_same_type = shape0["type"] == shape1["type"]
        is_rectangle = shape0["type"] == "rectangle"
        is_cuboid = shape0["type"] == "cuboid"
        is_polygon = shape0["type"] == "polygon"
        is_polyline = shape0["type"] == "polyline"
        is_points = shape0["type"] == "points"

        if not is_same_type:
            raise NotImplementedError()

        shapes = []
        if is_rectangle or is_cuboid:
            shapes = simple_interpolation(shape0, shape1)
        elif is_points:
            shapes = points_interpolation(shape0, shape1)
        elif is_polygon or is_polyline:
            shapes = polyshape_interpolation(shape0, shape1)
        else:
            raise NotImplementedError()

        return shapes

    if not track_shapes:
        return []

    if len(track_shapes) == 1:
        track_shapes[0]["keyframe"] = True
        return track_shapes

    shapes = []
    curr_frame = track_shapes[0]["frame"]
    end_frame = track_shapes[-1]["frame"]
    prev_shape = {}
    for shape in track_shapes:
        if prev_shape:
            if shape["frame"] <= curr_frame:
                continue

            for attr in prev_shape["attributes"]:
                if attr["spec_id"] not in map(
                    lambda el: el["spec_id"], shape["attributes"]
                ):
                    shape["attributes"].append(deepcopy(attr))

            if not prev_shape["outside"]:
                shapes.extend(interpolate(prev_shape, shape))

        shape["keyframe"] = True
        shapes.append(shape)

        curr_frame = shape["frame"]
        prev_shape = shape

        if end_frame <= curr_frame:
            break

    if not prev_shape["outside"]:
        shape = deepcopy(prev_shape)
        shape["frame"] = end_frame
        shapes.extend(interpolate(prev_shape, shape))

    return shapes<|MERGE_RESOLUTION|>--- conflicted
+++ resolved
@@ -3041,18 +3041,15 @@
         occluded_attr (None): an optional attribute name containing existing
             occluded values and/or in which to store downloaded occluded values
             for all objects in the annotation run
-<<<<<<< HEAD
+        issue_tracker (None): URL(s) of an issue tracker to link to the created
+            task(s). This argument can be a list of URLs when annotating videos
+            or when using `task_size` and generating multiple tasks
         cloud_manifest (False): whether to load data from an attached cloud
             storage with a `manifest.jsonl` file at the root of the storage
             bucket (True) or whether to download the cloud media locally and
             upload to it the CVAT server (False). This option also accepts the
             path to a manifest file in the bucket
             (ex: `s3://bucket-name/manifest-name.jsonl`)
-=======
-        issue_tracker (None): URL(s) of an issue tracker to link to the created
-            task(s). This argument can be a list of URLs when annotating videos
-            or when using `task_size` and generating multiple tasks
->>>>>>> c1d6b804
     """
 
     def __init__(
@@ -3076,11 +3073,8 @@
         project_name=None,
         project_id=None,
         occluded_attr=None,
-<<<<<<< HEAD
+        issue_tracker=None,
         cloud_manifest=False,
-=======
-        issue_tracker=None,
->>>>>>> c1d6b804
         **kwargs,
     ):
         super().__init__(name, label_schema, media_field=media_field, **kwargs)
@@ -3097,11 +3091,8 @@
         self.project_name = project_name
         self.project_id = project_id
         self.occluded_attr = occluded_attr
-<<<<<<< HEAD
+        self.issue_tracker = issue_tracker
         self.cloud_manifest = cloud_manifest
-=======
-        self.issue_tracker = issue_tracker
->>>>>>> c1d6b804
 
         # store privately so these aren't serialized
         self._username = username
@@ -3599,7 +3590,6 @@
         return "%s/projects?id=%d" % (self.base_api_url, project_id)
 
     @property
-<<<<<<< HEAD
     def cloud_storages_url(self):
         return "%s/cloudstorages" % self.base_api_url
 
@@ -3623,7 +3613,8 @@
             url += "%sresource=%s" % (seperator, resource)
 
         return url
-=======
+
+    @property
     def assignee_key(self):
         if self._server_version == 1:
             return "assignee_id"
@@ -3636,7 +3627,6 @@
             return None
 
         return job_reviewers
->>>>>>> c1d6b804
 
     def _setup(self):
         if not self._url:
@@ -4111,7 +4101,6 @@
         files = {}
         open_files = []
 
-<<<<<<< HEAD
         for idx, path in enumerate(paths):
             if focc.media_cache.is_local(path):
                 if fom.get_media_type(path) == fom.VIDEO:
@@ -4122,31 +4111,15 @@
                     # alphabetical order matches the order of `paths`
                     filename = "%06d_%s" % (idx, os.path.basename(path))
 
-                files["client_files[%d]" % idx] = (filename, open(path, "rb"))
+                open_file = open(path, "rb")
+                open_files.append(open_file)
+                files["client_files[%d]" % idx] = (filename, open_file)
             else:
                 # Samples are pre-sorted if using to cloud storage
                 data["server_files[%d]" % idx] = path[len(root_dir):]
 
         if cloud_manifest:
             data["server_files[%d]" % (idx+1)] = manifest_filename
-=======
-        if len(paths) == 1 and fom.get_media_type(paths[0]) == fom.VIDEO:
-            # Video task
-            filename = os.path.basename(paths[0])
-            open_file = open(paths[0], "rb")
-            files["client_files[0]"] = (filename, open_file)
-            open_files.append(open_file)
-        else:
-            # Image task
-            for idx, path in enumerate(paths):
-                # IMPORTANT: CVAT organizes media within a task alphabetically
-                # by filename, so we must give CVAT filenames whose
-                # alphabetical order matches the order of `paths`
-                filename = "%06d_%s" % (idx, os.path.basename(path))
-                open_file = open(path, "rb")
-                files["client_files[%d]" % idx] = (filename, open_file)
-                open_files.append(open_file)
->>>>>>> c1d6b804
 
         try:
             self.post(self.task_data_url(task_id), data=data, files=files)
@@ -4201,11 +4174,9 @@
         occluded_attr = config.occluded_attr
         media_field = config.media_field
         task_size = config.task_size
-<<<<<<< HEAD
         cloud_manifest = config.cloud_manifest
-=======
         config.job_reviewers = self._parse_reviewers(config.job_reviewers)
->>>>>>> c1d6b804
+
         project_name, project_id = self._parse_project_details(
             config.project_name, config.project_id
         )
@@ -4934,11 +4905,8 @@
         task_assignee = config.task_assignee
         job_assignees = config.job_assignees
         job_reviewers = config.job_reviewers
-<<<<<<< HEAD
+        issue_tracker = config.issue_tracker
         cloud_manifest = config.cloud_manifest
-=======
-        issue_tracker = config.issue_tracker
->>>>>>> c1d6b804
 
         is_video = samples_batch.media_type == fom.VIDEO
 
