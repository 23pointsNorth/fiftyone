--- conflicted
+++ resolved
@@ -363,13 +363,8 @@
         if detections is None:
             return
 
-<<<<<<< HEAD
         out_labels_path = fos.join(
-            self.labels_path, os.path.splitext(filename)[0] + ".xml"
-=======
-        out_labels_path = os.path.join(
             self.labels_path, os.path.splitext(uuid)[0] + ".xml"
->>>>>>> 2cd35e69
         )
         local_path = self._labels_exporter.get_local_path(out_labels_path)
 
