"""
Video utilities.

| Copyright 2017-2021, Voxel51, Inc.
| `voxel51.com <https://voxel51.com/>`_
|
"""
import logging
import os

import eta.core.image as etai
import eta.core.numutils as etan
import eta.core.utils as etau
import eta.core.video as etav

import fiftyone as fo
import fiftyone.core.media as fom
import fiftyone.core.utils as fou


logger = logging.getLogger(__name__)


<<<<<<< HEAD
def make_frames_dataset(
    sample_collection,
    sample_frames=True,
    frames_patt=None,
    size=None,
    min_size=None,
    max_size=None,
    force_sample=False,
    name=None,
):
    """Creates a dataset that contains one sample per video frame in the
    collection.

    When ``sample_frames`` is True (the default), this method samples each
    video in the collection into a directory of per-frame images with the same
    basename as the input video with frame numbers/format specified by
    ``frames_patt``.

    For example, if ``frames_patt = "%%06d.jpg"``, then videos with the
    following paths::

        /path/to/video1.mp4
        /path/to/video2.mp4
        ...

    would be sampled as follows::

        /path/to/video1/
            000001.jpg
            000002.jpg
            ...
        /path/to/video2/
            000001.jpg
            000002.jpg
            ...

    .. note::

        The returned dataset is independent from the source collection;
        modifying it will not affect the source collection.

    Args:
        sample_collection: a
            :class:`fiftyone.core.collections.SampleCollection`
        sample_frames (True): whether to sample the video frames. If False,
            the dataset cannot currently be viewed in the App
        frames_patt (None): a pattern specifying the filename/format to use to
            store the sampled frames, e.g., ``"%%06d.jpg"``. The default value
            is ``fiftyone.config.default_sequence_idx + fiftyone.config.default_image_ext``
        size (None): an optional ``(width, height)`` for each frame. One
            dimension can be -1, in which case the aspect ratio is preserved
        min_size (None): an optional minimum ``(width, height)`` for each
            frame. A dimension can be -1 if no constraint should be applied.
            The frames are resized (aspect-preserving) if necessary to meet
            this constraint
        max_size (None): an optional maximum ``(width, height)`` for each
            frame. A dimension can be -1 if no constraint should be applied.
            The frames are resized (aspect-preserving) if necessary to meet
            this constraint
        force_sample (False): whether to resample videos whose sampled frames
            already exist
        name (None): a name for the returned dataset

    Returns:
        a :class:`fiftyone.core.dataset.Dataset`
    """
    if sample_collection.media_type != fom.VIDEO:
        raise ValueError(
            "'%s' is not a video collection" % sample_collection.name
        )

    # We need frame counts
    sample_collection.compute_metadata()

    if sample_frames:
        if frames_patt is None:
            frames_patt = (
                fo.config.default_sequence_idx + fo.config.default_image_ext
            )

        images_patts, frame_counts, ids_to_sample = _parse_frames_collection(
            sample_collection, frames_patt
        )

    #
    # Create dataset with proper schema
    #

    dataset = fod.Dataset(name=name)
    dataset.add_sample_field("sample_id", fof.StringField)
    dataset.add_sample_field("frame_id", fof.StringField)

    schema = sample_collection.get_field_schema()
    dataset._sample_doc_cls.merge_field_schema(schema)

    frame_schema = sample_collection.get_frame_field_schema()
    dataset._sample_doc_cls.merge_field_schema(frame_schema)

    #
    # Convert videos to per-frame images, if requested and necessary
    #

    if sample_frames and ids_to_sample:
        logger.info("Sampling video frames...")
        sample_videos(
            sample_collection.select(ids_to_sample),
            frames_patt=frames_patt,
            size=size,
            min_size=min_size,
            max_size=max_size,
            force_sample=force_sample,
        )

    #
    # Populate samples
    #

    # This is necessary as some frames may not have `Frame` docs
    _initialize_frames(dataset, sample_collection, sample_frames)

    _merge_frame_labels(dataset, sample_collection)

    _finalize_frames(dataset)

    if sample_frames:
        _finalize_filepaths(dataset, images_patts, frame_counts)

    return dataset


def _parse_frames_collection(sample_collection, frames_patt):
    sample_ids, video_paths, frame_counts = sample_collection.aggregate(
        [
            foa.Values("id"),
            foa.Values("filepath"),
            foa.Values("metadata.total_frame_count"),
        ]
    )

    images_patts = []
    ids_to_sample = []
    for sample_id, video_path in zip(sample_ids, video_paths):
        images_patt, found = _prep_for_sampling(video_path, frames_patt)
        images_patts.append(images_patt)
        if not found:
            ids_to_sample.append(sample_id)

    return images_patts, frame_counts, ids_to_sample


def _initialize_frames(dataset, src_collection, sample_frames):
    unset_fields = [
        "_id",
        "_rand",
        "_media_type",
        "metadata",
        "frames",
    ]

    if sample_frames:
        unset_fields.append("filepath")

    pipeline = src_collection._pipeline(detach_frames=True)
    pipeline.extend(
        [
            {
                "$set": {
                    "_sample_id": "$_id",
                    "frame_number": {
                        "$range": [
                            1,
                            {"$add": ["$metadata.total_frame_count", 1]},
                        ]
                    },
                }
            },
            {"$unset": unset_fields},
            {"$unwind": "$frame_number"},
            {"$out": dataset._sample_collection_name},
        ]
    )

    src_collection._dataset._aggregate(pipeline=pipeline, attach_frames=False)


def _merge_frame_labels(dataset, src_collection):
    # Must create unique indexes in order to use `$merge`
    index_spec = [("_sample_id", 1), ("frame_number", 1)]
    index = dataset._sample_collection.create_index(index_spec, unique=True)

    pipeline = src_collection._pipeline(frames_only=True)
    pipeline.extend(
        [
            {"$set": {"frame_id": {"$toString": "$_id"}}},
            {"$unset": "_id"},
            {
                "$merge": {
                    "into": dataset._sample_collection_name,
                    "on": ["_sample_id", "frame_number"],
                    "whenMatched": "merge",
                    "whenNotMatched": "insert",
                }
            },
        ]
    )

    src_collection._dataset._aggregate(pipeline=pipeline, attach_frames=False)

    dataset._sample_collection.drop_index(index)


def _finalize_frames(dataset):
    dataset._sample_collection.update_many(
        {},
        [
            {
                "$set": {
                    "sample_id": {"$toString": "$_sample_id"},
                    "_media_type": "image",
                    "_rand": {"$rand": {}},
                }
            },
            {"$unset": "_sample_id"},
        ],
    )


def _finalize_filepaths(dataset, images_patts, frame_counts):
    filepaths = []
    for images_patt, frame_count in zip(images_patts, frame_counts):
        filepaths.extend(images_patt % fn for fn in range(1, frame_count + 1))

    dataset.set_values("filepath", filepaths)


=======
>>>>>>> 47ca5fba
def reencode_videos(
    sample_collection,
    force_reencode=True,
    delete_originals=False,
    verbose=False,
    **kwargs
):
    """Re-encodes the videos in the sample collection as H.264 MP4s that can be
    visualized in the FiftyOne App.

    The ``filepath`` of the samples are updated to point to the re-encoded
    videos.

    By default, the re-encoding is performed via the following ``ffmpeg``
    command::

        ffmpeg \\
            -loglevel error -vsync 0 -i $INPUT_PATH \\
            -c:v libx264 -preset medium -crf 23 -pix_fmt yuv420p -vsync 0 -an \\
            $OUTPUT_PATH

    You can configure parameters of the re-encoding such as codec and
    compression by passing keyword arguments for
    ``eta.core.video.FFmpeg(**kwargs)`` to this function.

    Args:
        sample_collection: a
            :class:`fiftyone.core.collections.SampleCollection`
        force_reencode (True): whether to re-encode videos that are already
            MP4s
        delete_originals (False): whether to delete the original videos after
            re-encoding
        verbose (False): whether to log the ``ffmpeg`` commands that are
            executed
        **kwargs: keyword arguments for ``eta.core.video.FFmpeg(**kwargs)``
    """
    if sample_collection.media_type != fom.VIDEO:
        raise ValueError(
            "Sample collection '%s' does not contain videos (media_type = "
            "'%s')" % (sample_collection.name, sample_collection.media_type)
        )

    _transform_videos(
        sample_collection,
        reencode=True,
        force_reencode=force_reencode,
        delete_originals=delete_originals,
        verbose=verbose,
        **kwargs
    )


def transform_videos(
    sample_collection,
    fps=None,
    min_fps=None,
    max_fps=None,
    size=None,
    min_size=None,
    max_size=None,
    reencode=False,
    force_reencode=False,
    delete_originals=False,
    verbose=False,
    **kwargs
):
    """Transforms the videos in the sample collection according to the provided
    parameters using ``ffmpeg``.

    The ``filepath`` of the samples are updated to point to the transformed
    videos.

    In addition to the size and frame rate parameters, if ``reencode == True``,
    the following basic ``ffmpeg`` command structure is used to re-encode the
    videos as H.264 MP4s::

        ffmpeg \\
            -loglevel error -vsync 0 -i $INPUT_PATH \\
            -c:v libx264 -preset medium -crf 23 -pix_fmt yuv420p -vsync 0 -an \\
            $OUTPUT_PATH

    Args:
        sample_collection: a
            :class:`fiftyone.core.collections.SampleCollection`
        fps (None): an optional frame rate at which to resample the videos
        min_fps (None): an optional minimum frame rate. Videos with frame rate
            below this value are upsampled
        max_fps (None): an optional maximum frame rate. Videos with frame rate
            exceeding this value are downsampled
        size (None): an optional ``(width, height)`` for each frame. One
            dimension can be -1, in which case the aspect ratio is preserved
        min_size (None): an optional minimum ``(width, height)`` for each
            frame. A dimension can be -1 if no constraint should be applied.
            The frames are resized (aspect-preserving) if necessary to meet
            this constraint
        max_size (None): an optional maximum ``(width, height)`` for each
            frame. A dimension can be -1 if no constraint should be applied.
            The frames are resized (aspect-preserving) if necessary to meet
            this constraint
        reencode (False): whether to re-encode the videos as H.264 MP4s
        force_reencode (False): whether to re-encode videos whose parameters
            already satisfy the specified values
        delete_originals (False): whether to delete the original videos after
            re-encoding
        verbose (False): whether to log the ``ffmpeg`` commands that are
            executed
        **kwargs: keyword arguments for ``eta.core.video.FFmpeg(**kwargs)``
    """
    if sample_collection.media_type != fom.VIDEO:
        raise ValueError(
            "Sample collection '%s' does not contain videos (media_type = "
            "'%s')" % (sample_collection.name, sample_collection.media_type)
        )

    _transform_videos(
        sample_collection,
        fps=fps,
        min_fps=min_fps,
        max_fps=max_fps,
        size=size,
        min_size=min_size,
        max_size=max_size,
        reencode=reencode,
        force_reencode=force_reencode,
        delete_originals=delete_originals,
        verbose=verbose,
        **kwargs
    )


def sample_videos(
    sample_collection,
    frames_patt=None,
    fps=None,
    min_fps=None,
    max_fps=None,
    size=None,
    min_size=None,
    max_size=None,
    force_sample=False,
    delete_originals=False,
    verbose=False,
    **kwargs
):
    """Samples the videos in the sample collection into directories of
    per-frame images according to the provided parameters using ``ffmpeg``.

    The frames for each sample are stored in a directory with the same basename
    as the input video with frame numbers/format specified by ``frames_patt``.

    For example, if ``frames_patt = "%%06d.jpg"``, then videos with the
    following paths::

        /path/to/video1.mp4
        /path/to/video2.mp4
        ...

    would be sampled as follows::

        /path/to/video1/
            000001.jpg
            000002.jpg
            ...
        /path/to/video2/
            000001.jpg
            000002.jpg
            ...

    Args:
        sample_collection: a
            :class:`fiftyone.core.collections.SampleCollection`
        frames_patt (None): a pattern specifying the filename/format to use to
            store the sampled frames, e.g., ``"%%06d.jpg"``. The default value
            is ``fiftyone.config.default_sequence_idx + fiftyone.config.default_image_ext``
        fps (None): an optional frame rate at which to sample frames
        min_fps (None): an optional minimum frame rate. Videos with frame rate
            below this value are upsampled
        max_fps (None): an optional maximum frame rate. Videos with frame rate
            exceeding this value are downsampled
        size (None): an optional ``(width, height)`` for each frame. One
            dimension can be -1, in which case the aspect ratio is preserved
        min_size (None): an optional minimum ``(width, height)`` for each
            frame. A dimension can be -1 if no constraint should be applied.
            The frames are resized (aspect-preserving) if necessary to meet
            this constraint
        max_size (None): an optional maximum ``(width, height)`` for each
            frame. A dimension can be -1 if no constraint should be applied.
            The frames are resized (aspect-preserving) if necessary to meet
            this constraint
        force_sample (False): whether to resample videos whose sampled frames
            already exist
        delete_originals (False): whether to delete the original videos after
            sampling
        verbose (False): whether to log the ``ffmpeg`` commands that are
            executed
        **kwargs: keyword arguments for ``eta.core.video.FFmpeg(**kwargs)``
    """
    if sample_collection.media_type != fom.VIDEO:
        raise ValueError(
            "Sample collection '%s' does not contain videos (media_type = "
            "'%s')" % (sample_collection.name, sample_collection.media_type)
        )

    _transform_videos(
        sample_collection,
        fps=fps,
        min_fps=min_fps,
        max_fps=max_fps,
        size=size,
        min_size=min_size,
        max_size=max_size,
        sample_frames=True,
        frames_patt=frames_patt,
        force_reencode=force_sample,
        delete_originals=delete_originals,
        verbose=verbose,
        **kwargs
    )


def reencode_video(input_path, output_path, verbose=False, **kwargs):
    """Re-encodes the video using the H.264 codec.

    By default, the re-encoding is performed via the following ``ffmpeg``
    command::

        ffmpeg \\
            -loglevel error -vsync 0 -i $INPUT_PATH \\
            -c:v libx264 -preset medium -crf 23 -pix_fmt yuv420p -vsync 0 -an \\
            $OUTPUT_PATH

    You can configure parameters of the re-encoding such as codec and
    compression by passing keyword arguments for
    ``eta.core.video.FFmpeg(**kwargs)`` to this function.

    Args:
        input_path: the path to the input video
        output_path: the path to write the output video
        verbose (False): whether to log the ``ffmpeg`` command that is executed
        **kwargs: keyword arguments for ``eta.core.video.FFmpeg(**kwargs)``
    """
    _transform_video(
        input_path,
        output_path,
        reencode=True,
        force_reencode=True,
        verbose=verbose,
        **kwargs
    )


def transform_video(
    input_path,
    output_path,
    fps=None,
    min_fps=None,
    max_fps=None,
    size=None,
    min_size=None,
    max_size=None,
    reencode=False,
    verbose=False,
    **kwargs
):
    """Transforms the video according to the provided parameters using
    ``ffmpeg``.

    In addition to the size and frame rate parameters, if ``reencode == True``,
    the following basic ``ffmpeg`` command structure is used to re-encode the
    video as an H.264 MP4::

        ffmpeg \\
            -loglevel error -vsync 0 -i $INPUT_PATH \\
            -c:v libx264 -preset medium -crf 23 -pix_fmt yuv420p -vsync 0 -an \\
            $OUTPUT_PATH

    Args:
        input_path: the path to the input video
        output_path: the path to write the output video
        fps (None): an optional frame rate at which to resample the videos
        min_fps (None): an optional minimum frame rate. Videos with frame rate
            below this value are upsampled
        max_fps (None): an optional maximum frame rate. Videos with frame rate
            exceeding this value are downsampled
        size (None): an optional ``(width, height)`` for each frame. One
            dimension can be -1, in which case the aspect ratio is preserved
        min_size (None): an optional minimum ``(width, height)`` for each
            frame. A dimension can be -1 if no constraint should be applied.
            The frames are resized (aspect-preserving) if necessary to meet
            this constraint
        max_size (None): an optional maximum ``(width, height)`` for each
            frame. A dimension can be -1 if no constraint should be applied.
            The frames are resized (aspect-preserving) if necessary to meet
            this constraint
        reencode (False): whether to reencode the video (see main description)
        verbose (False): whether to log the ``ffmpeg`` command that is executed
        **kwargs: keyword arguments for ``eta.core.video.FFmpeg(**kwargs)``
    """
    _transform_video(
        input_path,
        output_path,
        fps=fps,
        min_fps=min_fps,
        max_fps=max_fps,
        size=size,
        min_size=min_size,
        max_size=max_size,
        reencode=reencode,
        verbose=verbose,
        **kwargs
    )


def sample_video(
    input_path,
    output_patt,
    fps=None,
    min_fps=None,
    max_fps=None,
    size=None,
    min_size=None,
    max_size=None,
    verbose=False,
    **kwargs
):
    """Samples the video into a directory of per-frame images according to the
    provided parameters using ``ffmpeg``.

    Args:
        input_path: the path to the input video
        output_patt: a pattern like ``/path/to/images/%%06d.jpg`` specifying
            the filename/format to write the sampled frames
        fps (None): an optional frame rate at which to sample the frames
        min_fps (None): an optional minimum frame rate. Videos with frame rate
            below this value are upsampled
        max_fps (None): an optional maximum frame rate. Videos with frame rate
            exceeding this value are downsampled
        size (None): an optional ``(width, height)`` for each frame. One
            dimension can be -1, in which case the aspect ratio is preserved
        min_size (None): an optional minimum ``(width, height)`` for each
            frame. A dimension can be -1 if no constraint should be applied.
            The frames are resized (aspect-preserving) if necessary to meet
            this constraint
        max_size (None): an optional maximum ``(width, height)`` for each
            frame. A dimension can be -1 if no constraint should be applied.
            The frames are resized (aspect-preserving) if necessary to meet
            this constraint
        verbose (False): whether to log the ``ffmpeg`` command that is executed
        **kwargs: keyword arguments for ``eta.core.video.FFmpeg(**kwargs)``
    """
    _transform_video(
        input_path,
        output_patt,
        fps=fps,
        min_fps=min_fps,
        max_fps=max_fps,
        size=size,
        min_size=min_size,
        max_size=max_size,
        reencode=True,
        force_reencode=True,
        verbose=verbose,
        **kwargs
    )


def _transform_videos(
    sample_collection,
    fps=None,
    min_fps=None,
    max_fps=None,
    size=None,
    min_size=None,
    max_size=None,
    sample_frames=False,
    frames_patt=None,
    reencode=False,
    force_reencode=False,
    delete_originals=False,
    verbose=False,
    **kwargs
):
    if sample_frames:
        reencode = True
        if frames_patt is None:
            frames_patt = (
                fo.config.default_sequence_idx + fo.config.default_image_ext
            )

    with fou.ProgressBar() as pb:
        for sample in pb(sample_collection.select_fields()):
            inpath = sample.filepath

            if sample_frames:
                outpath, found = _prep_for_sampling(inpath, frames_patt)
                if found and not force_reencode:
                    continue

            elif reencode:
                outpath = os.path.splitext(inpath)[0] + ".mp4"
            else:
                outpath = inpath

            _transform_video(
                inpath,
                outpath,
                fps=fps,
                min_fps=min_fps,
                max_fps=max_fps,
                size=size,
                min_size=min_size,
                max_size=max_size,
                reencode=reencode,
                force_reencode=force_reencode,
                delete_original=delete_originals,
                verbose=verbose,
                **kwargs
            )

            if not sample_frames:
                sample.filepath = outpath
                sample.save()


def _prep_for_sampling(inpath, frames_patt):
    outdir = os.path.splitext(inpath)[0]
    outpatt = os.path.join(outdir, frames_patt)

    # If the first frame exists, assume the video has already been sampled
    found = os.path.exists(outpatt % 1)

    return outpatt, found


def _transform_video(
    inpath,
    outpath,
    fps=None,
    min_fps=None,
    max_fps=None,
    size=None,
    min_size=None,
    max_size=None,
    reencode=False,
    force_reencode=False,
    delete_original=False,
    verbose=False,
    **kwargs
):
    inpath = os.path.abspath(os.path.expanduser(inpath))
    outpath = os.path.abspath(os.path.expanduser(outpath))
    in_ext = os.path.splitext(inpath)[1]
    out_ext = os.path.splitext(outpath)[1]

    if (
        fps is not None
        or min_fps is not None
        or max_fps is not None
        or size is not None
        or min_size is not None
        or max_size is not None
    ):
        fps, size = _parse_parameters(
            inpath, fps, min_fps, max_fps, size, min_size, max_size
        )

    if reencode:
        # Use default reencoding parameters from ``eta.core.video.FFmpeg``
        kwargs["in_opts"] = None
        kwargs["out_opts"] = None
    else:
        # No reencoding parameters
        if "in_opts" not in kwargs:
            kwargs["in_opts"] = []

        if "out_opts" not in kwargs:
            kwargs["out_opts"] = []

    should_reencode = (
        fps is not None
        or size is not None
        or reencode
        or in_ext != out_ext
        or force_reencode
    )

    if (inpath == outpath) and should_reencode:
        _inpath = inpath
        inpath = etau.make_unique_path(inpath, suffix="-original")
        etau.move_file(_inpath, inpath)

    diff_path = inpath != outpath

    if should_reencode:
        with etav.FFmpeg(fps=fps, size=size, **kwargs) as ffmpeg:
            ffmpeg.run(inpath, outpath, verbose=verbose)

    elif diff_path:
        etau.copy_file(inpath, outpath)

    if delete_original and diff_path:
        etau.delete_file(inpath)


def _parse_parameters(
    video_path, fps, min_fps, max_fps, size, min_size, max_size
):
    video_metadata = etav.VideoMetadata.build_for(video_path)

    ifps = video_metadata.frame_rate
    isize = video_metadata.frame_size

    ofps = fps or -1
    min_fps = min_fps or -1
    max_fps = max_fps or -1

    if ofps < 0:
        ofps = ifps

    if 0 < ofps < min_fps:
        ofps = min_fps

    if 0 < max_fps < ofps:
        ofps = max_fps

    if size is not None:
        osize = etai.infer_missing_dims(size, isize)
    else:
        osize = isize

    osize = etai.clip_frame_size(osize, min_size=min_size, max_size=max_size)

    same_fps = ifps == ofps
    same_size = osize == isize

    # ffmpeg requires that height/width be even
    osize = [etan.round_to_even(x) for x in osize]

    if same_fps:
        ofps = None

    if same_size:
        osize = None

    return ofps, osize<|MERGE_RESOLUTION|>--- conflicted
+++ resolved
@@ -21,244 +21,6 @@
 logger = logging.getLogger(__name__)
 
 
-<<<<<<< HEAD
-def make_frames_dataset(
-    sample_collection,
-    sample_frames=True,
-    frames_patt=None,
-    size=None,
-    min_size=None,
-    max_size=None,
-    force_sample=False,
-    name=None,
-):
-    """Creates a dataset that contains one sample per video frame in the
-    collection.
-
-    When ``sample_frames`` is True (the default), this method samples each
-    video in the collection into a directory of per-frame images with the same
-    basename as the input video with frame numbers/format specified by
-    ``frames_patt``.
-
-    For example, if ``frames_patt = "%%06d.jpg"``, then videos with the
-    following paths::
-
-        /path/to/video1.mp4
-        /path/to/video2.mp4
-        ...
-
-    would be sampled as follows::
-
-        /path/to/video1/
-            000001.jpg
-            000002.jpg
-            ...
-        /path/to/video2/
-            000001.jpg
-            000002.jpg
-            ...
-
-    .. note::
-
-        The returned dataset is independent from the source collection;
-        modifying it will not affect the source collection.
-
-    Args:
-        sample_collection: a
-            :class:`fiftyone.core.collections.SampleCollection`
-        sample_frames (True): whether to sample the video frames. If False,
-            the dataset cannot currently be viewed in the App
-        frames_patt (None): a pattern specifying the filename/format to use to
-            store the sampled frames, e.g., ``"%%06d.jpg"``. The default value
-            is ``fiftyone.config.default_sequence_idx + fiftyone.config.default_image_ext``
-        size (None): an optional ``(width, height)`` for each frame. One
-            dimension can be -1, in which case the aspect ratio is preserved
-        min_size (None): an optional minimum ``(width, height)`` for each
-            frame. A dimension can be -1 if no constraint should be applied.
-            The frames are resized (aspect-preserving) if necessary to meet
-            this constraint
-        max_size (None): an optional maximum ``(width, height)`` for each
-            frame. A dimension can be -1 if no constraint should be applied.
-            The frames are resized (aspect-preserving) if necessary to meet
-            this constraint
-        force_sample (False): whether to resample videos whose sampled frames
-            already exist
-        name (None): a name for the returned dataset
-
-    Returns:
-        a :class:`fiftyone.core.dataset.Dataset`
-    """
-    if sample_collection.media_type != fom.VIDEO:
-        raise ValueError(
-            "'%s' is not a video collection" % sample_collection.name
-        )
-
-    # We need frame counts
-    sample_collection.compute_metadata()
-
-    if sample_frames:
-        if frames_patt is None:
-            frames_patt = (
-                fo.config.default_sequence_idx + fo.config.default_image_ext
-            )
-
-        images_patts, frame_counts, ids_to_sample = _parse_frames_collection(
-            sample_collection, frames_patt
-        )
-
-    #
-    # Create dataset with proper schema
-    #
-
-    dataset = fod.Dataset(name=name)
-    dataset.add_sample_field("sample_id", fof.StringField)
-    dataset.add_sample_field("frame_id", fof.StringField)
-
-    schema = sample_collection.get_field_schema()
-    dataset._sample_doc_cls.merge_field_schema(schema)
-
-    frame_schema = sample_collection.get_frame_field_schema()
-    dataset._sample_doc_cls.merge_field_schema(frame_schema)
-
-    #
-    # Convert videos to per-frame images, if requested and necessary
-    #
-
-    if sample_frames and ids_to_sample:
-        logger.info("Sampling video frames...")
-        sample_videos(
-            sample_collection.select(ids_to_sample),
-            frames_patt=frames_patt,
-            size=size,
-            min_size=min_size,
-            max_size=max_size,
-            force_sample=force_sample,
-        )
-
-    #
-    # Populate samples
-    #
-
-    # This is necessary as some frames may not have `Frame` docs
-    _initialize_frames(dataset, sample_collection, sample_frames)
-
-    _merge_frame_labels(dataset, sample_collection)
-
-    _finalize_frames(dataset)
-
-    if sample_frames:
-        _finalize_filepaths(dataset, images_patts, frame_counts)
-
-    return dataset
-
-
-def _parse_frames_collection(sample_collection, frames_patt):
-    sample_ids, video_paths, frame_counts = sample_collection.aggregate(
-        [
-            foa.Values("id"),
-            foa.Values("filepath"),
-            foa.Values("metadata.total_frame_count"),
-        ]
-    )
-
-    images_patts = []
-    ids_to_sample = []
-    for sample_id, video_path in zip(sample_ids, video_paths):
-        images_patt, found = _prep_for_sampling(video_path, frames_patt)
-        images_patts.append(images_patt)
-        if not found:
-            ids_to_sample.append(sample_id)
-
-    return images_patts, frame_counts, ids_to_sample
-
-
-def _initialize_frames(dataset, src_collection, sample_frames):
-    unset_fields = [
-        "_id",
-        "_rand",
-        "_media_type",
-        "metadata",
-        "frames",
-    ]
-
-    if sample_frames:
-        unset_fields.append("filepath")
-
-    pipeline = src_collection._pipeline(detach_frames=True)
-    pipeline.extend(
-        [
-            {
-                "$set": {
-                    "_sample_id": "$_id",
-                    "frame_number": {
-                        "$range": [
-                            1,
-                            {"$add": ["$metadata.total_frame_count", 1]},
-                        ]
-                    },
-                }
-            },
-            {"$unset": unset_fields},
-            {"$unwind": "$frame_number"},
-            {"$out": dataset._sample_collection_name},
-        ]
-    )
-
-    src_collection._dataset._aggregate(pipeline=pipeline, attach_frames=False)
-
-
-def _merge_frame_labels(dataset, src_collection):
-    # Must create unique indexes in order to use `$merge`
-    index_spec = [("_sample_id", 1), ("frame_number", 1)]
-    index = dataset._sample_collection.create_index(index_spec, unique=True)
-
-    pipeline = src_collection._pipeline(frames_only=True)
-    pipeline.extend(
-        [
-            {"$set": {"frame_id": {"$toString": "$_id"}}},
-            {"$unset": "_id"},
-            {
-                "$merge": {
-                    "into": dataset._sample_collection_name,
-                    "on": ["_sample_id", "frame_number"],
-                    "whenMatched": "merge",
-                    "whenNotMatched": "insert",
-                }
-            },
-        ]
-    )
-
-    src_collection._dataset._aggregate(pipeline=pipeline, attach_frames=False)
-
-    dataset._sample_collection.drop_index(index)
-
-
-def _finalize_frames(dataset):
-    dataset._sample_collection.update_many(
-        {},
-        [
-            {
-                "$set": {
-                    "sample_id": {"$toString": "$_sample_id"},
-                    "_media_type": "image",
-                    "_rand": {"$rand": {}},
-                }
-            },
-            {"$unset": "_sample_id"},
-        ],
-    )
-
-
-def _finalize_filepaths(dataset, images_patts, frame_counts):
-    filepaths = []
-    for images_patt, frame_count in zip(images_patts, frame_counts):
-        filepaths.extend(images_patt % fn for fn in range(1, frame_count + 1))
-
-    dataset.set_values("filepath", filepaths)
-
-
-=======
->>>>>>> 47ca5fba
 def reencode_videos(
     sample_collection,
     force_reencode=True,
