"""
Video utilities.

| Copyright 2017-2022, Voxel51, Inc.
| `voxel51.com <https://voxel51.com/>`_
|
"""
import itertools
import logging
import os

import eta.core.frameutils as etaf
import eta.core.image as etai
import eta.core.numutils as etan
import eta.core.utils as etau
import eta.core.video as etav

import fiftyone as fo
import fiftyone.core.cache as foc
import fiftyone.core.metadata as fom
import fiftyone.core.storage as fos
import fiftyone.core.utils as fou
import fiftyone.core.validation as fov


logger = logging.getLogger(__name__)


def extract_clip(
    video_path,
    output_path,
    support=None,
    timestamps=None,
    metadata=None,
    fast=False,
):
    """Extracts the specified clip from the video.

    Provide either ``suppport`` or ``timestamps`` to this method.

    When fast=False, the following ffmpeg command is used::

        # Slower, more accurate option
        ffmpeg -ss <start_time> -i <video_path> -t <duration> <output_path>

    When fast is True, the following two-step ffmpeg process is used::

        # Faster, less accurate option
        ffmpeg -ss <start_time> -i <video_path> -t <duration> -c copy <tmp_path>
        ffmpeg -i <tmp_path> <output_path>

    Args:
        video_path: the path to the video
        output_path: the path to write the extracted clip
        support (None): the ``[first, last]`` frame number range to clip
        timestamps (None): the ``[start, stop]`` timestamps to clip, in seconds
        metadata (None): the :class:`fiftyone.core.metadata.VideoMetadata`
            for the video
        fast (False): whether to use a faster-but-potentially-less-accurate
            strategy to extract the clip
    """
    if timestamps is None and support is None:
        raise ValueError("Either `support` or `timestamps` must be provided")

    if timestamps is None:
        if metadata is None:
            metadata = fom.VideoMetadata.build_for(video_path)

        total_frame_count = metadata.total_frame_count
        duration = metadata.duration
        first, last = support
        timestamps = [
            etaf.frame_number_to_timestamp(first, total_frame_count, duration),
            etaf.frame_number_to_timestamp(last, total_frame_count, duration),
        ]

    start_time = timestamps[0]
    duration = timestamps[1] - start_time

    with fos.FileWriter() as f:
        inpath = fos.to_readable(video_path)
        outpath = f.get_local_path(output_path)
        etav.extract_clip(
            inpath,
            outpath,
            start_time=start_time,
            duration=duration,
            fast=fast,
        )


def reencode_videos(
    sample_collection,
    force_reencode=True,
    media_field="filepath",
    output_field=None,
    output_dir=None,
    rel_dir=None,
    delete_originals=False,
    skip_failures=False,
    verbose=False,
    **kwargs,
):
    """Re-encodes the videos in the sample collection as H.264 MP4s that can be
    visualized in the FiftyOne App.

    By default, the re-encoding is performed via the following ``ffmpeg``
    command::

        ffmpeg \\
            -loglevel error -vsync 0 -i $INPUT_PATH \\
            -c:v libx264 -preset medium -crf 23 -pix_fmt yuv420p -vsync 0 -an \\
            $OUTPUT_PATH

    You can configure parameters of the re-encoding such as codec and
    compression by passing keyword arguments for
    ``eta.core.video.FFmpeg(**kwargs)`` to this function.

    .. note::

        This method will not update the ``metadata`` field of the collection
        after transforming. You can repopulate the ``metadata`` field if needed
        by calling::

            sample_collection.compute_metadata(overwrite=True)

    Args:
        sample_collection: a
            :class:`fiftyone.core.collections.SampleCollection`
        force_reencode (True): whether to re-encode videos that are already
            MP4s
        media_field ("filepath"): the input field containing the video paths to
            transform
        output_field (None): an optional field in which to store the paths to
            the transformed videos. By default, ``media_field`` is updated
            in-place
        output_dir (None): an optional output directory in which to write the
            transformed videos. If none is provided, the videos are updated
            in-place
        rel_dir (None): an optional relative directory to strip from each input
            filepath to generate a unique identifier that is joined with
            ``output_dir`` to generate an output path for each video. This
            argument allows for populating nested subdirectories in
            ``output_dir`` that match the shape of the input paths
        delete_originals (False): whether to delete the original videos after
            re-encoding. This parameter has no effect if the videos are being
            updated in-place
        skip_failures (False): whether to gracefully continue without raising
            an error if a video cannot be re-encoded
        verbose (False): whether to log the ``ffmpeg`` commands that are
            executed
        **kwargs: keyword arguments for ``eta.core.video.FFmpeg(**kwargs)``
    """
    fov.validate_video_collection(sample_collection)

    _transform_videos(
        sample_collection,
        reencode=True,
        force_reencode=force_reencode,
        media_field=media_field,
        output_field=output_field,
        output_dir=output_dir,
        rel_dir=rel_dir,
        delete_originals=delete_originals,
        skip_failures=skip_failures,
        verbose=verbose,
        **kwargs,
    )


def transform_videos(
    sample_collection,
    fps=None,
    min_fps=None,
    max_fps=None,
    size=None,
    min_size=None,
    max_size=None,
    reencode=False,
    force_reencode=False,
    media_field="filepath",
    output_field=None,
    output_dir=None,
    rel_dir=None,
    delete_originals=False,
    skip_failures=False,
    verbose=False,
    **kwargs,
):
    """Transforms the videos in the sample collection according to the provided
    parameters using ``ffmpeg``.

    In addition to the size and frame rate parameters, if ``reencode == True``,
    the following basic ``ffmpeg`` command structure is used to re-encode the
    videos as H.264 MP4s::

        ffmpeg \\
            -loglevel error -vsync 0 -i $INPUT_PATH \\
            -c:v libx264 -preset medium -crf 23 -pix_fmt yuv420p -vsync 0 -an \\
            $OUTPUT_PATH

    .. note::

        This method will not update the ``metadata`` field of the collection
        after transforming. You can repopulate the ``metadata`` field if needed
        by calling::

            sample_collection.compute_metadata(overwrite=True)

    Args:
        sample_collection: a
            :class:`fiftyone.core.collections.SampleCollection`
        fps (None): an optional frame rate at which to resample the videos
        min_fps (None): an optional minimum frame rate. Videos with frame rate
            below this value are upsampled
        max_fps (None): an optional maximum frame rate. Videos with frame rate
            exceeding this value are downsampled
        size (None): an optional ``(width, height)`` for each frame. One
            dimension can be -1, in which case the aspect ratio is preserved
        min_size (None): an optional minimum ``(width, height)`` for each
            frame. A dimension can be -1 if no constraint should be applied.
            The frames are resized (aspect-preserving) if necessary to meet
            this constraint
        max_size (None): an optional maximum ``(width, height)`` for each
            frame. A dimension can be -1 if no constraint should be applied.
            The frames are resized (aspect-preserving) if necessary to meet
            this constraint
        reencode (False): whether to re-encode the videos as H.264 MP4s
        force_reencode (False): whether to re-encode videos whose parameters
            already satisfy the specified values
        media_field ("filepath"): the input field containing the video paths to
            transform
        output_field (None): an optional field in which to store the paths to
            the transformed videos. By default, ``media_field`` is updated
            in-place
        output_dir (None): an optional output directory in which to write the
            transformed videos. If none is provided, the videos are updated
            in-place
        rel_dir (None): an optional relative directory to strip from each input
            filepath to generate a unique identifier that is joined with
            ``output_dir`` to generate an output path for each video. This
            argument allows for populating nested subdirectories in
            ``output_dir`` that match the shape of the input paths
        delete_originals (False): whether to delete the original videos after
            re-encoding
        skip_failures (False): whether to gracefully continue without raising
            an error if a video cannot be transformed
        verbose (False): whether to log the ``ffmpeg`` commands that are
            executed
        **kwargs: keyword arguments for ``eta.core.video.FFmpeg(**kwargs)``
    """
    fov.validate_video_collection(sample_collection)

    _transform_videos(
        sample_collection,
        fps=fps,
        min_fps=min_fps,
        max_fps=max_fps,
        size=size,
        min_size=min_size,
        max_size=max_size,
        reencode=reencode,
        force_reencode=force_reencode,
        media_field=media_field,
        output_field=output_field,
        output_dir=output_dir,
        rel_dir=rel_dir,
        delete_originals=delete_originals,
        skip_failures=skip_failures,
        verbose=verbose,
        **kwargs,
    )


def sample_videos(
    sample_collection,
    frames_patt=None,
    frames=None,
    fps=None,
    max_fps=None,
    size=None,
    min_size=None,
    max_size=None,
    original_frame_numbers=True,
    force_sample=False,
    save_filepaths=False,
    media_field="filepath",
    output_field=None,
    output_dir=None,
    rel_dir=None,
    delete_originals=False,
    skip_failures=False,
    verbose=False,
    **kwargs,
):
    """Samples the videos in the sample collection into directories of
    per-frame images according to the provided parameters using ``ffmpeg``.

    By default, each folder of images is written using the same basename as the
    input video. For example, if ``frames_patt = "%%06d.jpg"``, then videos
    with the following paths::

        /path/to/video1.mp4
        /path/to/video2.mp4
        ...

    would be sampled as follows::

        /path/to/video1/
            000001.jpg
            000002.jpg
            ...
        /path/to/video2/
            000001.jpg
            000002.jpg
            ...

    However, you can use the optional ``output_dir`` and ``rel_dir`` parameters
    to customize the location and shape of the sampled frame folders. For
    example, if ``output_dir = "/tmp"`` and ``rel_dir = "/path/to"``, then
    videos with the following paths::

        /path/to/folderA/video1.mp4
        /path/to/folderA/video2.mp4
        /path/to/folderB/video3.mp4
        ...

    would be sampled as follows::

        /tmp/folderA/
            video1/
                000001.jpg
                000002.jpg
                ...
            video2/
                000001.jpg
                000002.jpg
                ...
        /tmp/folderB/
            video3/
                000001.jpg
                000002.jpg
                ...

    Args:
        sample_collection: a
            :class:`fiftyone.core.collections.SampleCollection`
        frames_patt (None): a pattern specifying the filename/format to use to
            store the sampled frames, e.g., ``"%%06d.jpg"``. The default value
            is ``fiftyone.config.default_sequence_idx + fiftyone.config.default_image_ext``
        frames (None): an optional list of lists defining specific frames to
            sample from each video. Entries can also be None, in which case all
            frames will be sampled. If provided, ``fps`` and ``max_fps`` are
            ignored
        fps (None): an optional frame rate at which to sample frames
        max_fps (None): an optional maximum frame rate. Videos with frame rate
            exceeding this value are downsampled
        size (None): an optional ``(width, height)`` for each frame. One
            dimension can be -1, in which case the aspect ratio is preserved
        min_size (None): an optional minimum ``(width, height)`` for each
            frame. A dimension can be -1 if no constraint should be applied.
            The frames are resized (aspect-preserving) if necessary to meet
            this constraint
        max_size (None): an optional maximum ``(width, height)`` for each
            frame. A dimension can be -1 if no constraint should be applied.
            The frames are resized (aspect-preserving) if necessary to meet
            this constraint
        original_frame_numbers (True): whether to use the original frame
            numbers when writing the output frames (True) or to instead reindex
            the frames as 1, 2, ... (False)
        force_sample (False): whether to resample videos whose sampled frames
            already exist
        save_filepaths (False): whether to save the sampled frame paths in the
            ``output_field`` field of each frame of the input collection
        media_field ("filepath"): the input field containing the video paths to
            sample
        output_field (None): an optional frame field in which to store the
            paths to the sampled frames. By default, ``media_field`` is used
        output_dir (None): an optional output directory in which to write the
            sampled frames. By default, the frames are written in folders with
            the same basename of each video
        rel_dir (None): a relative directory to remove from the filepath of
            each video, if possible. The path is converted to an absolute path
            (if necessary) via :func:`fiftyone.core.utils.normalize_path`. This
            argument can be used in conjunction with ``output_dir`` to cause
            the sampled frames to be written in a nested directory structure
            within ``output_dir`` matching the shape of the input video's
            folder structure
        delete_originals (False): whether to delete the original videos after
            sampling
        skip_failures (False): whether to gracefully continue without raising
            an error if a video cannot be sampled
        verbose (False): whether to log the ``ffmpeg`` commands that are
            executed
        **kwargs: keyword arguments for ``eta.core.video.FFmpeg(**kwargs)``
    """
    fov.validate_video_collection(sample_collection)

    _transform_videos(
        sample_collection,
        frames=frames,
        fps=fps,
        max_fps=max_fps,
        size=size,
        min_size=min_size,
        max_size=max_size,
        sample_frames=True,
        original_frame_numbers=original_frame_numbers,
        frames_patt=frames_patt,
        force_reencode=force_sample,
        media_field=media_field,
        output_field=output_field,
        output_dir=output_dir,
        rel_dir=rel_dir,
        save_filepaths=save_filepaths,
        delete_originals=delete_originals,
        skip_failures=skip_failures,
        verbose=verbose,
        **kwargs,
    )


def reencode_video(input_path, output_path, verbose=False, **kwargs):
    """Re-encodes the video using the H.264 codec.

    By default, the re-encoding is performed via the following ``ffmpeg``
    command::

        ffmpeg \\
            -loglevel error -vsync 0 -i $INPUT_PATH \\
            -c:v libx264 -preset medium -crf 23 -pix_fmt yuv420p -vsync 0 -an \\
            $OUTPUT_PATH

    You can configure parameters of the re-encoding such as codec and
    compression by passing keyword arguments for
    ``eta.core.video.FFmpeg(**kwargs)`` to this function.

    Args:
        input_path: the path to the input video
        output_path: the path to write the output video
        verbose (False): whether to log the ``ffmpeg`` command that is executed
        **kwargs: keyword arguments for ``eta.core.video.FFmpeg(**kwargs)``
    """
    _transform_video(
        input_path,
        output_path,
        reencode=True,
        force_reencode=True,
        verbose=verbose,
        **kwargs,
    )


def transform_video(
    input_path,
    output_path,
    fps=None,
    min_fps=None,
    max_fps=None,
    size=None,
    min_size=None,
    max_size=None,
    reencode=False,
    verbose=False,
    **kwargs,
):
    """Transforms the video according to the provided parameters using
    ``ffmpeg``.

    In addition to the size and frame rate parameters, if ``reencode == True``,
    the following basic ``ffmpeg`` command structure is used to re-encode the
    video as an H.264 MP4::

        ffmpeg \\
            -loglevel error -vsync 0 -i $INPUT_PATH \\
            -c:v libx264 -preset medium -crf 23 -pix_fmt yuv420p -vsync 0 -an \\
            $OUTPUT_PATH

    Args:
        input_path: the path to the input video
        output_path: the path to write the output video
        fps (None): an optional frame rate at which to resample the videos
        min_fps (None): an optional minimum frame rate. Videos with frame rate
            below this value are upsampled
        max_fps (None): an optional maximum frame rate. Videos with frame rate
            exceeding this value are downsampled
        size (None): an optional ``(width, height)`` for each frame. One
            dimension can be -1, in which case the aspect ratio is preserved
        min_size (None): an optional minimum ``(width, height)`` for each
            frame. A dimension can be -1 if no constraint should be applied.
            The frames are resized (aspect-preserving) if necessary to meet
            this constraint
        max_size (None): an optional maximum ``(width, height)`` for each
            frame. A dimension can be -1 if no constraint should be applied.
            The frames are resized (aspect-preserving) if necessary to meet
            this constraint
        reencode (False): whether to reencode the video (see main description)
        verbose (False): whether to log the ``ffmpeg`` command that is executed
        **kwargs: keyword arguments for ``eta.core.video.FFmpeg(**kwargs)``
    """
    _transform_video(
        input_path,
        output_path,
        fps=fps,
        min_fps=min_fps,
        max_fps=max_fps,
        size=size,
        min_size=min_size,
        max_size=max_size,
        reencode=reencode,
        verbose=verbose,
        **kwargs,
    )


def sample_video(
    input_path,
    output_patt,
    frames=None,
    fps=None,
    max_fps=None,
    size=None,
    min_size=None,
    max_size=None,
    original_frame_numbers=True,
    verbose=False,
    **kwargs,
):
    """Samples the video into a directory of per-frame images according to the
    provided parameters using ``ffmpeg``.

    Args:
        input_path: the path to the input video
        output_patt: a pattern like ``/path/to/images/%%06d.jpg`` specifying
            the filename/format to write the sampled frames
        frames (None): an iterable of frame numbers to sample. If provided,
            ``fps`` and ``max_fps`` are ignored
        fps (None): an optional frame rate at which to sample the frames
        max_fps (None): an optional maximum frame rate. Videos with frame rate
            exceeding this value are downsampled
        size (None): an optional ``(width, height)`` for each frame. One
            dimension can be -1, in which case the aspect ratio is preserved
        min_size (None): an optional minimum ``(width, height)`` for each
            frame. A dimension can be -1 if no constraint should be applied.
            The frames are resized (aspect-preserving) if necessary to meet
            this constraint
        max_size (None): an optional maximum ``(width, height)`` for each
            frame. A dimension can be -1 if no constraint should be applied.
            The frames are resized (aspect-preserving) if necessary to meet
            this constraint
        original_frame_numbers (True): whether to use the original frame
            numbers when writing the output frames (True) or to instead reindex
            the frames as 1, 2, ... (False)
        verbose (False): whether to log the ``ffmpeg`` command that is executed
        **kwargs: keyword arguments for ``eta.core.video.FFmpeg(**kwargs)``
    """
    _transform_video(
        input_path,
        output_patt,
        frames=frames,
        fps=fps,
        max_fps=max_fps,
        size=size,
        min_size=min_size,
        max_size=max_size,
        sample_frames=True,
        original_frame_numbers=original_frame_numbers,
        force_reencode=True,
        verbose=verbose,
        **kwargs,
    )


def sample_frames_uniform(
    frame_rate,
    total_frame_count=None,
    support=None,
    fps=None,
    max_fps=None,
    always_sample_last=False,
):
    """Returns a list of frame numbers sampled uniformly according to the
    provided parameters.

    Args:
        frame_rate: the video frame rate
        total_frame_count (None): the total number of frames in the video
        support (None): a ``[first, last]`` frame range from which to sample
        fps (None): a frame rate at which to sample frames
        max_fps (None): a maximum frame rate at which to sample frames
        always_sample_last (False): whether to always sample the last frame

    Returns:
        a list of frame numbers, or None if all frames should be sampled
    """
    if support is not None:
        first, last = support
    elif total_frame_count is None:
        return None
    else:
        first = 1
        last = total_frame_count

    if frame_rate is None:
        if support is None:
            return None

        return list(range(first, last + 1))

    if last < first:
        return []

    ifps = frame_rate

    if fps is not None:
        ofps = fps
    else:
        ofps = ifps

    if max_fps is not None:
        ofps = min(ofps, max_fps)

    if ofps >= ifps:
        if support is None:
            return None

        return list(range(first, last + 1))

    x = first
    fn_last = first
    beta = ifps / ofps
    sample_frames = [x]
    while x <= last:
        x += beta
        fn = int(round(x))
        if fn_last < fn <= last:
            sample_frames.append(fn)
            fn_last = fn

    if always_sample_last and fn_last < last:
        sample_frames.append(last)

    return sample_frames


def concat_videos(input_paths, output_path, verbose=False):
    """Concatenates the given list of videos, in order, into a single video.

    Args:
        input_paths: a list of video paths
        output_path: the path to write the output video
        verbose (False): whether to log the ``ffmpeg`` command that is executed
    """
    with fos.LocalFiles(input_paths, "r", type_str="videos") as local_inpaths:
        with fos.LocalFile(output_path, "w") as local_outpath:
            with etau.TempDir() as tmp_dir:
                input_list_path = os.path.join(tmp_dir, "input_list.txt")
                with open(input_list_path, "w") as f:
                    f.write(
                        "\n".join(
                            ["file '%s'" % path for path in local_inpaths]
                        )
                    )

                in_opts = ["-f", "concat", "-safe", "0"]
                out_opts = ["-c", "copy"]

                with etav.FFmpeg(in_opts=in_opts, out_opts=out_opts) as ffmpeg:
                    ffmpeg.run(input_list_path, local_outpath, verbose=verbose)


def _transform_videos(
    sample_collection,
    frames=None,
    fps=None,
    min_fps=None,
    max_fps=None,
    size=None,
    min_size=None,
    max_size=None,
    sample_frames=False,
    frames_patt=None,
    original_frame_numbers=True,
    reencode=False,
    force_reencode=False,
    save_filepaths=False,
    media_field="filepath",
    output_field=None,
    output_dir=None,
    rel_dir=None,
    delete_originals=False,
    skip_failures=False,
    verbose=False,
    **kwargs,
):
    if output_field is None:
        output_field = media_field

    diff_field = output_field != media_field

    if sample_frames:
        reencode = True
        if frames_patt is None:
            frames_patt = (
                fo.config.default_sequence_idx + fo.config.default_image_ext
            )

<<<<<<< HEAD
    view = sample_collection.select_fields()
    stale_paths = []
=======
    view = sample_collection.select_fields(media_field)
>>>>>>> c11811ac

    if frames is None:
        frames = itertools.repeat(None)

    with fou.ProgressBar(total=len(view)) as pb:
        for sample, _frames in pb(zip(view, frames)):
            inpath = sample[media_field]

            _outpath = _get_outpath(
                inpath, output_dir=output_dir, rel_dir=rel_dir
            )

            if sample_frames:
<<<<<<< HEAD
                outdir = os.path.splitext(inpath)[0]
                outpath = fos.join(outdir, frames_patt)
=======
                outpath = os.path.join(
                    os.path.splitext(_outpath)[0], frames_patt
                )
>>>>>>> c11811ac

                # If sampling was not forced and the first frame exists, assume
                # that all frames exist
                fn = _frames[0] if _frames else 1
                if not force_reencode and fos.isfile(outpath % fn):
                    continue
            elif reencode:
                root, ext = os.path.splitext(_outpath)
                if ext.lower() != ".mp4":
                    outpath = root + ".mp4"
                else:
                    outpath = _outpath
            else:
                outpath = _outpath

            did_transform = _transform_video(
                inpath,
                outpath,
                frames=_frames,
                fps=fps,
                min_fps=min_fps,
                max_fps=max_fps,
                size=size,
                min_size=min_size,
                max_size=max_size,
                original_frame_numbers=original_frame_numbers,
                reencode=reencode,
                force_reencode=force_reencode,
                delete_original=delete_originals,
                skip_failures=skip_failures,
                verbose=verbose,
                **kwargs,
            )

            if save_filepaths and sample_frames:
                if _frames is None:
                    try:
                        if sample.metadata is None:
                            sample.compute_metadata()

                        _frames = range(
                            1, sample.metadata.total_frame_count + 1
                        )
                    except Exception as e:
                        if not skip_failures:
                            raise

                        _frames = []
                        logger.warning(e)

<<<<<<< HEAD
                _frame_paths = [outpath % fn for fn in _frames]
                _exists = fos.run(fos.isfile, _frame_paths)
                for fn, frame_path, e in zip(_frames, _frame_paths, _exists):
                    if e:
                        sample.frames[fn]["filepath"] = frame_path

                sample.save()

            if outpath != inpath:
                if not sample_frames:
                    sample.filepath = outpath
                    sample.save()

                if delete_originals:
                    stale_paths.append(inpath)
            elif did_transform:
                stale_paths.append(inpath)

    foc.media_cache.clear(filepaths=stale_paths)
=======
                for fn in _frames:
                    frame_path = outpath % fn
                    if os.path.isfile(frame_path):
                        sample.frames[fn][output_field] = frame_path

                sample.save()

            if (diff_field or outpath != inpath) and not sample_frames:
                sample[output_field] = outpath
                sample.save()
>>>>>>> c11811ac


def _transform_video(
    inpath,
    outpath,
    frames=None,
    fps=None,
    min_fps=None,
    max_fps=None,
    size=None,
    min_size=None,
    max_size=None,
    sample_frames=False,
    original_frame_numbers=True,
    reencode=False,
    force_reencode=False,
    delete_original=False,
    skip_failures=False,
    verbose=False,
    **kwargs,
):
    inpath = fos.normalize_path(inpath)
    outpath = fos.normalize_path(outpath)
    in_ext = os.path.splitext(inpath)[1]
    out_ext = os.path.splitext(outpath)[1]

    if frames is not None:
        if not original_frame_numbers:
            raise ValueError(
                "`original_frame_numbers` must be True when `frames` to "
                "sample are explicitly specified"
            )

        fps = None
        min_fps = None
        max_fps = None

    did_transform = False

    try:
        if (
            fps is not None
            or min_fps is not None
            or max_fps is not None
            or size is not None
            or min_size is not None
            or max_size is not None
        ):
            fps, size, _frames = _parse_parameters(
                inpath,
                fps,
                min_fps,
                max_fps,
                size,
                min_size,
                max_size,
                sample_frames,
                original_frame_numbers,
            )

            if frames is None:
                frames = _frames

        if reencode:
            # Use default reencoding parameters from ``eta.core.video.FFmpeg``
            kwargs["in_opts"] = None
            kwargs["out_opts"] = None
        else:
            # No reencoding parameters
            if "in_opts" not in kwargs:
                kwargs["in_opts"] = []

            if "out_opts" not in kwargs:
                kwargs["out_opts"] = []

        should_reencode = (
            force_reencode
            or fps is not None
            or size is not None
            or in_ext.lower() != out_ext.lower()
        )

        if (inpath == outpath) and should_reencode:
            _inpath = inpath
            root, ext = os.path.splitext(inpath)
            inpath = root + "-original" + ext
            fos.move_file(_inpath, inpath)

        diff_path = inpath != outpath

        if frames is not None:
            inpath = fos.to_readable(inpath)
            outdir, patt = os.path.split(outpath)
            with fos.LocalDir(outdir, "w", quiet=True) as local_dir:
                local_patt = os.path.join(local_dir, patt)
                etav.sample_select_frames(
                    inpath,
                    frames,
                    output_patt=local_patt,
                    size=size,
                    fast=True,
                )

            did_transform = True
        elif not etav.is_video_mime_type(inpath):
            indir, patt = os.path.split(inpath)
            with fos.LocalDir(indir, "r", quiet=True) as local_dir:
                local_inpath = os.path.join(local_dir, patt)
                with fos.LocalFile(outpath, "w") as local_outpath:
                    with etav.FFmpeg(fps=fps, size=size, **kwargs) as ffmpeg:
                        ffmpeg.run(
                            local_inpath, local_outpath, verbose=verbose
                        )

            did_transform = True
        elif not etav.is_video_mime_type(outpath):
            inpath = fos.to_readable(inpath)
            outdir, patt = os.path.split(outpath)
            with fos.LocalDir(outdir, "w", quiet=True) as local_dir:
                local_path = os.path.join(local_dir, patt)
                with etav.FFmpeg(fps=fps, size=size, **kwargs) as ffmpeg:
                    ffmpeg.run(inpath, local_path, verbose=verbose)

            did_transform = True
        elif should_reencode:
            inpath = fos.to_readable(inpath)
            with fos.LocalFile(outpath, "w") as local_path:
                with etav.FFmpeg(fps=fps, size=size, **kwargs) as ffmpeg:
                    ffmpeg.run(inpath, local_path, verbose=verbose)

            did_transform = True
        elif diff_path:
            fos.copy_file(inpath, outpath)

        if delete_original and diff_path:
            fos.delete_file(inpath)
    except Exception as e:
        if not skip_failures:
            raise

        logger.warning(e)

    return did_transform


def _parse_parameters(
    video_path,
    fps,
    min_fps,
    max_fps,
    size,
    min_size,
    max_size,
    sample_frames,
    original_frame_numbers,
):
    metadata = fom.VideoMetadata.build_for(video_path)

    ifps = metadata.frame_rate
    isize = (metadata.frame_width, metadata.frame_height)
    iframe_count = metadata.total_frame_count

    ofps = fps or -1
    min_fps = min_fps or -1
    max_fps = max_fps or -1

    if ofps < 0:
        ofps = ifps

    if 0 < ofps < min_fps:
        ofps = min_fps

    if 0 < max_fps < ofps:
        ofps = max_fps

    if size is not None:
        osize = etai.infer_missing_dims(size, isize)
    else:
        osize = isize

    osize = etai.clip_frame_size(osize, min_size=min_size, max_size=max_size)

    same_fps = ifps == ofps
    same_size = osize == isize

    # ffmpeg requires that height/width be even
    osize = [etan.round_to_even(x) for x in osize]

    if same_fps:
        ofps = None

    if same_size:
        osize = None

    if sample_frames and original_frame_numbers and ofps is not None:
        if ofps > ifps:
            # pylint: disable=bad-string-format-type
            raise ValueError(
                "Cannot maintain original frame numbers when requested frame "
                "rate (%f) exceeds native frame rate (%f) of video '%s'"
                % (ofps, ifps, video_path)
            )

        frames = sample_frames_uniform(
            ifps, total_frame_count=iframe_count, fps=ofps
        )
    else:
        frames = None

    return ofps, osize, frames


def _get_outpath(inpath, output_dir=None, rel_dir=None):
    if output_dir is None:
        return inpath

    if rel_dir is not None:
        rel_dir = fou.normalize_path(rel_dir)
        filename = os.path.relpath(inpath, rel_dir)
    else:
        filename = os.path.basename(inpath)

    return os.path.join(output_dir, filename)<|MERGE_RESOLUTION|>--- conflicted
+++ resolved
@@ -705,12 +705,8 @@
                 fo.config.default_sequence_idx + fo.config.default_image_ext
             )
 
-<<<<<<< HEAD
-    view = sample_collection.select_fields()
+    view = sample_collection.select_fields(media_field)
     stale_paths = []
-=======
-    view = sample_collection.select_fields(media_field)
->>>>>>> c11811ac
 
     if frames is None:
         frames = itertools.repeat(None)
@@ -724,14 +720,7 @@
             )
 
             if sample_frames:
-<<<<<<< HEAD
-                outdir = os.path.splitext(inpath)[0]
-                outpath = fos.join(outdir, frames_patt)
-=======
-                outpath = os.path.join(
-                    os.path.splitext(_outpath)[0], frames_patt
-                )
->>>>>>> c11811ac
+                outpath = fos.join(os.path.splitext(_outpath)[0], frames_patt)
 
                 # If sampling was not forced and the first frame exists, assume
                 # that all frames exist
@@ -782,18 +771,17 @@
                         _frames = []
                         logger.warning(e)
 
-<<<<<<< HEAD
                 _frame_paths = [outpath % fn for fn in _frames]
                 _exists = fos.run(fos.isfile, _frame_paths)
                 for fn, frame_path, e in zip(_frames, _frame_paths, _exists):
                     if e:
-                        sample.frames[fn]["filepath"] = frame_path
+                        sample.frames[fn][output_field] = frame_path
 
                 sample.save()
 
-            if outpath != inpath:
+            if diff_field or outpath != inpath:
                 if not sample_frames:
-                    sample.filepath = outpath
+                    sample[output_field] = outpath
                     sample.save()
 
                 if delete_originals:
@@ -802,18 +790,6 @@
                 stale_paths.append(inpath)
 
     foc.media_cache.clear(filepaths=stale_paths)
-=======
-                for fn in _frames:
-                    frame_path = outpath % fn
-                    if os.path.isfile(frame_path):
-                        sample.frames[fn][output_field] = frame_path
-
-                sample.save()
-
-            if (diff_field or outpath != inpath) and not sample_frames:
-                sample[output_field] = outpath
-                sample.save()
->>>>>>> c11811ac
 
 
 def _transform_video(
@@ -1031,9 +1007,9 @@
         return inpath
 
     if rel_dir is not None:
-        rel_dir = fou.normalize_path(rel_dir)
+        rel_dir = fos.normalize_path(rel_dir)
         filename = os.path.relpath(inpath, rel_dir)
     else:
         filename = os.path.basename(inpath)
 
-    return os.path.join(output_dir, filename)+    return fos.join(output_dir, filename)