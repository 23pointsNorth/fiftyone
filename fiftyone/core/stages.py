"""
View stages.

| Copyright 2017-2021, Voxel51, Inc.
| `voxel51.com <https://voxel51.com/>`_
|
"""
from collections import defaultdict, OrderedDict
import contextlib
from copy import deepcopy
import random
import reprlib
import uuid
import warnings

from bson import ObjectId
from deprecated import deprecated
import numpy as np

import eta.core.utils as etau

import fiftyone.core.expressions as foe
from fiftyone.core.expressions import ViewField as F
from fiftyone.core.expressions import VALUE
import fiftyone.core.fields as fof
import fiftyone.core.frame as fofr
import fiftyone.core.labels as fol
import fiftyone.core.media as fom
from fiftyone.core.odm.document import MongoEngineBaseDocument
import fiftyone.core.sample as fos
import fiftyone.core.utils as fou
import fiftyone.core.validation as fova

foc = fou.lazy_import("fiftyone.core.clips")
fod = fou.lazy_import("fiftyone.core.dataset")
fop = fou.lazy_import("fiftyone.core.patches")
fov = fou.lazy_import("fiftyone.core.video")
foug = fou.lazy_import("fiftyone.utils.geojson")


class ViewStage(object):
    """Abstract base class for all view stages.

    :class:`ViewStage` instances represent logical operations to apply to
    :class:`fiftyone.core.collections.SampleCollection` instances, which may
    decide what subset of samples in the collection should pass though the
    stage, and also what subset of the contents of each
    :class:`fiftyone.core.sample.Sample` should be passed. The output of
    view stages are represented by a :class:`fiftyone.core.view.DatasetView`.
    """

    _uuid = None

    def __str__(self):
        return repr(self)

    def __repr__(self):
        kwargs_list = []
        for k, v in self._kwargs():
            if k.startswith("_"):
                continue

            v_repr = _repr.repr(v)
            # v_repr = etau.summarize_long_str(v_repr, 30)
            kwargs_list.append("%s=%s" % (k, v_repr))

        kwargs_str = ", ".join(kwargs_list)
        return "%s(%s)" % (self.__class__.__name__, kwargs_str)

    @property
    def has_view(self):
        """Whether this stage's output view should be loaded via
        :meth:`load_view` rather than appending stages to an aggregation
        pipeline via :meth:`to_mongo`.
        """
        return False

    def get_filtered_fields(self, sample_collection, frames=False):
        """Returns a list of names of fields or embedded fields that contain
        **arrays** have been filtered by the stage, if any.

        For example, if a stage filters a
        :class:`fiftyone.core.labels.Detections` field called
        ``"predictions"``, it should include ``"predictions.detections"`` in
        the returned list.

        The ``"frames."`` prefix should be omitted when ``frames`` is True.

        Args:
            sample_collection: the
                :class:`fiftyone.core.collections.SampleCollection` to which
                the stage is being applied
            frames (False): whether to return sample-level (False) or
                frame-level (True) fields

        Returns:
            a list of fields, or ``None`` if no fields have been filtered
        """
        return None

    def get_selected_fields(self, sample_collection, frames=False):
        """Returns a list of fields that have been selected by the stage, if
        any.

        View stages only need to report selected fields if they insist that
        non-selected fields not appear in the schema of the returned view.

        Args:
            sample_collection: the
                :class:`fiftyone.core.collections.SampleCollection` to which
                the stage is being applied
            frames (False): whether to return sample-level (False) or
                frame-level (True) fields

        Returns:
            a list of fields, or ``None`` if no fields have been selected
        """
        return None

    def get_excluded_fields(self, sample_collection, frames=False):
        """Returns a list of fields that have been excluded by the stage, if
        any.

        View stages only need to report excluded fields if they insist that
        excluded fields not appear in the schema of the returned view.

        Args:
            sample_collection: the
                :class:`fiftyone.core.collections.SampleCollection` to which
                the stage is being applied
            frames (False): whether to return sample-level (False) or
                frame-level (True) fields

        Returns:
            a list of fields, or ``None`` if no fields have been selected
        """
        return None

    def load_view(self, sample_collection):
        """Loads the :class:`fiftyone.core.view.DatasetView` containing the
        output of the stage.

        Only usable if :meth:`has_view` is ``True``.

        Args:
            sample_collection: the
                :class:`fiftyone.core.collections.SampleCollection` to which
                the stage is being applied

        Returns:
            a :class:`fiftyone.core.view.DatasetView`
        """
        if not self.has_view:
            raise ValueError(
                "%s stages use `to_mongo()`, not `load_view()`" % type(self)
            )

        raise NotImplementedError("subclasses must implement `load_view()`")

    def to_mongo(self, sample_collection):
        """Returns the MongoDB aggregation pipeline for the stage.

        Only usable if :meth:`has_view` is ``False``.

        Args:
            sample_collection: the
                :class:`fiftyone.core.collections.SampleCollection` to which
                the stage is being applied

        Returns:
            a MongoDB aggregation pipeline (list of dicts)
        """
        if not self.has_view:
            raise ValueError(
                "%s stages use `load_view()`, not `to_mongo()`" % type(self)
            )

        raise NotImplementedError("subclasses must implement `to_mongo()`")

    def validate(self, sample_collection):
        """Validates that the stage can be applied to the given collection.

        Args:
            sample_collection: a
                :class:`fiftyone.core.collections.SampleCollection`

        Raises:
            :class:`ViewStageError`: if the stage cannot be applied to the
                collection
        """
        pass

    def _needs_frames(self, sample_collection):
        """Whether the stage requires frame labels of video samples to be
        attached.

        Args:
            sample_collection: the
                :class:`fiftyone.core.collections.SampleCollection` to which
                the stage is being applied

        Returns:
            True/False
        """
        return False

    def _serialize(self, include_uuid=True):
        """Returns a JSON dict representation of the :class:`ViewStage`.

        Args:
            include_uuid (True): whether to include the stage's UUID in the JSON
                representation

        Returns:
            a JSON dict
        """
        d = {
            "_cls": etau.get_class_name(self),
            "kwargs": self._kwargs(),
        }

        if include_uuid:
            if self._uuid is None:
                self._uuid = str(uuid.uuid4())

            d["_uuid"] = self._uuid

        return d

    def _kwargs(self):
        """Returns a list of ``[name, value]`` lists describing the parameters
        of this stage instance.

        Returns:
            a list of ``[name, value]`` lists
        """
        raise NotImplementedError("subclasses must implement `_kwargs()`")

    @classmethod
    def _params(cls):
        """Returns a list of JSON dicts describing the stage's supported
        parameters.

        Returns:
            a list of JSON dicts
        """
        raise NotImplementedError("subclasses must implement `_params()`")

    @classmethod
    def _from_dict(cls, d):
        """Creates a :class:`ViewStage` instance from a serialized JSON dict
        representation of it.

        Args:
            d: a JSON dict

        Returns:
            a :class:`ViewStage`
        """
        view_stage_cls = etau.get_class(d["_cls"])
        uuid = d.get("_uuid", None)
        stage = view_stage_cls(**{k: v for (k, v) in d["kwargs"]})
        stage._uuid = uuid
        return stage


class ViewStageError(Exception):
    """An error raised when a problem with a :class:`ViewStage` is encountered.
    """

    pass


class Exclude(ViewStage):
    """Excludes the samples with the given IDs from a collection.

    Examples::

        import fiftyone as fo

        dataset = fo.Dataset()
        dataset.add_samples(
            [
                fo.Sample(filepath="/path/to/image1.png"),
                fo.Sample(filepath="/path/to/image2.png"),
                fo.Sample(filepath="/path/to/image3.png"),
            ]
        )

        #
        # Exclude the first sample from the dataset
        #

        sample_id = dataset.first().id
        stage = fo.Exclude(sample_id)
        view = dataset.add_stage(stage)

        #
        # Exclude the first and last samples from the dataset
        #

        sample_ids = [dataset.first().id, dataset.last().id]
        stage = fo.Exclude(sample_ids)
        view = dataset.add_stage(stage)

    Args:
        sample_ids: the samples to exclude. Can be any of the following:

            -   a sample ID
            -   an iterable of sample IDs
            -   a :class:`fiftyone.core.sample.Sample` or
                :class:`fiftyone.core.sample.SampleView`
            -   an iterable of sample IDs
            -   a :class:`fiftyone.core.collections.SampleCollection`
            -   an iterable of :class:`fiftyone.core.sample.Sample` or
                :class:`fiftyone.core.sample.SampleView` instances
    """

    def __init__(self, sample_ids):
        self._sample_ids = _get_sample_ids(sample_ids)

    @property
    def sample_ids(self):
        """The list of sample IDs to exclude."""
        return self._sample_ids

    def to_mongo(self, _):
        sample_ids = [ObjectId(_id) for _id in self._sample_ids]
        return [{"$match": {"_id": {"$not": {"$in": sample_ids}}}}]

    def _kwargs(self):
        return [["sample_ids", self._sample_ids]]

    @classmethod
    def _params(cls):
        return [
            {
                "name": "sample_ids",
                "type": "list<id>|id",
                "placeholder": "list,of,sample,ids",
            }
        ]


class ExcludeBy(ViewStage):
    """Excludes the samples with the given field values from a collection.

    This stage is typically used to work with categorical fields (strings,
    ints, and bools). If you want to exclude samples based on floating point
    fields, use :class:`Match`.

    Examples::

        import fiftyone as fo

        dataset = fo.Dataset()
        dataset.add_samples(
            [
                fo.Sample(filepath="image%d.jpg" % i, int=i, str=str(i))
                for i in range(10)
            ]
        )

        #
        # Create a view excluding samples whose `int` field have the given
        # values
        #

        stage = fo.ExcludeBy("int", [1, 9, 3, 7, 5])
        view = dataset.add_stage(stage)
        print(view.head(5))

        #
        # Create a view excluding samples whose `str` field have the given
        # values
        #

        stage = fo.ExcludeBy("str", ["1", "9", "3", "7", "5"])
        view = dataset.add_stage(stage)
        print(view.head(5))

    Args:
        field: a field or ``embedded.field.name``
        values: a value or iterable of values to exclude by
    """

    def __init__(self, field, values):
        if etau.is_container(values):
            values = list(values)
        else:
            values = [values]

        self._field = field
        self._values = values

    @property
    def field(self):
        """The field whose values to exclude by."""
        return self._field

    @property
    def values(self):
        """The list of values to exclude by."""
        return self._values

    def to_mongo(self, sample_collection):
        field_name, is_id_field, _ = sample_collection._handle_id_fields(
            self._field
        )

        if is_id_field:
            values = [
                value if isinstance(value, ObjectId) else ObjectId(value)
                for value in self._values
            ]
        else:
            values = self._values

        return [{"$match": {field_name: {"$not": {"$in": values}}}}]

    def _kwargs(self):
        return [["field", self._field], ["values", self._values]]

    @classmethod
    def _params(cls):
        return [
            {"name": "field", "type": "field|str", "placeholder": "field"},
            {
                "name": "values",
                "type": "json",
                "placeholder": "list,of,values",
            },
        ]


class ExcludeFields(ViewStage):
    """Excludes the fields with the given names from the samples in a
    collection.

    Note that default fields cannot be excluded.

    Examples::

        import fiftyone as fo

        dataset = fo.Dataset()
        dataset.add_samples(
            [
                fo.Sample(
                    filepath="/path/to/image1.png",
                    ground_truth=fo.Classification(label="cat"),
                    predictions=fo.Classification(label="cat", confidence=0.9),
                ),
                fo.Sample(
                    filepath="/path/to/image2.png",
                    ground_truth=fo.Classification(label="dog"),
                    predictions=fo.Classification(label="dog", confidence=0.8),
                ),
                fo.Sample(
                    filepath="/path/to/image3.png",
                    ground_truth=None,
                    predictions=None,
                ),
            ]
        )

        #
        # Exclude the `predictions` field from all samples
        #

        stage = fo.ExcludeFields("predictions")
        view = dataset.add_stage(stage)

    Args:
        field_names: a field name or iterable of field names to exclude
    """

    def __init__(self, field_names, _allow_missing=False):
        if etau.is_str(field_names):
            field_names = [field_names]
        elif field_names is not None:
            field_names = list(field_names)

        self._field_names = field_names
        self._allow_missing = _allow_missing

    @property
    def field_names(self):
        """The list of field names to exclude."""
        return self._field_names

    def get_excluded_fields(self, sample_collection, frames=False):
        if sample_collection.media_type == fom.VIDEO:
            fields, frame_fields = fou.split_frame_fields(self.field_names)
            return frame_fields if frames else fields

        return self.field_names

    def to_mongo(self, sample_collection):
        excluded_fields = self.get_excluded_fields(
            sample_collection, frames=False
        )

        excluded_frame_fields = [
            sample_collection._FRAMES_PREFIX + f
            for f in self.get_excluded_fields(sample_collection, frames=True)
        ]

        if excluded_frame_fields:
            # Don't project on root `frames` and embedded fields
            # https://docs.mongodb.com/manual/reference/operator/aggregation/project/#path-collision-errors-in-embedded-fields
            excluded_fields = [f for f in excluded_fields if f != "frames"]
            excluded_fields += excluded_frame_fields

        if not excluded_fields:
            return []

        return [{"$unset": excluded_fields}]

    def _needs_frames(self, sample_collection):
        return any(
            sample_collection._is_frame_field(f) for f in self.field_names
        )

    def _kwargs(self):
        return [
            ["field_names", self._field_names],
            ["_allow_missing", self._allow_missing],
        ]

    @classmethod
    def _params(cls):
        return [
            {
                "name": "field_names",
                "type": "list<str>",
                "placeholder": "list,of,fields",
            },
            {"name": "_allow_missing", "type": "bool", "default": "False"},
        ]

    def validate(self, sample_collection):
        if self._allow_missing:
            return

        # Using dataset here allows a field to be excluded multiple times
        sample_collection._dataset.validate_fields_exist(self.field_names)

        if sample_collection.media_type == fom.VIDEO:
            fields, frame_fields = fou.split_frame_fields(self.field_names)
        else:
            fields = self.field_names
            frame_fields = None

        if fields:
            default_fields = set(
                sample_collection._get_default_sample_fields(
                    include_private=True
                )
            )

            defaults = [f for f in fields if f in default_fields]
            if defaults:
                raise ValueError("Cannot exclude default fields %s" % defaults)

        if frame_fields:
            default_frame_fields = set(
                sample_collection._get_default_frame_fields(
                    include_private=True
                )
            )

            defaults = [f for f in fields if f in default_frame_fields]
            if defaults:
                raise ValueError(
                    "Cannot exclude default frame fields %s" % defaults
                )


class ExcludeFrames(ViewStage):
    """Excludes the frames with the given IDs from a video collection.

    Examples::

        import fiftyone as fo
        import fiftyone.zoo as foz

        dataset = foz.load_zoo_dataset("quickstart-video")

        #
        # Exclude some specific frames
        #

        frame_ids = [
            dataset.first().frames.first().id,
            dataset.last().frames.last().id,
        ]

        stage = fo.ExcludeFrames(frame_ids)
        view = dataset.add_stage(stage)

        print(dataset.count("frames"))
        print(view.count("frames"))

    Args:
        frame_ids: the frames to exclude. Can be any of the following:

            -   a frame ID
            -   an iterable of frame IDs
            -   a :class:`fiftyone.core.frame.Frame` or
                :class:`fiftyone.core.frame.FrameView`
            -   an iterable of :class:`fiftyone.core.frame.Frame` or
                :class:`fiftyone.core.frame.FrameView` instances
            -   a :class:`fiftyone.core.collections.SampleCollection`, in which
                case the frame IDs in the collection are used

        omit_empty (True): whether to omit samples that have no frames after
            excluding the specified frames
    """

    def __init__(self, frame_ids, omit_empty=True):
        self._frame_ids = _get_frame_ids(frame_ids)
        self._omit_empty = omit_empty

    @property
    def frame_ids(self):
        """The list of frame IDs to exclude."""
        return self._frame_ids

    @property
    def omit_empty(self):
        """Whether to omit samples that have no frames after filtering."""
        return self._omit_empty

    def to_mongo(self, _):
        frame_ids = [ObjectId(_id) for _id in self._frame_ids]
        select_expr = F("frames").filter(~F("_id").is_in(frame_ids))
        pipeline = [{"$set": {"frames": select_expr.to_mongo()}}]

        if self._omit_empty:
            non_empty_expr = F("frames").length() > 0
            pipeline.append({"$match": {"$expr": non_empty_expr.to_mongo()}})

        return pipeline

    def _kwargs(self):
        return [
            ["frame_ids", self._frame_ids],
            ["omit_empty", self._omit_empty],
        ]

    @classmethod
    def _params(cls):
        return [
            {
                "name": "frame_ids",
                "type": "list<id>|id",
                "placeholder": "list,of,frame,ids",
            },
            {
                "name": "omit_empty",
                "type": "bool",
                "default": "True",
                "placeholder": "omit empty (default=True)",
            },
        ]

    def _needs_frames(self, _):
        return True

    def validate(self, sample_collection):
        fova.validate_video_collection(sample_collection)


class ExcludeLabels(ViewStage):
    """Excludes the specified labels from a collection.

    The returned view will omit samples, sample fields, and individual labels
    that do not match the specified selection criteria.

    You can perform an exclusion via one or more of the following methods:

    -   Provide the ``labels`` argument, which should contain a list of dicts
        in the format returned by
        :meth:`fiftyone.core.session.Session.selected_labels`, to exclude
        specific labels

    -   Provide the ``ids`` argument to exclude labels with specific IDs

    -   Provide the ``tags`` argument to exclude labels with specific tags

    If multiple criteria are specified, labels must match all of them in order
    to be excluded.

    By default, the exclusion is applied to all
    :class:`fiftyone.core.labels.Label` fields, but you can provide the
    ``fields`` argument to explicitly define the field(s) in which to exclude.

    Examples::

        import fiftyone as fo
        import fiftyone.zoo as foz

        dataset = foz.load_zoo_dataset("quickstart")

        #
        # Exclude the labels currently selected in the App
        #

        session = fo.launch_app(dataset)

        # Select some labels in the App...

        stage = fo.ExcludeLabels(labels=session.selected_labels)
        view = dataset.add_stage(stage)

        #
        # Exclude labels with the specified IDs
        #

        # Grab some label IDs
        ids = [
            dataset.first().ground_truth.detections[0].id,
            dataset.last().predictions.detections[0].id,
        ]

        stage = fo.ExcludeLabels(ids=ids)
        view = dataset.add_stage(stage)

        print(dataset.count("ground_truth.detections"))
        print(view.count("ground_truth.detections"))

        print(dataset.count("predictions.detections"))
        print(view.count("predictions.detections"))

        #
        # Exclude labels with the specified tags
        #

        # Grab some label IDs
        ids = [
            dataset.first().ground_truth.detections[0].id,
            dataset.last().predictions.detections[0].id,
        ]

        # Give the labels a "test" tag
        dataset = dataset.clone()  # create copy since we're modifying data
        dataset.select_labels(ids=ids).tag_labels("test")

        print(dataset.count_values("ground_truth.detections.tags"))
        print(dataset.count_values("predictions.detections.tags"))

        # Exclude the labels via their tag
        stage = fo.ExcludeLabels(tags="test")
        view = dataset.add_stage(stage)

        print(dataset.count("ground_truth.detections"))
        print(view.count("ground_truth.detections"))

        print(dataset.count("predictions.detections"))
        print(view.count("predictions.detections"))

    Args:
        labels (None): a list of dicts specifying the labels to exclude in the
            format returned by
            :meth:`fiftyone.core.session.Session.selected_labels`
        ids (None): an ID or iterable of IDs of the labels to exclude
        tags (None): a tag or iterable of tags of labels to exclude
        fields (None): a field or iterable of fields from which to exclude
        omit_empty (True): whether to omit samples that have no labels after
            filtering
    """

    def __init__(
        self, labels=None, ids=None, tags=None, fields=None, omit_empty=True
    ):
        if labels is not None:
            sample_ids, labels_map = _parse_labels(labels)
        else:
            sample_ids, labels_map = None, None

        if etau.is_str(ids):
            ids = [ids]
        elif ids is not None:
            ids = list(ids)

        if etau.is_str(tags):
            tags = [tags]
        elif tags is not None:
            tags = list(tags)

        if etau.is_str(fields):
            fields = [fields]
        elif fields is not None:
            fields = list(fields)

        self._labels = labels
        self._ids = ids
        self._tags = tags
        self._fields = fields
        self._omit_empty = omit_empty
        self._sample_ids = sample_ids
        self._labels_map = labels_map
        self._pipeline = None

    @property
    def labels(self):
        """A list of dicts specifying the labels to exclude."""
        return self._labels

    @property
    def ids(self):
        """A list of IDs of labels to exclude."""
        return self._ids

    @property
    def tags(self):
        """A list of tags of labels to exclude."""
        return self._tags

    @property
    def fields(self):
        """A list of fields from which labels are being excluded."""
        return self._fields

    @property
    def omit_empty(self):
        """Whether to omit samples that have no labels after filtering."""
        return self._omit_empty

    def get_filtered_fields(self, sample_collection, frames=False):
        if self._labels is not None:
            fields = self._labels_map.keys()
        elif self._fields is not None:
            fields = self._fields
        else:
            fields = sample_collection._get_label_fields()

        filtered_fields = []

        for field in fields:
            list_path, is_list_field, is_frame_field = _parse_labels_field(
                sample_collection, field
            )
            if is_list_field and frames == is_frame_field:
                list_path, _ = sample_collection._handle_frame_field(list_path)
                filtered_fields.append(list_path)

        if filtered_fields:
            return filtered_fields

        return None

    def to_mongo(self, _):
        if self._pipeline is None:
            raise ValueError(
                "`validate()` must be called before using a %s stage"
                % self.__class__
            )

        return self._pipeline

    def _kwargs(self):
        return [
            ["labels", self._labels],
            ["ids", self._ids],
            ["tags", self._tags],
            ["fields", self._fields],
            ["omit_empty", self._omit_empty],
        ]

    @classmethod
    def _params(cls):
        return [
            {
                "name": "labels",
                "type": "NoneType|json",
                "placeholder": "[{...}]",
                "default": "None",
            },
            {
                "name": "ids",
                "type": "NoneType|list<id>|id",
                "placeholder": "ids",
                "default": "None",
            },
            {
                "name": "tags",
                "type": "NoneType|list<str>|str",
                "placeholder": "tags",
                "default": "None",
            },
            {
                "name": "fields",
                "type": "NoneType|list<str>|str",
                "placeholder": "fields",
                "default": "None",
            },
            {
                "name": "omit_empty",
                "type": "bool",
                "default": "True",
                "placeholder": "omit empty (default=True)",
            },
        ]

    def _needs_frames(self, sample_collection):
        if self._labels is not None:
            fields = self._labels_map.keys()
        elif self._fields is not None:
            fields = self._fields
        else:
            fields = sample_collection._get_label_fields()

        return any(sample_collection._is_frame_field(f) for f in fields)

    def _make_labels_pipeline(self, sample_collection):
        pipeline = []

        # Exclude specified labels
        for field, labels_map in self._labels_map.items():
            label_filter = ~F("_id").is_in(
                [foe.ObjectId(_id) for _id in labels_map]
            )
            stage = FilterLabels(field, label_filter, only_matches=False)
            stage.validate(sample_collection)
            pipeline.extend(stage.to_mongo(sample_collection))

        # Filter samples with no labels, if requested
        if self._omit_empty:
            fields = sample_collection._get_label_fields()
            pipeline.extend(
                _make_omit_empty_labels_pipeline(sample_collection, fields)
            )

        return pipeline

    def _make_pipeline(self, sample_collection):
        pipeline = []

        if self._fields is not None:
            fields = self._fields
        else:
            fields = sample_collection._get_label_fields()

        filter_expr = None

        if self._ids is not None:
            filter_expr = ~F("_id").is_in([ObjectId(_id) for _id in self._ids])

        if self._tags is not None:
            tag_expr = (F("tags") != None).if_else(
                ~F("tags").contains(self._tags), False
            )
            if filter_expr is not None:
                filter_expr &= tag_expr
            else:
                filter_expr = tag_expr

        # Filter excluded labels
        if filter_expr is not None:
            for field in fields:
                stage = FilterLabels(field, filter_expr, only_matches=False)
                stage.validate(sample_collection)
                pipeline.extend(stage.to_mongo(sample_collection))

        # Filter samples with no labels, if requested
        if self._omit_empty:
            fields = sample_collection._get_label_fields()
            pipeline.extend(
                _make_omit_empty_labels_pipeline(sample_collection, fields)
            )

        return pipeline

    def validate(self, sample_collection):
        if self._labels is not None:
            self._pipeline = self._make_labels_pipeline(sample_collection)
        else:
            self._pipeline = self._make_pipeline(sample_collection)


class Exists(ViewStage):
    """Returns a view containing the samples in a collection that have (or do
    not have) a non-``None`` value for the given field or embedded field.

    Examples::

        import fiftyone as fo

        dataset = fo.Dataset()
        dataset.add_samples(
            [
                fo.Sample(
                    filepath="/path/to/image1.png",
                    ground_truth=fo.Classification(label="cat"),
                    predictions=fo.Classification(label="cat", confidence=0.9),
                ),
                fo.Sample(
                    filepath="/path/to/image2.png",
                    ground_truth=fo.Classification(label="dog"),
                    predictions=fo.Classification(label="dog", confidence=0.8),
                ),
                fo.Sample(
                    filepath="/path/to/image3.png",
                    ground_truth=fo.Classification(label="dog"),
                    predictions=fo.Classification(label="dog"),
                ),
                fo.Sample(
                    filepath="/path/to/image4.png",
                    ground_truth=None,
                    predictions=None,
                ),
                fo.Sample(filepath="/path/to/image5.png"),
            ]
        )

        #
        # Only include samples that have a value in their `predictions` field
        #

        stage = fo.Exists("predictions")
        view = dataset.add_stage(stage)

        #
        # Only include samples that do NOT have a value in their `predictions`
        # field
        #

        stage = fo.Exists("predictions", False)
        view = dataset.add_stage(stage)

        #
        # Only include samples that have prediction confidences
        #

        stage = fo.Exists("predictions.confidence")
        view = dataset.add_stage(stage)

    Args:
        field: the field name or ``embedded.field.name``
        bool (True): whether to check if the field exists (True) or does not
            exist (False)
    """

    def __init__(self, field, bool=True):
        self._field = field
        self._bool = bool

    @property
    def field(self):
        """The field to check for existence."""
        return self._field

    @property
    def bool(self):
        """Whether to check if the field exists (True) or does not exist
        (False).
        """
        return self._bool

    def to_mongo(self, sample_collection):
        field_name, is_frame_field = sample_collection._handle_frame_field(
            self._field
        )

        if not is_frame_field:
            expr = F(field_name).exists(self._bool)
            return [{"$match": {"$expr": expr.to_mongo()}}]

        expr = F("frames").filter(F(field_name).exists(self._bool))
        return [
            {"$set": {"frames": expr.to_mongo()}},
            {"$match": {"$expr": (F("frames").length() > 0).to_mongo()}},
        ]

    def _needs_frames(self, sample_collection):
        return sample_collection._is_frame_field(self._field)

    def _kwargs(self):
        return [["field", self._field], ["bool", self._bool]]

    @classmethod
    def _params(cls):
        return [
            {"name": "field", "type": "field|str"},
            {
                "name": "bool",
                "type": "bool",
                "default": "True",
                "placeholder": "bool (default=True)",
            },
        ]


class FilterField(ViewStage):
    """Filters the values of a given field or embedded field of each sample in
    a collection.

    Values of ``field`` for which ``filter`` returns ``False`` are
    replaced with ``None``.

    Examples::

        import fiftyone as fo
        from fiftyone import ViewField as F

        dataset = fo.Dataset()
        dataset.add_samples(
            [
                fo.Sample(
                    filepath="/path/to/image1.png",
                    ground_truth=fo.Classification(label="cat"),
                    predictions=fo.Classification(label="cat", confidence=0.9),
                    numeric_field=1.0,
                ),
                fo.Sample(
                    filepath="/path/to/image2.png",
                    ground_truth=fo.Classification(label="dog"),
                    predictions=fo.Classification(label="dog", confidence=0.8),
                    numeric_field=-1.0,
                ),
                fo.Sample(
                    filepath="/path/to/image3.png",
                    ground_truth=None,
                    predictions=None,
                    numeric_field=None,
                ),
            ]
        )

        #
        # Only include classifications in the `predictions` field
        # whose `label` is "cat"
        #

        stage = fo.FilterField("predictions", F("label") == "cat")
        view = dataset.add_stage(stage)

        #
        # Only include samples whose `numeric_field` value is positive
        #

        stage = fo.FilterField("numeric_field", F() > 0)
        view = dataset.add_stage(stage)

    Args:
        field: the field name or ``embedded.field.name``
        filter: a :class:`fiftyone.core.expressions.ViewExpression` or
            `MongoDB aggregation expression <https://docs.mongodb.com/manual/meta/aggregation-quick-reference/#aggregation-expressions>`_
            that returns a boolean describing the filter to apply
        only_matches (True): whether to only include samples that match the
            filter (True) or include all samples (False)
    """

    def __init__(self, field, filter, only_matches=True, _new_field=None):
        self._field = field
        self._filter = filter
        self._only_matches = only_matches
        self._new_field = _new_field or field
        self._is_frame_field = None
        self._validate_params()

    @property
    def field(self):
        """The field to filter."""
        return self._field

    @property
    def filter(self):
        """The filter expression."""
        return self._filter

    @property
    def only_matches(self):
        """Whether to only include samples that match the filter."""
        return self._only_matches

    def to_mongo(self, sample_collection):
        field_name, is_frame_field = sample_collection._handle_frame_field(
            self._field
        )
        new_field = self._get_new_field(sample_collection)

        if is_frame_field:
            return _get_filter_frames_field_pipeline(
                field_name,
                new_field,
                self._filter,
                only_matches=self._only_matches,
            )

        return _get_filter_field_pipeline(
            field_name,
            new_field,
            self._filter,
            only_matches=self._only_matches,
        )

    def _get_mongo_filter(self):
        if self._is_frame_field:
            filter_field = self._field.split(".", 1)[1]  # remove `frames`
            return _get_field_mongo_filter(
                self._filter, prefix="$frame." + filter_field
            )

        return _get_field_mongo_filter(self._filter, prefix=self._field)

    def _get_new_field(self, sample_collection):
        new_field, _ = sample_collection._handle_frame_field(self._new_field)
        return new_field

    def _needs_frames(self, sample_collection):
        return sample_collection._is_frame_field(self._field)

    def _kwargs(self):
        return [
            ["field", self._field],
            ["filter", self._get_mongo_filter()],
            ["only_matches", self._only_matches],
        ]

    @classmethod
    def _params(cls):
        return [
            {"name": "field", "type": "field|str"},
            {"name": "filter", "type": "json", "placeholder": ""},
            {
                "name": "only_matches",
                "type": "bool",
                "default": "True",
                "placeholder": "only matches (default=True)",
            },
        ]

    def _validate_params(self):
        if not isinstance(self._filter, (foe.ViewExpression, dict, bool)):
            raise ValueError(
                "Filter must be a ViewExpression or a MongoDB aggregation "
                "expression defining a filter; found '%s'" % self._filter
            )

    def validate(self, sample_collection):
        sample_collection.validate_fields_exist(self._field)

        field, is_frame_field = sample_collection._handle_frame_field(
            self._field
        )
        self._is_frame_field = is_frame_field

        if is_frame_field:
            if field in ("id", "frame_number"):
                raise ValueError(
                    "Cannot filter required frame field '%s'" % field
                )
        else:
            if field in ("id", "filepath"):
                raise ValueError("Cannot filter required field '%s'" % field)


def _get_filter_field_pipeline(
    filter_field, new_field, filter_arg, only_matches=True, prefix=""
):
    cond = _get_field_mongo_filter(filter_arg, prefix=prefix + filter_field)

    pipeline = [
        {
            "$set": {
                prefix
                + new_field: {
                    "$cond": {
                        "if": cond,
                        "then": "$" + prefix + filter_field,
                        "else": None,
                    }
                }
            }
        }
    ]

    if only_matches:
        match_expr = _get_field_only_matches_expr(prefix + new_field)
        pipeline.append({"$match": {"$expr": match_expr.to_mongo()}})

    return pipeline


def _get_field_only_matches_expr(field):
    return F(field).exists()


def _get_filter_frames_field_pipeline(
    filter_field, new_field, filter_arg, only_matches=True, prefix=""
):
    cond = _get_field_mongo_filter(
        filter_arg, prefix="$frame." + prefix + filter_field
    )

    pipeline = [
        {
            "$set": {
                "frames": {
                    "$map": {
                        "input": "$frames",
                        "as": "frame",
                        "in": {
                            "$mergeObjects": [
                                "$$frame",
                                {
                                    prefix
                                    + new_field: {
                                        "$cond": {
                                            "if": cond,
                                            "then": "$$frame."
                                            + prefix
                                            + filter_field,
                                            "else": None,
                                        }
                                    }
                                },
                            ]
                        },
                    }
                }
            }
        }
    ]

    if only_matches:
        match_expr = _get_frames_field_only_matches_expr(prefix + new_field)
        pipeline.append({"$match": {"$expr": match_expr.to_mongo()}})

    return pipeline


def _get_frames_field_only_matches_expr(field):
    return F("frames").reduce(VALUE + F(field).exists().to_int()) > 0


def _get_field_mongo_filter(filter_arg, prefix="$this"):
    if isinstance(filter_arg, foe.ViewExpression):
        return filter_arg.to_mongo(prefix="$" + prefix)

    return filter_arg


class FilterLabels(ViewStage):
    """Filters the :class:`fiftyone.core.labels.Label` field of each sample in
    a collection.

    If the specified ``field`` is a single :class:`fiftyone.core.labels.Label`
    type, fields for which ``filter`` returns ``False`` are replaced with
    ``None``:

    -   :class:`fiftyone.core.labels.Classification`
    -   :class:`fiftyone.core.labels.Detection`
    -   :class:`fiftyone.core.labels.Polyline`
    -   :class:`fiftyone.core.labels.Keypoint`

    If the specified ``field`` is a :class:`fiftyone.core.labels.Label` list
    type, the label elements for which ``filter`` returns ``False`` are omitted
    from the view:

    -   :class:`fiftyone.core.labels.Classifications`
    -   :class:`fiftyone.core.labels.Detections`
    -   :class:`fiftyone.core.labels.Polylines`
    -   :class:`fiftyone.core.labels.Keypoints`

    Classifications Examples::

        import fiftyone as fo
        from fiftyone import ViewField as F

        dataset = fo.Dataset()
        dataset.add_samples(
            [
                fo.Sample(
                    filepath="/path/to/image1.png",
                    predictions=fo.Classification(label="cat", confidence=0.9),
                ),
                fo.Sample(
                    filepath="/path/to/image2.png",
                    predictions=fo.Classification(label="dog", confidence=0.8),
                ),
                fo.Sample(
                    filepath="/path/to/image3.png",
                    predictions=fo.Classification(label="rabbit"),
                ),
                fo.Sample(
                    filepath="/path/to/image4.png",
                    predictions=None,
                ),
            ]
        )

        #
        # Only include classifications in the `predictions` field whose
        # `confidence` is greater than 0.8
        #

        stage = fo.FilterLabels("predictions", F("confidence") > 0.8)
        view = dataset.add_stage(stage)

        #
        # Only include classifications in the `predictions` field whose `label`
        # is "cat" or "dog"
        #

        stage = fo.FilterLabels("predictions", F("label").is_in(["cat", "dog"]))
        view = dataset.add_stage(stage)

    Detections Examples::

        import fiftyone as fo
        from fiftyone import ViewField as F

        dataset = fo.Dataset()
        dataset.add_samples(
            [
                fo.Sample(
                    filepath="/path/to/image1.png",
                    predictions=fo.Detections(
                        detections=[
                            fo.Detection(
                                label="cat",
                                bounding_box=[0.1, 0.1, 0.5, 0.5],
                                confidence=0.9,
                            ),
                            fo.Detection(
                                label="dog",
                                bounding_box=[0.2, 0.2, 0.3, 0.3],
                                confidence=0.8,
                            ),
                        ]
                    ),
                ),
                fo.Sample(
                    filepath="/path/to/image2.png",
                    predictions=fo.Detections(
                        detections=[
                            fo.Detection(
                                label="cat",
                                bounding_box=[0.5, 0.5, 0.4, 0.4],
                                confidence=0.95,
                            ),
                            fo.Detection(label="rabbit"),
                        ]
                    ),
                ),
                fo.Sample(
                    filepath="/path/to/image3.png",
                    predictions=fo.Detections(
                        detections=[
                            fo.Detection(
                                label="squirrel",
                                bounding_box=[0.25, 0.25, 0.5, 0.5],
                                confidence=0.5,
                            ),
                        ]
                    ),
                ),
                fo.Sample(
                    filepath="/path/to/image4.png",
                    predictions=None,
                ),
            ]
        )

        #
        # Only include detections in the `predictions` field whose `confidence`
        # is greater than 0.8
        #

        stage = fo.FilterLabels("predictions", F("confidence") > 0.8)
        view = dataset.add_stage(stage)

        #
        # Only include detections in the `predictions` field whose `label` is
        # "cat" or "dog"
        #

        stage = fo.FilterLabels("predictions", F("label").is_in(["cat", "dog"]))
        view = dataset.add_stage(stage)

        #
        # Only include detections in the `predictions` field whose bounding box
        # area is smaller than 0.2
        #

        # Bboxes are in [top-left-x, top-left-y, width, height] format
        bbox_area = F("bounding_box")[2] * F("bounding_box")[3]

        stage = fo.FilterLabels("predictions", bbox_area < 0.2)
        view = dataset.add_stage(stage)

    Polylines Examples::

        import fiftyone as fo
        from fiftyone import ViewField as F

        dataset = fo.Dataset()
        dataset.add_samples(
            [
                fo.Sample(
                    filepath="/path/to/image1.png",
                    predictions=fo.Polylines(
                        polylines=[
                            fo.Polyline(
                                label="lane",
                                points=[[(0.1, 0.1), (0.1, 0.6)]],
                                filled=False,
                            ),
                            fo.Polyline(
                                label="road",
                                points=[[(0.2, 0.2), (0.5, 0.5), (0.2, 0.5)]],
                                filled=True,
                            ),
                        ]
                    ),
                ),
                fo.Sample(
                    filepath="/path/to/image2.png",
                    predictions=fo.Polylines(
                        polylines=[
                            fo.Polyline(
                                label="lane",
                                points=[[(0.4, 0.4), (0.9, 0.4)]],
                                filled=False,
                            ),
                            fo.Polyline(
                                label="road",
                                points=[[(0.6, 0.6), (0.9, 0.9), (0.6, 0.9)]],
                                filled=True,
                            ),
                        ]
                    ),
                ),
                fo.Sample(
                    filepath="/path/to/image3.png",
                    predictions=None,
                ),
            ]
        )

        #
        # Only include polylines in the `predictions` field that are filled
        #

        stage = fo.FilterLabels("predictions", F("filled") == True)
        view = dataset.add_stage(stage)

        #
        # Only include polylines in the `predictions` field whose `label` is
        # "lane"
        #

        stage = fo.FilterLabels("predictions", F("label") == "lane")
        view = dataset.add_stage(stage)

        #
        # Only include polylines in the `predictions` field with at least
        # 3 vertices
        #

        num_vertices = F("points").map(F().length()).sum()
        stage = fo.FilterLabels("predictions", num_vertices >= 3)
        view = dataset.add_stage(stage)

    Keypoints Examples::

        import fiftyone as fo
        from fiftyone import ViewField as F

        dataset = fo.Dataset()
        dataset.add_samples(
            [
                fo.Sample(
                    filepath="/path/to/image1.png",
                    predictions=fo.Keypoint(
                        label="house",
                        points=[(0.1, 0.1), (0.1, 0.9), (0.9, 0.9), (0.9, 0.1)],
                    ),
                ),
                fo.Sample(
                    filepath="/path/to/image2.png",
                    predictions=fo.Keypoint(
                        label="window",
                        points=[(0.4, 0.4), (0.5, 0.5), (0.6, 0.6)],
                    ),
                ),
                fo.Sample(
                    filepath="/path/to/image3.png",
                    predictions=None,
                ),
            ]
        )

        #
        # Only include keypoints in the `predictions` field whose `label` is
        # "house"
        #

        stage = fo.FilterLabels("predictions", F("label") == "house")
        view = dataset.add_stage(stage)

        #
        # Only include keypoints in the `predictions` field with less than four
        # points
        #

        stage = fo.FilterLabels("predictions", F("points").length() < 4)
        view = dataset.add_stage(stage)

    Args:
        field: the label field to filter
        filter: a :class:`fiftyone.core.expressions.ViewExpression` or
            `MongoDB aggregation expression <https://docs.mongodb.com/manual/meta/aggregation-quick-reference/#aggregation-expressions>`_
            that returns a boolean describing the filter to apply
        only_matches (True): whether to only include samples with at least
            one label after filtering (True) or include all samples (False)
        trajectories (False): whether to match entire object trajectories for
            which the object matches the given filter on at least one frame.
            Only applicable to video datasets and frame-level label fields
            whose objects have their ``index`` attributes populated
    """

    def __init__(
        self,
        field,
        filter,
        only_matches=True,
        trajectories=False,
        _new_field=None,
        _prefix="",
    ):
        self._field = field
        self._filter = filter
        self._only_matches = only_matches
        self._trajectories = trajectories
        self._new_field = _new_field or field
        self._prefix = _prefix
        self._labels_field = None
        self._is_frame_field = None
        self._is_labels_list_field = None
        self._validate_params()

    @property
    def field(self):
        """The label field to filter."""
        return self._field

    @property
    def filter(self):
        """The filter expression."""
        return self._filter

    @property
    def only_matches(self):
        """Whether to only include samples that match the filter."""
        return self._only_matches

    @property
    def trajectories(self):
        """Whether to match entire object trajectories for which the object
        matches the given filter on at least one frame.
        """
        return self._trajectories

    def get_filtered_fields(self, sample_collection, frames=False):
        if self._is_labels_list_field and (frames == self._is_frame_field):
            list_path, _ = sample_collection._handle_frame_field(
                self._labels_field
            )
            return [list_path]

        return None

    def to_mongo(self, sample_collection):
        if self._labels_field is None:
            raise ValueError(
                "`validate()` must be called before using a %s stage"
                % self.__class__
            )

        labels_field, is_frame_field = sample_collection._handle_frame_field(
            self._labels_field
        )
        new_field = self._get_new_field(sample_collection)

        pipeline = []

        if self._trajectories:
            (
                set_pipeline,
                label_filter,
                unset_pipeline,
            ) = _get_trajectories_filter(
                sample_collection, self._field, self._filter
            )

            pipeline.extend(set_pipeline)
        else:
            label_filter = self._filter

        if is_frame_field:
            if self._is_labels_list_field:
                _make_filter_pipeline = _get_filter_frames_list_field_pipeline
            else:
                _make_filter_pipeline = _get_filter_frames_field_pipeline
        elif self._is_labels_list_field:
            _make_filter_pipeline = _get_filter_list_field_pipeline
        else:
            _make_filter_pipeline = _get_filter_field_pipeline

        filter_pipeline = _make_filter_pipeline(
            labels_field,
            new_field,
            label_filter,
            only_matches=self._only_matches,
            prefix=self._prefix,
        )

        pipeline.extend(filter_pipeline)

        if self._trajectories:
            pipeline.extend(unset_pipeline)

        return pipeline

    def _parse_labels_field(self, sample_collection):
        field_name, is_list_field, is_frame_field = _parse_labels_field(
            sample_collection, self._field
        )
        self._is_frame_field = is_frame_field
        self._labels_field = field_name
        self._is_labels_list_field = is_list_field
        self._is_frame_field = is_frame_field

    def _get_mongo_filter(self):
        if self._trajectories:
            if self._is_labels_list_field:
                return _get_list_trajectory_mongo_filter(self._filter)

            return _get_trajectory_mongo_filter(self._filter)

        if self._is_labels_list_field:
            return _get_list_field_mongo_filter(self._filter)

        if self._is_frame_field:
            filter_field = self._field.split(".", 1)[1]  # remove `frames`
            return _get_field_mongo_filter(
                self._filter, prefix="$frame." + filter_field
            )

        return _get_field_mongo_filter(self._filter, prefix=self._field)

    def _get_new_field(self, sample_collection):
        field, _ = sample_collection._handle_frame_field(self._labels_field)
        new_field, _ = sample_collection._handle_frame_field(self._new_field)

        if "." in field:
            return ".".join([new_field, field.split(".")[-1]])

        return new_field

    def _needs_frames(self, sample_collection):
        return sample_collection._is_frame_field(self._labels_field)

    def _kwargs(self):
        return [
            ["field", self._field],
            ["filter", self._get_mongo_filter()],
            ["only_matches", self._only_matches],
            ["trajectories", self._trajectories],
        ]

    @classmethod
    def _params(cls):
        return [
            {"name": "field", "type": "field|str"},
            {"name": "filter", "type": "json", "placeholder": ""},
            {
                "name": "only_matches",
                "type": "bool",
                "default": "True",
                "placeholder": "only matches (default=True)",
            },
            {
                "name": "trajectories",
                "type": "bool",
                "default": "False",
                "placeholder": "trajectories (default=False)",
            },
        ]

    def _validate_params(self):
        if not isinstance(self._filter, (foe.ViewExpression, dict, bool)):
            raise ValueError(
                "Filter must be a ViewExpression or a MongoDB aggregation "
                "expression defining a filter; found '%s'" % self._filter
            )

    def validate(self, sample_collection):
        self._parse_labels_field(sample_collection)


def _get_filter_list_field_pipeline(
    filter_field, new_field, filter_arg, only_matches=True, prefix=""
):
    cond = _get_list_field_mongo_filter(filter_arg)
    pipeline = [
        {
            "$set": {
                prefix
                + new_field: {
                    "$filter": {
                        "input": "$" + prefix + filter_field,
                        "cond": cond,
                    }
                }
            }
        }
    ]

    if only_matches:
        match_expr = _get_list_field_only_matches_expr(prefix + new_field)
        pipeline.append({"$match": {"$expr": match_expr.to_mongo()}})

    return pipeline


def _get_list_field_only_matches_expr(field):
    return F(field).length() > 0


def _get_filter_frames_list_field_pipeline(
    filter_field, new_field, filter_arg, only_matches=True, prefix=""
):
    cond = _get_list_field_mongo_filter(filter_arg)
    label_field, labels_list = new_field.split(".")[-2:]

    old_field = filter_field.split(".")[0]

    pipeline = [
        {
            "$set": {
                "frames": {
                    "$map": {
                        "input": "$frames",
                        "as": "frame",
                        "in": {
                            "$mergeObjects": [
                                "$$frame",
                                {
                                    prefix
                                    + label_field: {
                                        "$mergeObjects": [
                                            "$$frame." + prefix + old_field,
                                            {
                                                labels_list: {
                                                    "$filter": {
                                                        "input": "$$frame."
                                                        + prefix
                                                        + filter_field,
                                                        "cond": cond,
                                                    }
                                                }
                                            },
                                        ]
                                    }
                                },
                            ]
                        },
                    }
                }
            }
        }
    ]

    if only_matches:
        match_expr = _get_frames_list_field_only_matches_expr(
            prefix + new_field
        )
        pipeline.append({"$match": {"$expr": match_expr.to_mongo()}})

    return pipeline


def _get_frames_list_field_only_matches_expr(field):
    return F("frames").reduce(VALUE + F(field).length()) > 0


def _get_trajectories_filter(sample_collection, field, filter_arg):
    label_type = sample_collection._get_label_field_type(field)
    path, is_frame_field = sample_collection._handle_frame_field(field)

    if not is_frame_field:
        raise ValueError(
            "Filtering trajectories is only supported for frame fields"
        )

    if issubclass(label_type, (fol.Detections, fol.Polylines, fol.Keypoints)):
        path += "." + label_type._LABEL_LIST_FIELD
        cond = _get_list_trajectory_mongo_filter(filter_arg)
        filter_expr = (F("index") != None) & foe.ViewExpression(cond)
        reduce_expr = VALUE.extend(
            (F(path) != None).if_else(
                F(path).filter(filter_expr).map(F("index")), [],
            )
        )
    elif issubclass(label_type, (fol.Detection, fol.Polyline, fol.Keypoint)):
        cond = _get_trajectory_mongo_filter(filter_arg)
        filter_expr = (F("index") != None) & foe.ViewExpression(cond)
        reduce_expr = (
            F(path)
            .apply(filter_expr)
            .if_else(VALUE.append(F(path + ".index")), VALUE)
        )
    else:
        raise ValueError(
            "Cannot filter trajectories for field '%s' of type %s"
            % (field, label_type)
        )

    # union() removes duplicates
    indexes_expr = F("frames").reduce(reduce_expr, []).union()

    set_pipeline = [{"$set": {"_indexes": indexes_expr.to_mongo()}}]
    label_filter = (F("$_indexes") != None) & F("$_indexes").contains(
        [F("index")]
    )
    unset_pipeline = [{"$unset": "_indexes"}]

    return set_pipeline, label_filter, unset_pipeline


def _get_trajectory_mongo_filter(filter_arg):
    if isinstance(filter_arg, foe.ViewExpression):
        return filter_arg.to_mongo(prefix="$$expr")

    return filter_arg


def _get_list_trajectory_mongo_filter(filter_arg):
    if isinstance(filter_arg, foe.ViewExpression):
        return filter_arg.to_mongo(prefix="$$this")

    return filter_arg


def _get_list_field_mongo_filter(filter_arg):
    if isinstance(filter_arg, foe.ViewExpression):
        return filter_arg.to_mongo(prefix="$$this")

    return filter_arg


class _FilterListField(FilterField):
    def _get_new_field(self, sample_collection):
        new_field, _ = sample_collection._handle_frame_field(self._new_field)
        return new_field

    @property
    def _filter_field(self):
        raise NotImplementedError("subclasses must implement `_filter_field`")

    def get_filtered_fields(self, sample_collection, frames=False):
        list_path, is_frame_field = sample_collection._handle_frame_field(
            self._filter_field
        )

        if frames == is_frame_field:
            return [list_path]

        return None

    def to_mongo(self, sample_collection):
        filter_field, is_frame_field = sample_collection._handle_frame_field(
            self._filter_field
        )
        new_field = self._get_new_field(sample_collection)

        if is_frame_field:
            _make_pipeline = _get_filter_frames_list_field_pipeline
        else:
            _make_pipeline = _get_filter_list_field_pipeline

        return _make_pipeline(
            filter_field,
            new_field,
            self._filter,
            only_matches=self._only_matches,
        )

    def _get_mongo_filter(self):
        return _get_list_field_mongo_filter(self._filter)

    def validate(self, sample_collection):
        raise NotImplementedError("subclasses must implement `validate()`")


@deprecated(reason="Use FilterLabels instead")
class FilterClassifications(_FilterListField):
    """Filters the :class:`fiftyone.core.labels.Classification` elements in the
    specified :class:`fiftyone.core.labels.Classifications` field of each
    sample in a collection.

    .. warning::

        This class is deprecated and will be removed in a future release.
        Use the drop-in replacement :class:`FilterLabels` instead.

    Args:
        field: the field to filter, which must be a
            :class:`fiftyone.core.labels.Classifications`
        filter: a :class:`fiftyone.core.expressions.ViewExpression` or
            `MongoDB aggregation expression <https://docs.mongodb.com/manual/meta/aggregation-quick-reference/#aggregation-expressions>`_
            that returns a boolean describing the filter to apply
        only_matches (True): whether to only include samples with at least
            one classification after filtering (True) or include all samples
            (False)
    """

    @property
    def _filter_field(self):
        return self.field + ".classifications"

    def validate(self, sample_collection):
        sample_collection.validate_field_type(
            self.field,
            fof.EmbeddedDocumentField,
            embedded_doc_type=fol.Classifications,
        )


@deprecated(reason="Use FilterLabels instead")
class FilterDetections(_FilterListField):
    """Filters the :class:`fiftyone.core.labels.Detection` elements in the
    specified :class:`fiftyone.core.labels.Detections` field of each sample in
    a collection.

    .. warning::

        This class is deprecated and will be removed in a future release.
        Use the drop-in replacement :class:`FilterLabels` instead.

    Args:
        field: the field to filter, which must be a
            :class:`fiftyone.core.labels.Detections`
        filter: a :class:`fiftyone.core.expressions.ViewExpression` or
            `MongoDB aggregation expression <https://docs.mongodb.com/manual/meta/aggregation-quick-reference/#aggregation-expressions>`_
            that returns a boolean describing the filter to apply
        only_matches (True): whether to only include samples with at least
            one detection after filtering (True) or include all samples (False)
    """

    @property
    def _filter_field(self):
        return self.field + ".detections"

    def validate(self, sample_collection):
        sample_collection.validate_field_type(
            self.field,
            fof.EmbeddedDocumentField,
            embedded_doc_type=fol.Detections,
        )


@deprecated(reason="Use FilterLabels instead")
class FilterPolylines(_FilterListField):
    """Filters the :class:`fiftyone.core.labels.Polyline` elements in the
    specified :class:`fiftyone.core.labels.Polylines` field of each sample in a
    collection.

    .. warning::

        This class is deprecated and will be removed in a future release.
        Use the drop-in replacement :class:`FilterLabels` instead.

    Args:
        field: the field to filter, which must be a
            :class:`fiftyone.core.labels.Polylines`
        filter: a :class:`fiftyone.core.expressions.ViewExpression` or
            `MongoDB aggregation expression <https://docs.mongodb.com/manual/meta/aggregation-quick-reference/#aggregation-expressions>`_
            that returns a boolean describing the filter to apply
        only_matches (True): whether to only include samples with at least
            one polyline after filtering (True) or include all samples (False)
    """

    @property
    def _filter_field(self):
        return self.field + ".polylines"

    def validate(self, sample_collection):
        sample_collection.validate_field_type(
            self.field,
            fof.EmbeddedDocumentField,
            embedded_doc_type=fol.Polylines,
        )


@deprecated(reason="Use FilterLabels instead")
class FilterKeypoints(_FilterListField):
    """Filters the :class:`fiftyone.core.labels.Keypoint` elements in the
    specified :class:`fiftyone.core.labels.Keypoints` field of each sample in a
    collection.

    .. warning::

        This class is deprecated and will be removed in a future release.
        Use the drop-in replacement :class:`FilterLabels` instead.

    Args:
        field: the field to filter, which must be a
            :class:`fiftyone.core.labels.Keypoints`
        filter: a :class:`fiftyone.core.expressions.ViewExpression` or
            `MongoDB aggregation expression <https://docs.mongodb.com/manual/meta/aggregation-quick-reference/#aggregation-expressions>`_
            that returns a boolean describing the filter to apply
        only_matches (True): whether to only include samples with at least
            one keypoint after filtering (True) or include all samples (False)
    """

    @property
    def _filter_field(self):
        return self.field + ".keypoints"

    def validate(self, sample_collection):
        sample_collection.validate_field_type(
            self.field,
            fof.EmbeddedDocumentField,
            embedded_doc_type=fol.Keypoints,
        )


class _GeoStage(ViewStage):
    def __init__(self, location_field):
        self._location_field = location_field
        self._location_key = None

    @property
    def location_field(self):
        """The location field."""
        return self._location_field

    def validate(self, sample_collection):
        if self._location_field is None:
            self._location_field = sample_collection._get_geo_location_field()

        if sample_collection._is_label_field(
            self._location_field, fol.GeoLocation
        ):
            # Assume the user meant the `.point` field
            self._location_key = self._location_field + ".point"
        else:
            # Assume the user directly specified the subfield to use
            self._location_key = self._location_field

        # These operations require a spherical index
        sample_collection.create_index([(self._location_key, "2dsphere")])


class GeoNear(_GeoStage):
    """Sorts the samples in a collection by their proximity to a specified
    geolocation.

    .. note::

        This stage must be the **first stage** in any
        :class:`fiftyone.core.view.DatasetView` in which it appears.

    Examples::

        import fiftyone as fo
        import fiftyone.zoo as foz

        TIMES_SQUARE = [-73.9855, 40.7580]

        dataset = foz.load_zoo_dataset("quickstart-geo")

        #
        # Sort the samples by their proximity to Times Square
        #

        stage = fo.GeoNear(TIMES_SQUARE)
        view = dataset.add_stage(stage)

        #
        # Sort the samples by their proximity to Times Square, and only
        # include samples within 5km
        #

        stage = fo.GeoNear(TIMES_SQUARE, max_distance=5000)
        view = dataset.add_stage(stage)

        #
        # Sort the samples by their proximity to Times Square, and only
        # include samples that are in Manhattan
        #

        import fiftyone.utils.geojson as foug

        in_manhattan = foug.geo_within(
            "location.point",
            [
                [
                    [-73.949701, 40.834487],
                    [-73.896611, 40.815076],
                    [-73.998083, 40.696534],
                    [-74.031751, 40.715273],
                    [-73.949701, 40.834487],
                ]
            ]
        )

        stage = fo.GeoNear(
            TIMES_SQUARE, location_field="location", query=in_manhattan
        )
        view = dataset.add_stage(stage)

    Args:
        point: the reference point to compute distances to. Can be any of the
            following:

            -   A ``[longitude, latitude]`` list
            -   A GeoJSON dict with ``Point`` type
            -   A :class:`fiftyone.core.labels.GeoLocation` instance whose
                ``point`` attribute contains the point

        location_field (None): the location data of each sample to use. Can be
            any of the following:

            -   The name of a :class:`fiftyone.core.fields.GeoLocation` field
                whose ``point`` attribute to use as location data
            -   An ``embedded.field.name`` containing GeoJSON data to use as
                location data
            -   ``None``, in which case there must be a single
                :class:`fiftyone.core.fields.GeoLocation` field on the samples,
                which is used by default

        min_distance (None): filter samples that are less than this distance
            (in meters) from ``point``
        max_distance (None): filter samples that are greater than this distance
            (in meters) from ``point``
        query (None): an optional dict defining a
            `MongoDB read query <https://docs.mongodb.com/manual/tutorial/query-documents/#read-operations-query-argument>`_
            that samples must match in order to be included in this view
    """

    def __init__(
        self,
        point,
        location_field=None,
        min_distance=None,
        max_distance=None,
        query=None,
    ):
        super().__init__(location_field)
        self._point = foug.parse_point(point)
        self._min_distance = min_distance
        self._max_distance = max_distance
        self._query = query

    @property
    def point(self):
        """The point to search proximity to."""
        return self._point

    @property
    def min_distance(self):
        """The minimum distance for matches, in meters."""
        return self._min_distance

    @property
    def max_distance(self):
        """The maximum distance for matches, in meters."""
        return self._max_distance

    @property
    def query(self):
        """A query dict specifying a match condition."""
        return self._query

    def to_mongo(self, _, **__):
        distance_field = self._location_field + "._distance"

        geo_near_expr = {
            "near": self._point,
            "key": self._location_key,
            "distanceField": distance_field,
            "spherical": True,
        }

        if self._min_distance is not None:
            geo_near_expr["minDistance"] = self._min_distance

        if self._max_distance is not None:
            geo_near_expr["maxDistance"] = self._max_distance

        if self._query is not None:
            geo_near_expr["query"] = self._query

        return [{"$geoNear": geo_near_expr}, {"$unset": distance_field}]

    def _kwargs(self):
        return [
            ["point", self._point],
            ["location_field", self._location_field],
            ["min_distance", self._min_distance],
            ["max_distance", self._max_distance],
            ["query", self._query],
        ]

    @classmethod
    def _params(cls):
        return [
            {"name": "point", "type": "json", "placeholder": ""},
            {
                "name": "location_field",
                "type": "NoneType|field|str",
                "placeholder": "",
                "default": "None",
            },
            {
                "name": "min_distance",
                "type": "NoneType|float",
                "placeholder": "min distance (meters)",
                "default": "None",
            },
            {
                "name": "max_distance",
                "type": "NoneType|float",
                "placeholder": "max distance (meters)",
                "default": "None",
            },
            {
                "name": "query",
                "type": "NoneType|dict",
                "placeholder": "",
                "default": "None",
            },
        ]


class GeoWithin(_GeoStage):
    """Filters the samples in a collection to only match samples whose
    geolocation is within a specified boundary.

    Examples::

        import fiftyone as fo
        import fiftyone.zoo as foz

        MANHATTAN = [
            [
                [-73.949701, 40.834487],
                [-73.896611, 40.815076],
                [-73.998083, 40.696534],
                [-74.031751, 40.715273],
                [-73.949701, 40.834487],
            ]
        ]

        dataset = foz.load_zoo_dataset("quickstart-geo")

        #
        # Create a view that only contains samples in Manhattan
        #

        stage = fo.GeoWithin(MANHATTAN)
        view = dataset.add_stage(stage)

    Args:
        boundary: a :class:`fiftyone.core.labels.GeoLocation`,
            :class:`fiftyone.core.labels.GeoLocations`, GeoJSON dict, or list
            of coordinates that define a ``Polygon`` or ``MultiPolygon`` to
            search within
        location_field (None): the location data of each sample to use. Can be
            any of the following:

            -   The name of a :class:`fiftyone.core.fields.GeoLocation` field
                whose ``point`` attribute to use as location data
            -   An ``embedded.field.name`` that directly contains the GeoJSON
                location data to use
            -   ``None``, in which case there must be a single
                :class:`fiftyone.core.fields.GeoLocation` field on the samples,
                which is used by default

        strict (True): whether a sample's location data must strictly fall
            within boundary (True) in order to match, or whether any
            intersection suffices (False)
    """

    def __init__(self, boundary, location_field=None, strict=True):
        super().__init__(location_field)
        self._boundary = foug.parse_polygon(boundary)
        self._strict = strict

    @property
    def boundary(self):
        """A GeoJSON dict describing the boundary to match within."""
        return self._boundary

    @property
    def strict(self):
        """Whether matches must be strictly contained in the boundary."""
        return self._strict

    def to_mongo(self, _, **__):
        op = "$geoWithin" if self._strict else "$geoIntersects"
        return [
            {
                "$match": {
                    self._location_key: {op: {"$geometry": self._boundary}}
                }
            }
        ]

    def _kwargs(self):
        return [
            ["boundary", self._boundary],
            ["location_field", self._location_field],
            ["strict", self._strict],
        ]

    @classmethod
    def _params(cls):
        return [
            {"name": "boundary", "type": "json", "placeholder": ""},
            {
                "name": "location_field",
                "type": "NoneType|field|str",
                "placeholder": "",
                "default": "None",
            },
            {
                "name": "strict",
                "type": "bool",
                "default": "True",
                "placeholder": "strict (default=True)",
            },
        ]


class GroupBy(ViewStage):
    """Creates a view that reorganizes the samples in a collection so that they
    are grouped by a specified field or expression.

    Examples::

        import fiftyone as fo
        import fiftyone.zoo as foz
        from fiftyone import ViewField as F

        dataset = foz.load_zoo_dataset("cifar10", split="test")

        # Take a random sample of 1000 samples and organize them by ground
        # truth label with groups arranged in decreasing order of size
        stage = fo.GroupBy(
            "ground_truth.label",
            sort_expr=F().length(),
            reverse=True,
        )
        view = dataset.take(1000).add_stage(stage)

        print(view.values("ground_truth.label"))
        print(
            sorted(
                view.count_values("ground_truth.label").items(),
                key=lambda kv: kv[1],
                reverse=True,
            )
        )

    Args:
        field_or_expr: the field or ``embedded.field.name`` to group by, or a
            :class:`fiftyone.core.expressions.ViewExpression` or
            `MongoDB aggregation expression <https://docs.mongodb.com/manual/meta/aggregation-quick-reference/#aggregation-expressions>`_
            that defines the value to group by
        sort_expr (None): an optional
            :class:`fiftyone.core.expressions.ViewExpression` or
            `MongoDB aggregation expression <https://docs.mongodb.com/manual/meta/aggregation-quick-reference/#aggregation-expressions>`_
            that defines how to sort the groups in the output view. If
            provided, this expression will be evaluated on the list of samples
            in each group
        reverse (False): whether to return the results in descending order
    """

    def __init__(self, field_or_expr, sort_expr=None, reverse=False):
        self._field_or_expr = field_or_expr
        self._sort_expr = sort_expr
        self._reverse = reverse

    @property
    def field_or_expr(self):
        """The field or expression to group by."""
        return self._field_or_expr

    @property
    def sort_expr(self):
        """An expression defining how the sort the groups in the output view.
        """
        return self._sort_expr

    @property
    def reverse(self):
        """Whether to sort the groups in descending order."""
        return self._reverse

    def to_mongo(self, _):
        field_or_expr = self._get_mongo_field_or_expr()
        sort_expr = self._get_mongo_sort_expr()

        if etau.is_str(field_or_expr):
            group_expr = "$" + field_or_expr
        else:
            group_expr = field_or_expr

        pipeline = [
            {"$group": {"_id": group_expr, "docs": {"$push": "$$ROOT"}}}
        ]

        if sort_expr is not None:
            order = -1 if self._reverse else 1
            pipeline.extend(
                [
                    {"$set": {"_sort_field": sort_expr}},
                    {"$sort": {"_sort_field": order}},
                    {"$unset": "_sort_field"},
                ]
            )

        pipeline.extend(
            [{"$unwind": "$docs"}, {"$replaceRoot": {"newRoot": "$docs"}}]
        )

        return pipeline

    def _needs_frames(self, sample_collection):
        if sample_collection.media_type != fom.VIDEO:
            return False

        field_or_expr = self._get_mongo_field_or_expr()

        if etau.is_str(field_or_expr):
            return sample_collection._is_frame_field(field_or_expr)

        return _is_frames_expr(field_or_expr)

    def _get_mongo_field_or_expr(self):
        if isinstance(self._field_or_expr, foe.ViewField):
            return self._field_or_expr._expr

        if isinstance(self._field_or_expr, foe.ViewExpression):
            return self._field_or_expr.to_mongo()

        return self._field_or_expr

    def _get_mongo_sort_expr(self):
        if isinstance(self._sort_expr, foe.ViewExpression):
            return self._sort_expr.to_mongo(prefix="$docs")

        return self._sort_expr

    def _kwargs(self):
        return [
            ["field_or_expr", self._get_mongo_field_or_expr()],
            ["sort_expr", self._get_mongo_sort_expr()],
            ["reverse", self._reverse],
        ]

    @classmethod
    def _params(cls):
        return [
            {
                "name": "field_or_expr",
                "type": "field|str|json",
                "placeholder": "field or expression",
            },
            {
                "name": "sort_expr",
                "type": "NoneType|json",
                "placeholder": "sort expression",
                "default": "None",
            },
            {
                "name": "reverse",
                "type": "bool",
                "default": "False",
                "placeholder": "reverse (default=False)",
            },
        ]

    def validate(self, sample_collection):
        field_or_expr = self._get_mongo_field_or_expr()

        if etau.is_str(field_or_expr):
            sample_collection.validate_fields_exist(field_or_expr)
            sample_collection.create_index(field_or_expr)


class Limit(ViewStage):
    """Creates a view with at most the given number of samples.

    Examples::

        import fiftyone as fo

        dataset = fo.Dataset()
        dataset.add_samples(
            [
                fo.Sample(
                    filepath="/path/to/image1.png",
                    ground_truth=fo.Classification(label="cat"),
                ),
                fo.Sample(
                    filepath="/path/to/image2.png",
                    ground_truth=fo.Classification(label="dog"),
                ),
                fo.Sample(
                    filepath="/path/to/image3.png",
                    ground_truth=None,
                ),
            ]
        )

        #
        # Only include the first 2 samples in the view
        #

        stage = fo.Limit(2)
        view = dataset.add_stage(stage)

    Args:
        limit: the maximum number of samples to return. If a non-positive
            number is provided, an empty view is returned
    """

    def __init__(self, limit):
        self._limit = limit

    @property
    def limit(self):
        """The maximum number of samples to return."""
        return self._limit

    def to_mongo(self, _):
        if self._limit <= 0:
            return [{"$match": {"_id": None}}]

        return [{"$limit": self._limit}]

    def _kwargs(self):
        return [["limit", self._limit]]

    @classmethod
    def _params(cls):
        return [{"name": "limit", "type": "int", "placeholder": "int"}]


class LimitLabels(ViewStage):
    """Limits the number of :class:`fiftyone.core.labels.Label` instances in
    the specified labels list field of each sample in a collection.

    The specified ``field`` must be one of the following types:

    -   :class:`fiftyone.core.labels.Classifications`
    -   :class:`fiftyone.core.labels.Detections`
    -   :class:`fiftyone.core.labels.Keypoints`
    -   :class:`fiftyone.core.labels.Polylines`

    Examples::

        import fiftyone as fo
        from fiftyone import ViewField as F

        dataset = fo.Dataset()
        dataset.add_samples(
            [
                fo.Sample(
                    filepath="/path/to/image1.png",
                    predictions=fo.Detections(
                        detections=[
                            fo.Detection(
                                label="cat",
                                bounding_box=[0.1, 0.1, 0.5, 0.5],
                                confidence=0.9,
                            ),
                            fo.Detection(
                                label="dog",
                                bounding_box=[0.2, 0.2, 0.3, 0.3],
                                confidence=0.8,
                            ),
                        ]
                    ),
                ),
                fo.Sample(
                    filepath="/path/to/image2.png",
                    predictions=fo.Detections(
                        detections=[
                            fo.Detection(
                                label="cat",
                                bounding_box=[0.5, 0.5, 0.4, 0.4],
                                confidence=0.95,
                            ),
                            fo.Detection(label="rabbit"),
                        ]
                    ),
                ),
                fo.Sample(
                    filepath="/path/to/image4.png",
                    predictions=None,
                ),
            ]
        )

        #
        # Only include the first detection in the `predictions` field of each
        # sample
        #

        stage = fo.LimitLabels("predictions", 1)
        view = dataset.add_stage(stage)

    Args:
        field: the labels list field to filter
        limit: the maximum number of labels to include in each labels list.
            If a non-positive number is provided, all lists will be empty
    """

    def __init__(self, field, limit):
        self._field = field
        self._limit = limit
        self._labels_list_field = None
        self._is_frame_field = None

    @property
    def field(self):
        """The labels field to limit."""
        return self._field

    @property
    def limit(self):
        """The maximum number of labels to allow in each labels list."""
        return self._limit

    def get_filtered_fields(self, sample_collection, frames=False):
        if frames == self._is_frame_field:
            list_path, _ = sample_collection._handle_frame_field(
                self._labels_list_field
            )
            return [list_path]

        return None

    def to_mongo(self, sample_collection):
        if self._labels_list_field is None:
            raise ValueError(
                "`validate()` must be called before using a %s stage"
                % self.__class__
            )

        limit = max(self._limit, 0)
        root, leaf = self._labels_list_field.rsplit(".", 1)

        expr = (F() != None).if_else(
            F().set_field(leaf, F(leaf)[:limit]), None,
        )
        pipeline, _ = sample_collection._make_set_field_pipeline(root, expr)

        return pipeline

    def _needs_frames(self, sample_collection):
        return self._is_frame_field

    def _kwargs(self):
        return [
            ["field", self._field],
            ["limit", self._limit],
        ]

    @classmethod
    def _params(cls):
        return [
            {"name": "field", "type": "field"},
            {"name": "limit", "type": "int", "placeholder": "int"},
        ]

    def validate(self, sample_collection):
        list_field, is_frame_field = _parse_labels_list_field(
            sample_collection, self._field
        )
        self._labels_list_field = list_field
        self._is_frame_field = is_frame_field


class MapLabels(ViewStage):
    """Maps the ``label`` values of a :class:`fiftyone.core.labels.Label` field
    to new values for each sample in a collection.

    Examples::

        import fiftyone as fo
        from fiftyone import ViewField as F

        dataset = fo.Dataset()
        dataset.add_samples(
            [
                fo.Sample(
                    filepath="/path/to/image1.png",
                    weather=fo.Classification(label="sunny"),
                    predictions=fo.Detections(
                        detections=[
                            fo.Detection(
                                label="cat",
                                bounding_box=[0.1, 0.1, 0.5, 0.5],
                                confidence=0.9,
                            ),
                            fo.Detection(
                                label="dog",
                                bounding_box=[0.2, 0.2, 0.3, 0.3],
                                confidence=0.8,
                            ),
                        ]
                    ),
                ),
                fo.Sample(
                    filepath="/path/to/image2.png",
                    weather=fo.Classification(label="cloudy"),
                    predictions=fo.Detections(
                        detections=[
                            fo.Detection(
                                label="cat",
                                bounding_box=[0.5, 0.5, 0.4, 0.4],
                                confidence=0.95,
                            ),
                            fo.Detection(label="rabbit"),
                        ]
                    ),
                ),
                fo.Sample(
                    filepath="/path/to/image3.png",
                    weather=fo.Classification(label="partly cloudy"),
                    predictions=fo.Detections(
                        detections=[
                            fo.Detection(
                                label="squirrel",
                                bounding_box=[0.25, 0.25, 0.5, 0.5],
                                confidence=0.5,
                            ),
                        ]
                    ),
                ),
                fo.Sample(
                    filepath="/path/to/image4.png",
                    predictions=None,
                ),
            ]
        )

        #
        # Map the "partly cloudy" weather label to "cloudy"
        #

        stage = fo.MapLabels("weather", {"partly cloudy": "cloudy"})
        view = dataset.add_stage(stage)

        #
        # Map "rabbit" and "squirrel" predictions to "other"
        #

        stage = fo.MapLabels(
            "predictions", {"rabbit": "other", "squirrel": "other"}
        )
        view = dataset.add_stage(stage)

    Args:
        field: the labels field to map
        map: a dict mapping label values to new label values
    """

    def __init__(self, field, map):
        self._field = field
        self._map = map
        self._labels_field = None

    @property
    def field(self):
        """The labels field to map."""
        return self._field

    @property
    def map(self):
        """The labels map dict."""
        return self._map

    def to_mongo(self, sample_collection):
        labels_field = _parse_labels_field(sample_collection, self._field)[0]
        label_path = labels_field + ".label"
        expr = F().map_values(self._map)
        pipeline, _ = sample_collection._make_set_field_pipeline(
            label_path, expr
        )
        return pipeline

    def _needs_frames(self, sample_collection):
        return sample_collection._is_frame_field(self._field)

    def _kwargs(self):
        return [
            ["field", self._field],
            ["map", self._map],
        ]

    @classmethod
    def _params(cls):
        return [
            {"name": "field", "type": "field"},
            {"name": "map", "type": "dict", "placeholder": "map"},
        ]

    def validate(self, sample_collection):
        _parse_labels_field(sample_collection, self._field)


class SetField(ViewStage):
    """Sets a field or embedded field on each sample in a collection by
    evaluating the given expression.

    This method can process embedded list fields. To do so, simply append
    ``[]`` to any list component(s) of the field path.

    .. note::

        There are two cases where FiftyOne will automatically unwind array
        fields without requiring you to explicitly specify this via the ``[]``
        syntax:

        **Top-level lists:** when you specify a ``field`` path that refers to a
        top-level list field of a dataset; i.e., ``list_field`` is
        automatically coerced to ``list_field[]``, if necessary.

        **List fields:** When you specify a ``field`` path that refers to the
        list field of a |Label| class, such as the
        :attr:`Detections.detections <fiftyone.core.labels.Detections.detections>`
        attribute; i.e., ``ground_truth.detections.label`` is automatically
        coerced to ``ground_truth.detections[].label``, if necessary.

        See the examples below for demonstrations of this behavior.

    The provided ``expr`` is interpreted relative to the document on which the
    embedded field is being set. For example, if you are setting a nested field
    ``field="embedded.document.field"``, then the expression ``expr`` you
    provide will be applied to the ``embedded.document`` document. Note that
    you can override this behavior by defining an expression that is bound to
    the root document by prepending ``"$"`` to any field name(s) in the
    expression.

    See the examples below for more information.

    .. note::

        Note that you cannot set a non-existing top-level field using this
        stage, since doing so would violate the dataset's schema. You can,
        however, first declare a new field via
        :meth:`fiftyone.core.dataset.Dataset.add_sample_field` and then
        populate it in a view via this stage.

    Examples::

        import fiftyone as fo
        import fiftyone.zoo as foz
        from fiftyone import ViewField as F

        dataset = foz.load_zoo_dataset("quickstart")

        #
        # Replace all values of uniqueness that are less than 0.5 with `None`
        #

        stage = fo.SetField(
            "uniqueness",
            (F("uniqueness") >= 0.5).if_else(F("uniqueness"), None)
        )
        view = dataset.add_stage(stage)
        print(view.bounds("uniqueness"))

        #
        # Lower bound all object confidences in the `predictions` field by 0.5
        #

        stage = fo.SetField(
            "predictions.detections.confidence", F("confidence").max(0.5)
        )
        view = dataset.add_stage(stage)
        print(view.bounds("predictions.detections.confidence"))

        #
        # Add a `num_predictions` property to the `predictions` field that
        # contains the number of objects in the field
        #

        stage = fo.SetField(
            "predictions.num_predictions",
            F("$predictions.detections").length(),
        )
        view = dataset.add_stage(stage)
        print(view.bounds("predictions.num_predictions"))

        #
        # Set an `is_animal` field on each object in the `predictions` field
        # that indicates whether the object is an animal
        #

        ANIMALS = [
            "bear", "bird", "cat", "cow", "dog", "elephant", "giraffe",
            "horse", "sheep", "zebra"
        ]

        stage = fo.SetField(
            "predictions.detections.is_animal", F("label").is_in(ANIMALS)
        )
        view = dataset.add_stage(stage)
        print(view.count_values("predictions.detections.is_animal"))

    Args:
        field: the field or ``embedded.field.name`` to set
        expr: a :class:`fiftyone.core.expressions.ViewExpression` or
            `MongoDB aggregation expression <https://docs.mongodb.com/manual/meta/aggregation-quick-reference/#aggregation-expressions>`_
            that defines the field value to set
    """

    def __init__(self, field, expr, _allow_missing=False):
        if isinstance(expr, MongoEngineBaseDocument):
            expr = expr.to_dict()
            expr.pop("_id", None)

        self._field = field
        self._expr = expr
        self._allow_missing = _allow_missing
        self._pipeline = None
        self._expr_dict = None

    @property
    def field(self):
        """The field to set."""
        return self._field

    @property
    def expr(self):
        """The expression to apply."""
        return self._expr

    def to_mongo(self, sample_collection):
        if self._pipeline is None:
            raise ValueError(
                "`validate()` must be called before using a %s stage"
                % self.__class__
            )

        return self._pipeline

    def _needs_frames(self, sample_collection):
        if sample_collection.media_type != fom.VIDEO:
            return False

        is_frame_field = sample_collection._is_frame_field(self._field)
        is_frame_expr = _is_frames_expr(self._get_mongo_expr())
        return is_frame_field or is_frame_expr

    def _kwargs(self):
        return [
            ["field", self._field],
            ["expr", self._get_mongo_expr()],
            ["_allow_missing", self._allow_missing],
        ]

    @classmethod
    def _params(cls):
        return [
            {"name": "field", "type": "field|str"},
            {"name": "expr", "type": "json", "placeholder": ""},
            {"name": "_allow_missing", "type": "bool", "default": "False"},
        ]

    def _get_mongo_expr(self):
        if self._expr_dict is not None:
            return self._expr_dict

        #
        # This won't be correct if there are list fields involved
        #
        # Note, however, that this code path won't be taken when this stage has
        # been added to a view; this is purely for `ViewStage.__repr__`
        #
        if "." in self._field:
            prefix = "$" + self._field.rsplit(".", 1)[0]
        else:
            prefix = None

        return foe.to_mongo(self._expr, prefix=prefix)

    def validate(self, sample_collection):
        if not self._allow_missing:
            sample_collection.validate_fields_exist(self._field)

        pipeline, expr_dict = sample_collection._make_set_field_pipeline(
            self._field,
            self._expr,
            embedded_root=True,
            allow_missing=self._allow_missing,
        )
        self._pipeline = pipeline
        self._expr_dict = expr_dict


class Match(ViewStage):
    """Filters the samples in the collection by the given filter.

    Examples::

        import fiftyone as fo
        from fiftyone import ViewField as F

        dataset = fo.Dataset()
        dataset.add_samples(
            [
                fo.Sample(
                    filepath="/path/to/image1.png",
                    weather=fo.Classification(label="sunny"),
                    predictions=fo.Detections(
                        detections=[
                            fo.Detection(
                                label="cat",
                                bounding_box=[0.1, 0.1, 0.5, 0.5],
                                confidence=0.9,
                            ),
                            fo.Detection(
                                label="dog",
                                bounding_box=[0.2, 0.2, 0.3, 0.3],
                                confidence=0.8,
                            ),
                        ]
                    ),
                ),
                fo.Sample(
                    filepath="/path/to/image2.jpg",
                    weather=fo.Classification(label="cloudy"),
                    predictions=fo.Detections(
                        detections=[
                            fo.Detection(
                                label="cat",
                                bounding_box=[0.5, 0.5, 0.4, 0.4],
                                confidence=0.95,
                            ),
                            fo.Detection(label="rabbit"),
                        ]
                    ),
                ),
                fo.Sample(
                    filepath="/path/to/image3.png",
                    weather=fo.Classification(label="partly cloudy"),
                    predictions=fo.Detections(
                        detections=[
                            fo.Detection(
                                label="squirrel",
                                bounding_box=[0.25, 0.25, 0.5, 0.5],
                                confidence=0.5,
                            ),
                        ]
                    ),
                ),
                fo.Sample(
                    filepath="/path/to/image4.jpg",
                    predictions=None,
                ),
            ]
        )

        #
        # Only include samples whose `filepath` ends with ".jpg"
        #

        stage = fo.Match(F("filepath").ends_with(".jpg"))
        view = dataset.add_stage(stage)

        #
        # Only include samples whose `weather` field is "sunny"
        #

        stage = fo.Match(F("weather").label == "sunny")
        view = dataset.add_stage(stage)

        #
        # Only include samples with at least 2 objects in their `predictions`
        # field
        #

        stage = fo.Match(F("predictions").detections.length() >= 2)
        view = dataset.add_stage(stage)

        #
        # Only include samples whose `predictions` field contains at least one
        # object with area smaller than 0.2
        #

        # Bboxes are in [top-left-x, top-left-y, width, height] format
        bbox = F("bounding_box")
        bbox_area = bbox[2] * bbox[3]

        small_boxes = F("predictions.detections").filter(bbox_area < 0.2)
        stage = fo.Match(small_boxes.length() > 0)
        view = dataset.add_stage(stage)

    Args:
        filter: a :class:`fiftyone.core.expressions.ViewExpression` or
            `MongoDB aggregation expression <https://docs.mongodb.com/manual/meta/aggregation-quick-reference/#aggregation-expressions>`_
            that returns a boolean describing the filter to apply
    """

    def __init__(self, filter):
        self._filter = filter
        self._validate_params()

    @property
    def filter(self):
        """The filter expression."""
        return self._filter

    def to_mongo(self, _):
        return [{"$match": self._get_mongo_expr()}]

    def _needs_frames(self, sample_collection):
        if sample_collection.media_type != fom.VIDEO:
            return False

        return _is_frames_expr(self._get_mongo_expr())

    def _get_mongo_expr(self):
        if not isinstance(self._filter, foe.ViewExpression):
            return self._filter

        return {"$expr": self._filter.to_mongo()}

    def _kwargs(self):
        return [["filter", self._get_mongo_expr()]]

    def _validate_params(self):
        if not isinstance(self._filter, (foe.ViewExpression, dict, bool)):
            raise ValueError(
                "Filter must be a ViewExpression or a MongoDB aggregation "
                "expression defining a filter; found '%s'" % self._filter
            )

    @classmethod
    def _params(cls):
        return [{"name": "filter", "type": "json", "placeholder": ""}]


class MatchFrames(ViewStage):
    """Filters the frames in a video collection by the given filter.

    Examples::

        import fiftyone as fo
        import fiftyone.zoo as foz
        from fiftyone import ViewField as F

        dataset = foz.load_zoo_dataset("quickstart-video")

        #
        # Match frames with at least 10 detections
        #

        num_objects = F("detections.detections").length()
        stage = fo.MatchFrames(num_objects > 10)
        view = dataset.add_stage(stage)

        print(dataset.count())
        print(view.count())

        print(dataset.count("frames"))
        print(view.count("frames"))

    Args:
        filter: a :class:`fiftyone.core.expressions.ViewExpression` or
            `MongoDB aggregation expression <https://docs.mongodb.com/manual/meta/aggregation-quick-reference/#aggregation-expressions>`_
            that returns a boolean describing the filter to apply
        omit_empty (True): whether to omit samples with no frame labels after
            filtering
    """

    def __init__(self, filter, omit_empty=True):
        self._filter = filter
        self._omit_empty = omit_empty
        self._validate_params()

    @property
    def filter(self):
        """The filter expression."""
        return self._filter

    @property
    def omit_empty(self):
        """Whether to omit samples that have no frames after filtering."""
        return self._omit_empty

    def _get_mongo_expr(self):
        if not isinstance(self._filter, foe.ViewExpression):
            return self._filter

        return self._filter.to_mongo(prefix="$$this")

    def to_mongo(self, _):
        pipeline = [
            {
                "$set": {
                    "frames": {
                        "$filter": {
                            "input": "$frames",
                            "as": "this",
                            "cond": self._get_mongo_expr(),
                        }
                    }
                }
            }
        ]

        if self._omit_empty:
            non_empty_expr = F("frames").length() > 0
            pipeline.append({"$match": {"$expr": non_empty_expr.to_mongo()}})

        return pipeline

    def _kwargs(self):
        return [
            ["filter", self._get_mongo_expr()],
            ["omit_empty", self._omit_empty],
        ]

    @classmethod
    def _params(cls):
        return [
            {"name": "filter", "type": "json", "placeholder": ""},
            {
                "name": "omit_empty",
                "type": "bool",
                "default": "True",
                "placeholder": "omit empty (default=True)",
            },
        ]

    def _validate_params(self):
        if not isinstance(self._filter, (foe.ViewExpression, dict, bool)):
            raise ValueError(
                "Filter must be a ViewExpression or a MongoDB aggregation "
                "expression defining a filter; found '%s'" % self._filter
            )

    def _needs_frames(self, _):
        return True

    def validate(self, sample_collection):
        fova.validate_video_collection(sample_collection)


class MatchLabels(ViewStage):
    """Selects the samples from a collection that contain the specified labels.

    The returned view will only contain samples that have at least one label
    that matches the specified selection criteria.

    Note that, unlike :class:`SelectLabels` and :class:`FilterLabels`, this
    stage will not filter the labels themselves; it only selects the
    corresponding samples.

    You can perform a selection via one or more of the following methods:

    -   Provide the ``labels`` argument, which should contain a list of dicts
        in the format returned by
        :meth:`fiftyone.core.session.Session.selected_labels`, to match
        specific labels

    -   Provide the ``ids`` argument to match labels with specific IDs

    -   Provide the ``tags`` argument to match labels with specific tags

    -   Provide the ``filter`` argument to match labels based on a boolean
        :class:`fiftyone.core.expressions.ViewExpression` that is applied to
        each individual :class:`fiftyone.core.labels.Label` element

    If multiple criteria are specified, labels must match all of them in order
    to trigger a sample match.

    By default, the selection is applied to all
    :class:`fiftyone.core.labels.Label` fields, but you can provide the
    ``fields`` argument to explicitly define the field(s) in which to search.

    Examples::

        import fiftyone as fo
        import fiftyone.zoo as foz
        from fiftyone import ViewField as F

        dataset = foz.load_zoo_dataset("quickstart")

        #
        # Only show samples whose labels are currently selected in the App
        #

        session = fo.launch_app(dataset)

        # Select some labels in the App...

        stage = fo.MatchLabels(labels=session.selected_labels)
        view = dataset.add_stage(stage)

        #
        # Only include samples that contain labels with the specified IDs
        #

        # Grab some label IDs
        ids = [
            dataset.first().ground_truth.detections[0].id,
            dataset.last().predictions.detections[0].id,
        ]

        stage = fo.MatchLabels(ids=ids)
        view = dataset.add_stage(stage)

        print(len(view))
        print(view.count("ground_truth.detections"))
        print(view.count("predictions.detections"))

        #
        # Only include samples that contain labels with the specified tags
        #

        # Grab some label IDs
        ids = [
            dataset.first().ground_truth.detections[0].id,
            dataset.last().predictions.detections[0].id,
        ]

        # Give the labels a "test" tag
        dataset = dataset.clone()  # create copy since we're modifying data
        dataset.select_labels(ids=ids).tag_labels("test")

        print(dataset.count_values("ground_truth.detections.tags"))
        print(dataset.count_values("predictions.detections.tags"))

        # Retrieve the labels via their tag
        stage = fo.MatchLabels(tags="test")
        view = dataset.add_stage(stage)

        print(len(view))
        print(view.count("ground_truth.detections"))
        print(view.count("predictions.detections"))

        #
        # Only include samples that contain labels matching a filter
        #

        filter = F("confidence") > 0.99
        stage = fo.MatchLabels(filter=filter, fields="predictions")
        view = dataset.add_stage(stage)

        print(len(view))
        print(view.count("ground_truth.detections"))
        print(view.count("predictions.detections"))

    Args:
        labels (None): a list of dicts specifying the labels to select in the
            format returned by
            :meth:`fiftyone.core.session.Session.selected_labels`
        ids (None): an ID or iterable of IDs of the labels to select
        tags (None): a tag or iterable of tags of labels to select
        filter (None): a :class:`fiftyone.core.expressions.ViewExpression` or
            `MongoDB aggregation expression <https://docs.mongodb.com/manual/meta/aggregation-quick-reference/#aggregation-expressions>`_
            that returns a boolean describing whether to select a given label.
            In the case of list fields like
            :class:`fiftyone.core.labels.Detections`, the filter is applied to
            the list elements, not the root field
        fields (None): a field or iterable of fields from which to select
    """

    _FILTER_PREFIX = "$$FIELD"

    def __init__(
        self, labels=None, ids=None, tags=None, filter=None, fields=None,
    ):
        if labels is not None:
            sample_ids, labels_map = _parse_labels(labels)
        else:
            sample_ids, labels_map = None, None

        if etau.is_str(ids):
            ids = [ids]
        elif ids is not None:
            ids = list(ids)

        if etau.is_str(tags):
            tags = [tags]
        elif tags is not None:
            tags = list(tags)

        if etau.is_str(fields):
            fields = [fields]
        elif fields is not None:
            fields = list(fields)

        self._labels = labels
        self._ids = ids
        self._tags = tags
        self._filter = filter
        self._fields = fields
        self._sample_ids = sample_ids
        self._labels_map = labels_map
        self._pipeline = None

    @property
    def labels(self):
        """A list of dicts specifying the labels to match."""
        return self._labels

    @property
    def ids(self):
        """A list of IDs of labels to match."""
        return self._ids

    @property
    def tags(self):
        """A list of tags of labels to match."""
        return self._tags

    @property
    def filter(self):
        """A filter expression that defines the labels to match."""
        return self._filter

    @property
    def fields(self):
        """A list of fields from which labels are being matched."""
        return self._fields

    def to_mongo(self, _):
        if self._pipeline is None:
            raise ValueError(
                "`validate()` must be called before using a %s stage"
                % self.__class__
            )

        return self._pipeline

    def _kwargs(self):
        return [
            ["labels", self._labels],
            ["ids", self._ids],
            ["tags", self._tags],
            ["filter", self._get_mongo_filter()],
            ["fields", self._fields],
        ]

    @classmethod
    def _params(cls):
        return [
            {
                "name": "labels",
                "type": "NoneType|json",
                "placeholder": "[{...}]",
                "default": "None",
            },
            {
                "name": "ids",
                "type": "NoneType|list<id>|id",
                "placeholder": "ids",
                "default": "None",
            },
            {
                "name": "tags",
                "type": "NoneType|list<str>|str",
                "placeholder": "tags",
                "default": "None",
            },
            {
                "name": "filter",
                "type": "NoneType|json",
                "placeholder": "filter",
                "default": "None",
            },
            {
                "name": "fields",
                "type": "NoneType|list<field>|field|list<str>|str",
                "placeholder": "fields",
                "default": "None",
            },
        ]

    def _get_mongo_filter(self):
        if isinstance(self._filter, foe.ViewExpression):
            return self._filter.to_mongo(prefix=self._FILTER_PREFIX)

        return self._filter

    def _needs_frames(self, sample_collection):
        if self._labels is not None:
            fields = self._labels_map.keys()
        elif self._fields is not None:
            fields = self._fields
        else:
            fields = sample_collection._get_label_fields()

        return any(sample_collection._is_frame_field(f) for f in fields)

    def _make_labels_pipeline(self, sample_collection):
        stage = Select(self._sample_ids)
        stage.validate(sample_collection)
        return stage.to_mongo(sample_collection)

    def _make_pipeline(self, sample_collection):
        if self._ids is None and self._tags is None and self._filter is None:
            return [{"$match": {"$expr": False}}]

        if self._fields is not None:
            fields = self._fields
        else:
            fields = sample_collection._get_label_fields()

        id_tag_expr = None

        if self._ids is not None:
            id_tag_expr = F("_id").is_in([ObjectId(_id) for _id in self._ids])

        if self._tags is not None:
            tag_expr = (F("tags") != None).if_else(
                F("tags").contains(self._tags), False
            )
            if id_tag_expr is None:
                id_tag_expr = tag_expr
            else:
                id_tag_expr &= tag_expr

        pipeline = []

        # Create temporary fields containing only the selected labels
        fields_map = {}
        for field in fields:
            if sample_collection._is_frame_field(field):
                frames, leaf = field.split(".", 1)
                new_field = frames + ".__" + leaf
            else:
                new_field = "__" + field

            fields_map[field] = new_field

            filter_expr = _render_filter(
                sample_collection,
                id_tag_expr,
                self._filter,
                field,
                self._FILTER_PREFIX,
            )

            stage = FilterLabels(
                field, filter_expr, only_matches=False, _new_field=new_field
            )
            stage.validate(sample_collection)
            pipeline.extend(stage.to_mongo(sample_collection))

        # Select samples that have selected labels
        pipeline.extend(
            _make_match_empty_labels_pipeline(sample_collection, fields_map)
        )

        # Delete temporary fields
        if fields_map:
            pipeline.append({"$unset": list(fields_map.values())})

        return pipeline

    def validate(self, sample_collection):
        if self._labels is not None:
            self._pipeline = self._make_labels_pipeline(sample_collection)
        else:
            self._pipeline = self._make_pipeline(sample_collection)


def _render_filter(
    sample_collection, id_tag_expr, filter_expr_or_dict, field, var_prefix
):
    if filter_expr_or_dict is None:
        return id_tag_expr

    if isinstance(filter_expr_or_dict, foe.ViewExpression):
        if id_tag_expr is not None:
            return id_tag_expr & filter_expr_or_dict

        return filter_expr_or_dict

    _, is_list_field, is_frame_field = _parse_labels_field(
        sample_collection, field
    )

    if is_list_field:
        prefix = "$$this"
    elif is_frame_field:
        prefix = "$frame." + field.split(".", 1)[1]
    else:
        prefix = "$" + field

    filter_dict = _replace_prefix(filter_expr_or_dict, var_prefix, prefix)

    if id_tag_expr is not None:
        return {"$and": [id_tag_expr.to_mongo(prefix=prefix), filter_dict]}

    return filter_dict


def _replace_prefix(val, old, new):
    if isinstance(val, dict):
        return {
            _replace_prefix(k, old, new): _replace_prefix(v, old, new)
            for k, v in val.items()
        }

    if isinstance(val, list):
        return [_replace_prefix(v, old, new) for v in val]

    if etau.is_str(val):
        if val == old:
            return new

        if val.startswith(old + "."):
            return new + val[len(old) :]

    return val


class MatchTags(ViewStage):
    """Returns a view containing the samples in the collection that have (or do
    not have) any of the given tag(s).

    To match samples that must contain multiple tags, chain multiple
    :class:`MatchTags` stages together.

    Examples::

        import fiftyone as fo

        dataset = fo.Dataset()
        dataset.add_samples(
            [
                fo.Sample(
                    filepath="/path/to/image1.png",
                    tags=["train"],
                    ground_truth=fo.Classification(label="cat"),
                ),
                fo.Sample(
                    filepath="/path/to/image2.png",
                    tags=["test"],
                    ground_truth=fo.Classification(label="cat"),
                ),
                fo.Sample(
                    filepath="/path/to/image3.png",
                    ground_truth=None,
                ),
            ]
        )

        #
        # Only include samples that have the "test" tag
        #

        stage = fo.MatchTags("test")
        view = dataset.add_stage(stage)

        #
        # Only include samples that have either the "test" or "train" tag
        #

        stage = fo.MatchTags(["test", "train"])
        view = dataset.add_stage(stage)

        #
        # Only include samples that do not have the "train" tag
        #

        stage = fo.MatchTags("train", bool=False)
        view = dataset.add_stage(stage)

    Args:
        tags: the tag or iterable of tags to match
        bool (True): whether to match samples that have (True) or do not have
            (False) the given tags
    """

    def __init__(self, tags, bool=True):
        if etau.is_str(tags):
            tags = [tags]
        else:
            tags = list(tags)

        self._tags = tags
        self._bool = bool

    @property
    def tags(self):
        """The list of tags to match."""
        return self._tags

    @property
    def bool(self):
        """Whether to match samples that have (True) or do not have (False) any
        of the given tags.
        """
        return self._bool

    def to_mongo(self, _):
        if self._bool:
            return [{"$match": {"tags": {"$in": self._tags}}}]

        return [{"$match": {"tags": {"$nin": self._tags}}}]

    def _kwargs(self):
        return [["tags", self._tags], ["bool", self._bool]]

    @classmethod
    def _params(cls):
        return [
            {
                "name": "tags",
                "type": "list<str>|str",
                "placeholder": "list,of,tags",
            },
            {
                "name": "bool",
                "type": "bool",
                "default": "True",
                "placeholder": "bool (default=True)",
            },
        ]


class Mongo(ViewStage):
    """A view stage defined by a raw MongoDB aggregation pipeline.

    See `MongoDB aggregation pipelines <https://docs.mongodb.com/manual/core/aggregation-pipeline/>`_
    for more details.

    Examples::

        import fiftyone as fo

        dataset = fo.Dataset()
        dataset.add_samples(
            [
                fo.Sample(
                    filepath="/path/to/image1.png",
                    predictions=fo.Detections(
                        detections=[
                            fo.Detection(
                                label="cat",
                                bounding_box=[0.1, 0.1, 0.5, 0.5],
                                confidence=0.9,
                            ),
                            fo.Detection(
                                label="dog",
                                bounding_box=[0.2, 0.2, 0.3, 0.3],
                                confidence=0.8,
                            ),
                        ]
                    ),
                ),
                fo.Sample(
                    filepath="/path/to/image2.png",
                    predictions=fo.Detections(
                        detections=[
                            fo.Detection(
                                label="cat",
                                bounding_box=[0.5, 0.5, 0.4, 0.4],
                                confidence=0.95,
                            ),
                            fo.Detection(label="rabbit"),
                        ]
                    ),
                ),
                fo.Sample(
                    filepath="/path/to/image3.png",
                    predictions=fo.Detections(
                        detections=[
                            fo.Detection(
                                label="squirrel",
                                bounding_box=[0.25, 0.25, 0.5, 0.5],
                                confidence=0.5,
                            ),
                        ]
                    ),
                ),
                fo.Sample(
                    filepath="/path/to/image4.png",
                    predictions=None,
                ),
            ]
        )

        #
        # Extract a view containing the second and third samples in the dataset
        #

        stage = fo.Mongo([{"$skip": 1}, {"$limit": 2}])
        view = dataset.add_stage(stage)

        #
        # Sort by the number of objects in the `precictions` field
        #

        stage = fo.Mongo([
            {
                "$set": {
                    "_sort_field": {
                        "$size": {"$ifNull": ["$predictions.detections", []]}
                    }
                }
            },
            {"$sort": {"_sort_field": -1}},
            {"$unset": "_sort_field"}
        ])
        view = dataset.add_stage(stage)

    Args:
        pipeline: a MongoDB aggregation pipeline (list of dicts)
    """

    def __init__(self, pipeline):
        self._pipeline = pipeline

    @property
    def pipeline(self):
        """The MongoDB aggregation pipeline."""
        return self._pipeline

    def to_mongo(self, _):
        return self._pipeline

    def _needs_frames(self, sample_collection):
        # The pipeline could be anything; always attach frames for videos
        return sample_collection.media_type == fom.VIDEO

    def _kwargs(self):
        return [["pipeline", self._pipeline]]

    @classmethod
    def _params(cls):
        return [{"name": "pipeline", "type": "json", "placeholder": ""}]


class Select(ViewStage):
    """Selects the samples with the given IDs from a collection.

    Examples::

        import fiftyone as fo
        import fiftyone.zoo as foz

        dataset = foz.load_zoo_dataset("quickstart")

        #
        # Create a view containing the currently selected samples in the App
        #

        session = fo.launch_app(dataset)

        # Select samples in the App...

        stage = fo.Select(session.selected)
        view = dataset.add_stage(stage)

    Args:
        sample_ids: the samples to select. Can be any of the following:

            -   a sample ID
            -   an iterable of sample IDs
            -   a :class:`fiftyone.core.sample.Sample` or
                :class:`fiftyone.core.sample.SampleView`
            -   an iterable of sample IDs
            -   a :class:`fiftyone.core.collections.SampleCollection`
            -   an iterable of :class:`fiftyone.core.sample.Sample` or
                :class:`fiftyone.core.sample.SampleView` instances

        ordered (False): whether to sort the samples in the returned view to
            match the order of the provided IDs
    """

    def __init__(self, sample_ids, ordered=False):
        self._sample_ids = _get_sample_ids(sample_ids)
        self._ordered = ordered

    @property
    def sample_ids(self):
        """The list of sample IDs to select."""
        return self._sample_ids

    @property
    def ordered(self):
        """Whether to sort the samples in the same order as the IDs."""
        return self._ordered

    def to_mongo(self, _):
        ids = [ObjectId(_id) for _id in self._sample_ids]

        if not self._ordered:
            return [{"$match": {"_id": {"$in": ids}}}]

        return [
            {"$set": {"_select_order": {"$indexOfArray": [ids, "$_id"]}}},
            {"$match": {"_select_order": {"$gt": -1}}},
            {"$sort": {"_select_order": 1}},
            {"$unset": "_select_order"},
        ]

    def _kwargs(self):
        return [["sample_ids", self._sample_ids], ["ordered", self._ordered]]

    @classmethod
    def _params(cls):
        return [
            {
                "name": "sample_ids",
                "type": "list<id>|id",
                "placeholder": "list,of,sample,ids",
            },
            {
                "name": "ordered",
                "type": "bool",
                "default": "False",
                "placeholder": "ordered (default=False)",
            },
        ]


class SelectBy(ViewStage):
    """Selects the samples with the given field values from a collection.

    This stage is typically used to work with categorical fields (strings,
    ints, and bools). If you want to select samples based on floating point
    fields, use :class:`Match`.

    Examples::

        import fiftyone as fo

        dataset = fo.Dataset()
        dataset.add_samples(
            [
                fo.Sample(filepath="image%d.jpg" % i, int=i, str=str(i))
                for i in range(100)
            ]
        )

        #
        # Create a view containing samples whose `int` field have the given
        # values
        #

        stage = fo.SelectBy("int", [1, 51, 11, 41, 21, 31])
        view = dataset.add_stage(stage)
        print(view.head(6))

        #
        # Create a view containing samples whose `str` field have the given
        # values, in order
        #

        stage = fo.SelectBy(
            "str", ["1", "51", "11", "41", "21", "31"], ordered=True
        )
        view = dataset.add_stage(stage)
        print(view.head(6))

    Args:
        field: a field or ``embedded.field.name``
        values: a value or iterable of values to select by
        ordered (False): whether to sort the samples in the returned view to
            match the order of the provided values
    """

    def __init__(self, field, values, ordered=False):
        if etau.is_container(values):
            values = list(values)
        else:
            values = [values]

        self._field = field
        self._values = values
        self._ordered = ordered

    @property
    def field(self):
        """The field whose values to select by."""
        return self._field

    @property
    def values(self):
        """The list of values to select by."""
        return self._values

    @property
    def ordered(self):
        """Whether to sort the samples in the same order as the IDs."""
        return self._ordered

    def to_mongo(self, sample_collection):
        field_name, is_id_field, _ = sample_collection._handle_id_fields(
            self._field
        )

        if is_id_field:
            values = [
                value if isinstance(value, ObjectId) else ObjectId(value)
                for value in self._values
            ]
        else:
            values = self._values

        if not self._ordered:
            return [{"$match": {field_name: {"$in": values}}}]

        return [
            {
                "$set": {
                    "_select_order": {
                        "$indexOfArray": [values, "$" + field_name]
                    }
                }
            },
            {"$match": {"_select_order": {"$gt": -1}}},
            {"$sort": {"_select_order": 1}},
            {"$unset": "_select_order"},
        ]

    def _kwargs(self):
        return [
            ["field", self._field],
            ["values", self._values],
            ["ordered", self._ordered],
        ]

    @classmethod
    def _params(cls):
        return [
            {"name": "field", "type": "field|str", "placeholder": "field"},
            {
                "name": "values",
                "type": "json",
                "placeholder": "list,of,values",
            },
            {
                "name": "ordered",
                "type": "bool",
                "default": "False",
                "placeholder": "ordered (default=False)",
            },
        ]


class SelectFields(ViewStage):
    """Selects only the fields with the given names from the samples in the
    collection. All other fields are excluded.

    Note that default sample fields are always selected.

    Examples::

        import fiftyone as fo

        dataset = fo.Dataset()
        dataset.add_samples(
            [
                fo.Sample(
                    filepath="/path/to/image1.png",
                    numeric_field=1.0,
                    numeric_list_field=[-1, 0, 1],
                ),
                fo.Sample(
                    filepath="/path/to/image2.png",
                    numeric_field=-1.0,
                    numeric_list_field=[-2, -1, 0, 1],
                ),
                fo.Sample(
                    filepath="/path/to/image3.png",
                    numeric_field=None,
                ),
            ]
        )

        #
        # Include only the default fields on each sample
        #

        stage = fo.SelectFields()
        view = dataset.add_stage(stage)

        #
        # Include only the `numeric_field` field (and the default fields) on
        # each sample
        #

        stage = fo.SelectFields("numeric_field")
        view = dataset.add_stage(stage)

    Args:
        field_names (None): a field name or iterable of field names to select
    """

    def __init__(self, field_names=None, _allow_missing=False):
        if etau.is_str(field_names):
            field_names = [field_names]
        elif field_names is not None:
            field_names = list(field_names)

        self._field_names = field_names
        self._allow_missing = _allow_missing

    @property
    def field_names(self):
        """The list of field names to select."""
        return self._field_names or []

    def get_selected_fields(self, sample_collection, frames=False):
        return self._get_selected_fields(
            sample_collection, frames=frames, use_db_fields=False
        )

    def to_mongo(self, sample_collection):
        selected_fields = self._get_selected_fields(
            sample_collection, frames=False, use_db_fields=True
        )

        if sample_collection.media_type == fom.VIDEO:
            selected_frame_fields = [
                sample_collection._FRAMES_PREFIX + field
                for field in self._get_selected_fields(
                    sample_collection, frames=True, use_db_fields=True
                )
            ]

            if selected_frame_fields:
                # Don't project on root `frames` and embedded fields
                # https://docs.mongodb.com/manual/reference/operator/aggregation/project/#path-collision-errors-in-embedded-fields
                selected_fields = [f for f in selected_fields if f != "frames"]
                selected_fields += selected_frame_fields

        if not selected_fields:
            return []

        return [{"$project": {fn: True for fn in selected_fields}}]

    def _get_selected_fields(
        self, sample_collection, frames=False, use_db_fields=False
    ):
        if frames:
            if sample_collection.media_type != fom.VIDEO:
                return None

            default_fields = sample_collection._get_default_frame_fields(
                include_private=True, use_db_fields=use_db_fields
            )

            selected_fields = []
            for field in self.field_names:
                (
                    field_name,
                    is_frame_field,
                ) = sample_collection._handle_frame_field(field)
                if is_frame_field:
                    selected_fields.append(field_name)
        else:
            default_fields = sample_collection._get_default_sample_fields(
                include_private=True, use_db_fields=use_db_fields
            )
            if sample_collection.media_type == fom.VIDEO:
                default_fields += ("frames",)

            selected_fields = []
            for field in self.field_names:
                if not sample_collection._is_frame_field(field):
                    selected_fields.append(field)

        return list(set(selected_fields) | set(default_fields))

    def _needs_frames(self, sample_collection):
        return any(
            sample_collection._is_frame_field(f) for f in self.field_names
        )

    def _kwargs(self):
        return [
            ["field_names", self._field_names],
            ["_allow_missing", self._allow_missing],
        ]

    @classmethod
    def _params(cls):
        return [
            {
                "name": "field_names",
                "type": "NoneType|list<field>|field|list<str>|str",
                "default": "None",
                "placeholder": "list,of,fields",
            },
            {"name": "_allow_missing", "type": "bool", "default": "False"},
        ]

    def validate(self, sample_collection):
        if self._allow_missing:
            return

        sample_collection.validate_fields_exist(self.field_names)


class SelectFrames(ViewStage):
    """Selects the frames with the given IDs from a video collection.

    Examples::

        import fiftyone as fo
        import fiftyone.zoo as foz

        dataset = foz.load_zoo_dataset("quickstart-video")

        #
        # Select some specific frames
        #

        frame_ids = [
            dataset.first().frames.first().id,
            dataset.last().frames.last().id,
        ]

        stage = fo.SelectFrames(frame_ids)
        view = dataset.add_stage(stage)

        print(dataset.count())
        print(view.count())

        print(dataset.count("frames"))
        print(view.count("frames"))

    Args:
        frame_ids: the frames to select. Can be any of the following:

            -   a frame ID
            -   an iterable of frame IDs
            -   a :class:`fiftyone.core.frame.Frame` or
                :class:`fiftyone.core.frame.FrameView`
            -   an iterable of :class:`fiftyone.core.frame.Frame` or
                :class:`fiftyone.core.frame.FrameView` instances
            -   a :class:`fiftyone.core.collections.SampleCollection`, in which
                case the frame IDs in the collection are used

        omit_empty (True): whether to omit samples that have no frames after
            selecting the specified frames
    """

    def __init__(self, frame_ids, omit_empty=True):
        self._frame_ids = _get_frame_ids(frame_ids)
        self._omit_empty = omit_empty

    @property
    def frame_ids(self):
        """The list of frame IDs to select."""
        return self._frame_ids

    @property
    def omit_empty(self):
        """Whether to omit samples that have no labels after filtering."""
        return self._omit_empty

    def to_mongo(self, _):
        frame_ids = [ObjectId(_id) for _id in self._frame_ids]
        select_expr = F("frames").filter(F("_id").is_in(frame_ids))
        pipeline = [{"$set": {"frames": select_expr.to_mongo()}}]

        if self._omit_empty:
            non_empty_expr = F("frames").length() > 0
            pipeline.append({"$match": {"$expr": non_empty_expr.to_mongo()}})

        return pipeline

    def _kwargs(self):
        return [
            ["frame_ids", self._frame_ids],
            ["omit_empty", self._omit_empty],
        ]

    @classmethod
    def _params(cls):
        return [
            {
                "name": "frame_ids",
                "type": "list<id>|id",
                "placeholder": "list,of,frame,ids",
            },
            {
                "name": "omit_empty",
                "type": "bool",
                "default": "True",
                "placeholder": "omit empty (default=True)",
            },
        ]

    def _needs_frames(self, _):
        return True

    def validate(self, sample_collection):
        fova.validate_video_collection(sample_collection)


class SelectLabels(ViewStage):
    """Selects only the specified labels from a collection.

    The returned view will omit samples, sample fields, and individual labels
    that do not match the specified selection criteria.

    You can perform a selection via one or more of the following methods:

    -   Provide the ``labels`` argument, which should contain a list of dicts
        in the format returned by
        :meth:`fiftyone.core.session.Session.selected_labels`, to select
        specific labels

    -   Provide the ``ids`` argument to select labels with specific IDs

    -   Provide the ``tags`` argument to select labels with specific tags

    If multiple criteria are specified, labels must match all of them in order
    to be selected.

    By default, the selection is applied to all
    :class:`fiftyone.core.labels.Label` fields, but you can provide the
    ``fields`` argument to explicitly define the field(s) in which to select.

    Examples::

        import fiftyone as fo
        import fiftyone.zoo as foz

        dataset = foz.load_zoo_dataset("quickstart")

        #
        # Only include the labels currently selected in the App
        #

        session = fo.launch_app(dataset)

        # Select some labels in the App...

        stage = fo.SelectLabels(labels=session.selected_labels)
        view = dataset.add_stage(stage)

        #
        # Only include labels with the specified IDs
        #

        # Grab some label IDs
        ids = [
            dataset.first().ground_truth.detections[0].id,
            dataset.last().predictions.detections[0].id,
        ]

        stage = fo.SelectLabels(ids=ids)
        view = dataset.add_stage(stage)

        print(view.count("ground_truth.detections"))
        print(view.count("predictions.detections"))

        #
        # Only include labels with the specified tags
        #

        # Grab some label IDs
        ids = [
            dataset.first().ground_truth.detections[0].id,
            dataset.last().predictions.detections[0].id,
        ]

        # Give the labels a "test" tag
        dataset = dataset.clone()  # create copy since we're modifying data
        dataset.select_labels(ids=ids).tag_labels("test")

        print(dataset.count_values("ground_truth.detections.tags"))
        print(dataset.count_values("predictions.detections.tags"))

        # Retrieve the labels via their tag
        stage = fo.SelectLabels(tags="test")
        view = dataset.add_stage(stage)

        print(view.count("ground_truth.detections"))
        print(view.count("predictions.detections"))

    Args:
        labels (None): a list of dicts specifying the labels to select in the
            format returned by
            :meth:`fiftyone.core.session.Session.selected_labels`
        ids (None): an ID or iterable of IDs of the labels to select
        tags (None): a tag or iterable of tags of labels to select
        fields (None): a field or iterable of fields from which to select
        omit_empty (True): whether to omit samples that have no labels after
            filtering
    """

    def __init__(
        self, labels=None, ids=None, tags=None, fields=None, omit_empty=True
    ):
        if labels is not None:
            sample_ids, labels_map = _parse_labels(labels)
        else:
            sample_ids, labels_map = None, None

        if etau.is_str(ids):
            ids = [ids]
        elif ids is not None:
            ids = list(ids)

        if etau.is_str(tags):
            tags = [tags]
        elif tags is not None:
            tags = list(tags)

        if etau.is_str(fields):
            fields = [fields]
        elif fields is not None:
            fields = list(fields)

        self._labels = labels
        self._ids = ids
        self._tags = tags
        self._fields = fields
        self._omit_empty = omit_empty
        self._sample_ids = sample_ids
        self._labels_map = labels_map
        self._pipeline = None

    @property
    def labels(self):
        """A list of dicts specifying the labels to select."""
        return self._labels

    @property
    def ids(self):
        """A list of IDs of labels to select."""
        return self._ids

    @property
    def tags(self):
        """A list of tags of labels to select."""
        return self._tags

    @property
    def fields(self):
        """A list of fields from which labels are being selected."""
        return self._fields

    @property
    def omit_empty(self):
        """Whether to omit samples that have no labels after filtering."""
        return self._omit_empty

    def get_filtered_fields(self, sample_collection, frames=False):
        if self._labels is not None:
            fields = self._labels_map.keys()
        elif self._fields is not None:
            fields = self._fields
        else:
            fields = sample_collection._get_label_fields()

        filtered_fields = []

        for field in fields:
            list_path, is_list_field, is_frame_field = _parse_labels_field(
                sample_collection, field
            )
            if is_list_field and frames == is_frame_field:
                list_path, _ = sample_collection._handle_frame_field(list_path)
                filtered_fields.append(list_path)

        if filtered_fields:
            return filtered_fields

        return None

    def to_mongo(self, _):
        if self._pipeline is None:
            raise ValueError(
                "`validate()` must be called before using a %s stage"
                % self.__class__
            )

        return self._pipeline

    def _kwargs(self):
        return [
            ["labels", self._labels],
            ["ids", self._ids],
            ["tags", self._tags],
            ["fields", self._fields],
            ["omit_empty", self._omit_empty],
        ]

    @classmethod
    def _params(cls):
        return [
            {
                "name": "labels",
                "type": "NoneType|json",
                "placeholder": "[{...}]",
                "default": "None",
            },
            {
                "name": "ids",
                "type": "NoneType|list<id>|id",
                "placeholder": "ids",
                "default": "None",
            },
            {
                "name": "tags",
                "type": "NoneType|list<str>|str",
                "placeholder": "tags",
                "default": "None",
            },
            {
                "name": "fields",
                "type": "NoneType|list<field>|field|list<str>|str",
                "placeholder": "fields",
                "default": "None",
            },
            {
                "name": "omit_empty",
                "type": "bool",
                "default": "True",
                "placeholder": "omit empty (default=True)",
            },
        ]

    def _needs_frames(self, sample_collection):
        if self._labels is not None:
            fields = self._labels_map.keys()
        elif self._fields is not None:
            fields = self._fields
        else:
            fields = sample_collection._get_label_fields()

        return any(sample_collection._is_frame_field(f) for f in fields)

    def _make_labels_pipeline(self, sample_collection):
        pipeline = []

        if self._omit_empty:
            # Filter samples with no selected labels
            stage = Select(self._sample_ids)
            stage.validate(sample_collection)
            pipeline.extend(stage.to_mongo(sample_collection))

        #
        # We know that only fields in `_labels_map` will have matches, so
        # exclude other label fields
        #
        # Note that we don't implement `get_excluded_fields()` here, because
        # our intention is not to remove other fields from the schema, only to
        # empty their sample fields in the returned view
        #

        exclude_fields = list(
            set(sample_collection._get_label_fields())
            - set(self._labels_map.keys())
        )
        if exclude_fields:
            stage = ExcludeFields(exclude_fields)
            stage.validate(sample_collection)
            pipeline.extend(stage.to_mongo(sample_collection))

        # Select specified labels
        for field, labels_map in self._labels_map.items():
            label_filter = F("_id").is_in(
                [foe.ObjectId(_id) for _id in labels_map]
            )
            stage = FilterLabels(field, label_filter, only_matches=False)
            stage.validate(sample_collection)
            pipeline.extend(stage.to_mongo(sample_collection))

        return pipeline

    def _make_pipeline(self, sample_collection):
        if self._fields is not None:
            fields = self._fields
        else:
            fields = sample_collection._get_label_fields()

        pipeline = []

        #
        # We know that only `fields` will have matches, so exclude other label
        # fields
        #
        # Note that we don't implement `get_excluded_fields()` here, because
        # our intention is not to remove other fields from the schema, only to
        # empty their sample fields in the returned view
        #

        exclude_fields = list(
            set(sample_collection._get_label_fields()) - set(fields)
        )
        if exclude_fields:
            stage = ExcludeFields(exclude_fields)
            stage.validate(sample_collection)
            pipeline.extend(stage.to_mongo(sample_collection))

        #
        # Filter labels that don't match `tags` and `ids
        #

        filter_expr = None

        if self._ids is not None:
            filter_expr = F("_id").is_in([ObjectId(_id) for _id in self._ids])

        if self._tags is not None:
            tag_expr = (F("tags") != None).if_else(
                F("tags").contains(self._tags), False
            )
            if filter_expr is not None:
                filter_expr &= tag_expr
            else:
                filter_expr = tag_expr

        # Filter to only retain selected labels
        if filter_expr is not None:
            for field in fields:
                stage = FilterLabels(field, filter_expr, only_matches=False)
                stage.validate(sample_collection)
                pipeline.extend(stage.to_mongo(sample_collection))

        # Filter samples with no labels, if requested
        if self._omit_empty:
            pipeline.extend(
                _make_omit_empty_labels_pipeline(sample_collection, fields)
            )

        return pipeline

    def validate(self, sample_collection):
        if self._labels is not None:
            self._pipeline = self._make_labels_pipeline(sample_collection)
        else:
            self._pipeline = self._make_pipeline(sample_collection)


class Shuffle(ViewStage):
    """Randomly shuffles the samples in a collection.

    Examples::

        import fiftyone as fo

        dataset = fo.Dataset()
        dataset.add_samples(
            [
                fo.Sample(
                    filepath="/path/to/image1.png",
                    ground_truth=fo.Classification(label="cat"),
                ),
                fo.Sample(
                    filepath="/path/to/image2.png",
                    ground_truth=fo.Classification(label="dog"),
                ),
                fo.Sample(
                    filepath="/path/to/image3.png",
                    ground_truth=None,
                ),
            ]
        )

        #
        # Return a view that contains a randomly shuffled version of the
        # samples in the dataset
        #

        stage = fo.Shuffle()
        view = dataset.add_stage(stage)

        #
        # Shuffle the samples with a fixed random seed
        #

        stage = fo.Shuffle(seed=51)
        view = dataset.add_stage(stage)

    Args:
        seed (None): an optional random seed to use when shuffling the samples
    """

    def __init__(self, seed=None, _randint=None):
        self._seed = seed
        self._randint = _randint or _get_rng(seed).randint(1e7, 1e10)

    @property
    def seed(self):
        """The random seed to use, or ``None``."""
        return self._seed

    def to_mongo(self, _):
        # @todo can we avoid creating a new field here?
        return [
            {"$set": {"_rand_shuffle": {"$mod": [self._randint, "$_rand"]}}},
            {"$sort": {"_rand_shuffle": 1}},
            {"$unset": "_rand_shuffle"},
        ]

    def _kwargs(self):
        return [["seed", self._seed], ["_randint", self._randint]]

    @classmethod
    def _params(cls):
        return [
            {
                "name": "seed",
                "type": "NoneType|float",
                "default": "None",
                "placeholder": "seed (default=None)",
            },
            {"name": "_randint", "type": "NoneType|int", "default": "None"},
        ]


class Skip(ViewStage):
    """Omits the given number of samples from the head of a collection.

    Examples::

        import fiftyone as fo

        dataset = fo.Dataset()
        dataset.add_samples(
            [
                fo.Sample(
                    filepath="/path/to/image1.png",
                    ground_truth=fo.Classification(label="cat"),
                ),
                fo.Sample(
                    filepath="/path/to/image2.png",
                    ground_truth=fo.Classification(label="dog"),
                ),
                fo.Sample(
                    filepath="/path/to/image3.png",
                    ground_truth=fo.Classification(label="rabbit"),
                ),
                fo.Sample(
                    filepath="/path/to/image4.png",
                    ground_truth=None,
                ),
            ]
        )

        #
        # Omit the first two samples from the dataset
        #

        stage = fo.Skip(2)
        view = dataset.add_stage(stage)

    Args:
        skip: the number of samples to skip. If a non-positive number is
            provided, no samples are omitted
    """

    def __init__(self, skip):
        self._skip = skip

    @property
    def skip(self):
        """The number of samples to skip."""
        return self._skip

    def to_mongo(self, _):
        if self._skip <= 0:
            return []

        return [{"$skip": self._skip}]

    def _kwargs(self):
        return [["skip", self._skip]]

    @classmethod
    def _params(cls):
        return [{"name": "skip", "type": "int", "placeholder": "int"}]


class SortBy(ViewStage):
    """Sorts the samples in a collection by the given field(s) or
    expression(s).

    Examples::

        import fiftyone as fo
        import fiftyone.zoo as foz
        from fiftyone import ViewField as F

        dataset = foz.load_zoo_dataset("quickstart")

        #
        # Sort the samples by their `uniqueness` field in ascending order
        #

        stage = fo.SortBy("uniqueness", reverse=False)
        view = dataset.add_stage(stage)

        #
        # Sorts the samples in descending order by the number of detections in
        # their `predictions` field whose bounding box area is less than 0.2
        #

        # Bboxes are in [top-left-x, top-left-y, width, height] format
        bbox = F("bounding_box")
        bbox_area = bbox[2] * bbox[3]

        small_boxes = F("predictions.detections").filter(bbox_area < 0.2)
        stage = fo.SortBy(small_boxes.length(), reverse=True)
        view = dataset.add_stage(stage)

        #
        # Performs a compound sort where samples are first sorted in descending
        # order by number of detections and then in ascending order of
        # uniqueness for samples with the same number of predictions
        #

        stage = fo.SortBy(
            [
                (F("predictions.detections").length(), -1),
                ("uniqueness", 1),
            ]
        )
        view = dataset.add_stage(stage)

        num_objects, uniqueness = view[:5].values(
            [F("predictions.detections").length(), "uniqueness"]
        )
        print(list(zip(num_objects, uniqueness)))

    Args:
        field_or_expr: the field(s) or expression(s) to sort by. This can be
            any of the following:

            -   a field to sort by
            -   an ``embedded.field.name`` to sort by
            -   a :class:`fiftyone.core.expressions.ViewExpression` or a
                `MongoDB aggregation expression <https://docs.mongodb.com/manual/meta/aggregation-quick-reference/#aggregation-expressions>`_
                that defines the quantity to sort by
            -   a list of ``(field_or_expr, order)`` tuples defining a compound
                sort criteria, where ``field_or_expr`` is a field or expression
                as defined above, and ``order`` can be 1 or any string starting
                with "a" for ascending order, or -1 or any string starting with
                "d" for descending order

        reverse (False): whether to return the results in descending order
    """

    def __init__(self, field_or_expr, reverse=False):
        self._field_or_expr = field_or_expr
        self._reverse = reverse

    @property
    def field_or_expr(self):
        """The field or expression to sort by."""
        return self._field_or_expr

    @property
    def reverse(self):
        """Whether to return the results in descending order."""
        return self._reverse

    def to_mongo(self, _):
        field_or_expr = self._get_mongo_field_or_expr()

        if not isinstance(field_or_expr, list):
            field_or_expr = [(field_or_expr, 1)]

        if self._reverse:
            field_or_expr = [(f, -order) for f, order in field_or_expr]

        set_dict = {}
        sort_dict = OrderedDict()
        for idx, (expr, order) in enumerate(field_or_expr, 1):
            if etau.is_str(expr):
                field = expr
            else:
                field = "_sort_field%d" % idx
                set_dict[field] = expr

            sort_dict[field] = order

        pipeline = []

        if set_dict:
            pipeline.append({"$set": set_dict})

        pipeline.append({"$sort": sort_dict})

        if set_dict:
            pipeline.append({"$unset": list(set_dict.keys())})

        return pipeline

    def _needs_frames(self, sample_collection):
        if sample_collection.media_type != fom.VIDEO:
            return False

        field_or_expr = self._get_mongo_field_or_expr()

        if not isinstance(field_or_expr, list):
            field_or_expr = [(field_or_expr, None)]

        needs_frames = False
        for expr, _ in field_or_expr:
            if etau.is_str(expr):
                needs_frames |= sample_collection._is_frame_field(expr)
            else:
                needs_frames |= _is_frames_expr(expr)

        return needs_frames

    def _get_mongo_field_or_expr(self):
        return _serialize_sort_expr(self._field_or_expr)

    def _kwargs(self):
        return [
            ["field_or_expr", self._get_mongo_field_or_expr()],
            ["reverse", self._reverse],
        ]

    @classmethod
    def _params(cls):
        return [
            {
                "name": "field_or_expr",
                "type": "field|str|json",
                "placeholder": "field or expression",
            },
            {
                "name": "reverse",
                "type": "bool",
                "default": "False",
                "placeholder": "reverse (default=False)",
            },
        ]

    def validate(self, sample_collection):
        field_or_expr = self._get_mongo_field_or_expr()

        if etau.is_str(field_or_expr):
            sample_collection.validate_fields_exist(field_or_expr)
            sample_collection.create_index(field_or_expr)


def _serialize_sort_expr(field_or_expr):
    if isinstance(field_or_expr, foe.ViewField):
        return field_or_expr._expr

    if isinstance(field_or_expr, foe.ViewExpression):
        return field_or_expr.to_mongo()

    if isinstance(field_or_expr, (list, tuple)):
        return [
            (_serialize_sort_expr(expr), _parse_sort_order(order))
            for expr, order in field_or_expr
        ]

    return field_or_expr


def _parse_sort_order(order):
    if etau.is_str(order):
        if order:
            if order.lower()[0] == "a":
                return 1

            if order.lower()[0] == "d":
                return -1

    if order in {-1, 1}:
        return order

    raise ValueError(
        "Invalid sort order %s. Supported values are 1 or any string starting "
        "with 'a' for ascending order, or -1 or any string starting with 'd' "
        "for descending order"
    )


class SortBySimilarity(ViewStage):
    """Sorts the samples in a collection by visual similiarity to a specified
    set of query ID(s).

    In order to use this stage, you must first use
    :meth:`fiftyone.brain.compute_similarity` to index your dataset by visual
    similiarity.

    Examples::

        import fiftyone as fo
        import fiftyone.brain as fob
        import fiftyone.zoo as foz

        dataset = foz.load_zoo_dataset("quickstart").clone()

        fob.compute_similarity(dataset, brain_key="similarity")

        #
        # Sort the samples by their visual similarity to the first sample
        # in the dataset
        #

        query_id = dataset.first().id
        stage = fo.SortBySimilarity(query_id)
        view = dataset.add_stage(stage)

    Args:
        query_ids: an ID or iterable of query IDs. These may be sample IDs or
            label IDs depending on ``brain_key``
        k (None): the number of matches to return. By default, the entire
            collection is sorted
        reverse (False): whether to sort by least similarity
        brain_key (None): the brain key of an existing
            :meth:`fiftyone.brain.compute_similarity` run on the dataset. If
            not specified, the dataset must have an applicable run, which will
            be used by default
    """

    def __init__(
        self, query_ids, k=None, reverse=False, brain_key=None, _state=None
    ):
        if etau.is_str(query_ids):
            query_ids = [query_ids]
        else:
            query_ids = list(query_ids)

        self._query_ids = query_ids
        self._k = k
        self._reverse = reverse
        self._brain_key = brain_key
        self._state = _state
        self._pipeline = None

    @property
    def query_ids(self):
        """The list of query IDs."""
        return self._query_ids

    @property
    def k(self):
        """The number of matches to return."""
        return self._k

    @property
    def reverse(self):
        """Whether to sort by least similiarity."""
        return self._reverse

    @property
    def brain_key(self):
        """The brain key of the
        :class:`fiftyone.brain.similiarity.SimilarityResults` to use.
        """
        return self._brain_key

    def to_mongo(self, _):
        if self._pipeline is None:
            raise ValueError(
                "`validate()` must be called before using a %s stage"
                % self.__class__
            )

        return self._pipeline

    def _kwargs(self):
        return [
            ["query_ids", self._query_ids],
            ["k", self._k],
            ["reverse", self._reverse],
            ["brain_key", self._brain_key],
            ["_state", self._state],
        ]

    @classmethod
    def _params(cls):
        return [
            {
                "name": "query_ids",
                "type": "list<id>|id",
                "placeholder": "list,of,ids",
            },
            {
                "name": "k",
                "type": "NoneType|int",
                "default": "None",
                "placeholder": "k (default=None)",
            },
            {
                "name": "reverse",
                "type": "bool",
                "default": "False",
                "placeholder": "reverse (default=False)",
            },
            {
                "name": "brain_key",
                "type": "NoneType|str",
                "default": "None",
                "placeholder": "brain key",
            },
            {"name": "_state", "type": "NoneType|json", "default": "None"},
        ]

    def validate(self, sample_collection):
        state = {
            "dataset": sample_collection.dataset_name,
            "stages": sample_collection.view()._serialize(include_uuids=False),
            "query_ids": self._query_ids,
            "k": self._k,
            "reverse": self._reverse,
            "brain_key": self._brain_key,
        }

        last_state = deepcopy(self._state)
        if last_state is not None:
            pipeline = last_state.pop("pipeline", None)
        else:
            pipeline = None

        if state != last_state or pipeline is None:
            pipeline = self._make_pipeline(sample_collection)

            state["pipeline"] = pipeline
            self._state = state

        self._pipeline = pipeline

    def _make_pipeline(self, sample_collection):
        if self._brain_key is not None:
            brain_key = self._brain_key
        else:
            brain_key = _get_default_similarity_run(sample_collection)

        results = sample_collection.load_brain_results(brain_key)

        with contextlib.ExitStack() as context:
            if sample_collection != results.view:
                results.use_view(sample_collection)
                context.enter_context(results)  # pylint: disable=no-member

            return results.sort_by_similarity(
                self._query_ids, k=self._k, reverse=self._reverse, _mongo=True
            )


class Take(ViewStage):
    """Randomly samples the given number of samples from a collection.

    Examples::

        import fiftyone as fo

        dataset = fo.Dataset()
        dataset.add_samples(
            [
                fo.Sample(
                    filepath="/path/to/image1.png",
                    ground_truth=fo.Classification(label="cat"),
                ),
                fo.Sample(
                    filepath="/path/to/image2.png",
                    ground_truth=fo.Classification(label="dog"),
                ),
                fo.Sample(
                    filepath="/path/to/image3.png",
                    ground_truth=fo.Classification(label="rabbit"),
                ),
                fo.Sample(
                    filepath="/path/to/image4.png",
                    ground_truth=None,
                ),
            ]
        )

        #
        # Take two random samples from the dataset
        #

        stage = fo.Take(2)
        view = dataset.add_stage(stage)

        #
        # Take two random samples from the dataset with a fixed seed
        #

        stage = fo.Take(2, seed=51)
        view = dataset.add_stage(stage)

    Args:
        size: the number of samples to return. If a non-positive number is
            provided, an empty view is returned
        seed (None): an optional random seed to use when selecting the samples
    """

    def __init__(self, size, seed=None, _randint=None):
        self._seed = seed
        self._size = size
        self._randint = _randint or _get_rng(seed).randint(1e7, 1e10)

    @property
    def size(self):
        """The number of samples to return."""
        return self._size

    @property
    def seed(self):
        """The random seed to use, or ``None``."""
        return self._seed

    def to_mongo(self, _):
        if self._size <= 0:
            return [{"$match": {"_id": None}}]

        # @todo can we avoid creating a new field here?
        return [
            {"$set": {"_rand_take": {"$mod": [self._randint, "$_rand"]}}},
            {"$sort": {"_rand_take": 1}},
            {"$limit": self._size},
            {"$unset": "_rand_take"},
        ]

    def _kwargs(self):
        return [
            ["size", self._size],
            ["seed", self._seed],
            ["_randint", self._randint],
        ]

    @classmethod
    def _params(cls):
        return [
            {"name": "size", "type": "int", "placeholder": "int"},
            {
                "name": "seed",
                "type": "NoneType|float",
                "default": "None",
                "placeholder": "seed (default=None)",
            },
            {"name": "_randint", "type": "NoneType|int", "default": "None"},
        ]


class ToPatches(ViewStage):
    """Creates a view that contains one sample per object patch in the
    specified field of a collection.

    A ``sample_id`` field will be added that records the sample ID from which
    each patch was taken.

    By default, fields other than ``field`` and the default sample fields will
    not be included in the returned view.

    Examples::

        import fiftyone as fo
        import fiftyone.zoo as foz

        dataset = foz.load_zoo_dataset("quickstart")

        session = fo.launch_app(dataset)

        #
        # Create a view containing the ground truth patches
        #

        stage = fo.ToPatches("ground_truth")
        view = dataset.add_stage(stage)
        print(view)

        session.view = view

    Args:
        field: the patches field, which must be of type
            :class:`fiftyone.core.labels.Detections` or
            :class:`fiftyone.core.labels.Polylines`
        config (None): an optional dict of keyword arguments for
            :meth:`fiftyone.core.patches.make_patches_dataset` specifying how
            to perform the conversion
        **kwargs: optional keyword arguments for
            :meth:`fiftyone.core.patches.make_patches_dataset` specifying how
            to perform the conversion
    """

    def __init__(self, field, config=None, _state=None, **kwargs):
        if kwargs:
            if config is None:
                config = kwargs
            else:
                config.update(kwargs)

        self._field = field
        self._config = config
        self._state = _state

    @property
    def has_view(self):
        return True

    @property
    def field(self):
        """The patches field."""
        return self._field

    @property
    def config(self):
        """Parameters specifying how to perform the conversion."""
        return self._config

    def load_view(self, sample_collection):
        state = {
            "dataset": sample_collection.dataset_name,
            "stages": sample_collection.view()._serialize(include_uuids=False),
            "field": self._field,
            "config": self._config,
        }

        last_state = deepcopy(self._state)
        if last_state is not None:
            name = last_state.pop("name", None)
        else:
            name = None

        if state != last_state or not fod.dataset_exists(name):
            kwargs = self._config or {}
            patches_dataset = fop.make_patches_dataset(
                sample_collection, self._field, **kwargs
            )

            state["name"] = patches_dataset.name
            self._state = state
        else:
            patches_dataset = fod.load_dataset(name)

        return fop.PatchesView(sample_collection, self, patches_dataset)

    def _kwargs(self):
        return [
            ["field", self._field],
            ["config", self._config],
            ["_state", self._state],
        ]

    @classmethod
    def _params(self):
        return [
            {"name": "field", "type": "field", "placeholder": "label field"},
            {
                "name": "config",
                "type": "NoneType|json",
                "default": "None",
                "placeholder": "config (default=None)",
            },
            {"name": "_state", "type": "NoneType|json", "default": "None"},
        ]


class ToEvaluationPatches(ViewStage):
    """Creates a view based on the results of the evaluation with the given key
    that contains one sample for each true positive, false positive, and false
    negative example in the collection, respectively.

    True positive examples will result in samples with both their ground truth
    and predicted fields populated, while false positive/negative examples wilL
    only have one of their corresponding predicted/ground truth fields
    populated, respectively.

    If multiple predictions are matched to a ground truth object (e.g., if the
    evaluation protocol includes a crowd attribute), then all matched
    predictions will be stored in the single sample along with the ground truth
    object.

    The returned dataset will also have top-level ``type`` and ``iou`` fields
    populated based on the evaluation results for that example, as well as a
    ``sample_id`` field recording the sample ID of the example, and a ``crowd``
    field if the evaluation protocol defines a crowd attribute.

    .. note::

        The returned view will contain patches for the contents of this
        collection, which may differ from the view on which the ``eval_key``
        evaluation was performed. This may exclude some labels that were
        evaluated and/or include labels that were not evaluated.

        If you would like to see patches for the exact view on which an
        evaluation was performed, first call
        :meth:`load_evaluation_view() <fiftyone.core.collections.SampleCollection.load_evaluation_view>`
        to load the view and then convert to patches.

    Examples::

        import fiftyone as fo
        import fiftyone.zoo as foz

        dataset = foz.load_zoo_dataset("quickstart")
        dataset.evaluate_detections("predictions", eval_key="eval")

        session = fo.launch_app(dataset)

        #
        # Create a patches view for the evaluation results
        #

        stage = fo.ToEvaluationPatches("eval")
        view = dataset.add_stage(stage)
        print(view)

        session.view = view

    Args:
        eval_key: an evaluation key that corresponds to the evaluation of
            ground truth/predicted fields that are of type
            :class:`fiftyone.core.labels.Detections` or
            :class:`fiftyone.core.labels.Polylines`
        config (None): an optional dict of keyword arguments for
            :meth:`fiftyone.core.patches.make_evaluation_patches_dataset`
            specifying how to perform the conversion
        **kwargs: optional keyword arguments for
            :meth:`fiftyone.core.patches.make_evaluation_patches_dataset`
            specifying how to perform the conversion
    """

    def __init__(self, eval_key, config=None, _state=None, **kwargs):
        if kwargs:
            if config is None:
                config = kwargs
            else:
                config.update(kwargs)

        self._eval_key = eval_key
        self._config = config
        self._state = _state

    @property
    def has_view(self):
        return True

    @property
    def eval_key(self):
        """The evaluation key to extract patches for."""
        return self._eval_key

    @property
    def config(self):
        """Parameters specifying how to perform the conversion."""
        return self._config

    def load_view(self, sample_collection):
        state = {
            "dataset": sample_collection.dataset_name,
            "stages": sample_collection.view()._serialize(include_uuids=False),
            "eval_key": self._eval_key,
            "config": self._config,
        }

        last_state = deepcopy(self._state)
        if last_state is not None:
            name = last_state.pop("name", None)
        else:
            name = None

        if state != last_state or not fod.dataset_exists(name):
            kwargs = self._config or {}
            eval_patches_dataset = fop.make_evaluation_patches_dataset(
                sample_collection, self._eval_key, **kwargs
            )

            state["name"] = eval_patches_dataset.name
            self._state = state
        else:
            eval_patches_dataset = fod.load_dataset(name)

        return fop.EvaluationPatchesView(
            sample_collection, self, eval_patches_dataset
        )

    def _kwargs(self):
        return [
            ["eval_key", self._eval_key],
            ["config", self._config],
            ["_state", self._state],
        ]

    @classmethod
    def _params(self):
        return [
            {"name": "eval_key", "type": "str", "placeholder": "eval key"},
            {
                "name": "config",
                "type": "NoneType|json",
                "default": "None",
                "placeholder": "config (default=None)",
            },
            {"name": "_state", "type": "NoneType|json", "default": "None"},
        ]


class ToClips(ViewStage):
    """Creates a view that contains one sample per clip defined by the given
    field or expression in a video collection.

    The returned view will contain:

    -   A ``sample_id`` field that records the sample ID from which each clip
        was taken
    -   A ``support`` field that records the ``[first, last]`` frame support of
        each clip
    -   All frame-level information from the underlying dataset of the input
        collection

    Refer to :meth:`fiftyone.core.clips.make_clips_dataset` to see the
    available configuration options for generating clips.

    .. note::

        The clip generation logic will respect any frame-level modifications
        defined in the input collection, but the output clips will always
        contain all frame-level labels.

    Examples::

        import fiftyone as fo
        import fiftyone.zoo as foz
        from fiftyone import ViewField as F

        dataset = foz.load_zoo_dataset("quickstart-video")

        #
        # Create a clips view that contains one clip for each contiguous
        # segment that contains at least one road sign in every frame
        #

        stage1 = fo.FilterLabels("frames.detections", F("label") == "road sign")
        stage2 = fo.ToClips("frames.detections")
        clips = dataset.add_stage(stage1).add_stage(stage2)
        print(clips)

        #
        # Create a clips view that contains one clip for each contiguous
        # segment that contains at least two road signs in every frame
        #

        signs = F("detections.detections").filter(F("label") == "road sign")
        stage = fo.ToClips(signs.length() >= 2)
        clips = dataset.add_stage(stage)
        print(clips)

    Args:
        field_or_expr: can be any of the following:

            -   a :class:`fiftyone.core.labels.TemporalDetection`,
<<<<<<< HEAD
                :class:`fiftyone.core.labels.TemporalDetections`, or
                :class:`fiftyone.core.fields.FrameSupportField`, or list of
                :class:`fiftyone.core.fields.FrameSupportField` field
            -   a frame-level label list field of any of the following types:
=======
                :class:`fiftyone.core.labels.TemporalDetections`,
                :class:`fiftyone.core.fields.FrameSupportField`, or list of
                :class:`fiftyone.core.fields.FrameSupportField` field
            -   a frame-level label list field of any of the following types:

>>>>>>> 7051ca1e
                -   :class:`fiftyone.core.labels.Classifications`
                -   :class:`fiftyone.core.labels.Detections`
                -   :class:`fiftyone.core.labels.Polylines`
                -   :class:`fiftyone.core.labels.Keypoints`
            -   a :class:`fiftyone.core.expressions.ViewExpression` that
                returns a boolean to apply to each frame of the input
                collection to determine if the frame should be clipped
            -   a list of ``[(first1, last1), (first2, last2), ...]`` lists
                defining the frame numbers of the clips to extract from each
                sample
        config (None): an optional dict of keyword arguments for
            :meth:`fiftyone.core.clips.make_clips_dataset` specifying how to
            perform the conversion
        **kwargs: optional keyword arguments for
            :meth:`fiftyone.core.clips.make_clips_dataset` specifying how to
            perform the conversion
    """

    def __init__(self, field_or_expr, config=None, _state=None, **kwargs):
        if kwargs:
            if config is None:
                config = kwargs
            else:
                config.update(kwargs)

        self._field_or_expr = field_or_expr
        self._config = config
        self._state = _state

    @property
    def has_view(self):
        return True

    @property
    def field_or_expr(self):
        """The field or expression defining how to extract the clips."""
        return self._field_or_expr

    @property
    def config(self):
        """Parameters specifying how to perform the conversion."""
        return self._config

    def load_view(self, sample_collection):
        state = {
            "dataset": sample_collection.dataset_name,
            "stages": sample_collection.view()._serialize(include_uuids=False),
            "field_or_expr": self._get_mongo_field_or_expr(),
            "config": self._config,
        }

        last_state = deepcopy(self._state)
        if last_state is not None:
            name = last_state.pop("name", None)
        else:
            name = None

        if state != last_state or not fod.dataset_exists(name):
            kwargs = self._config or {}
            clips_dataset = foc.make_clips_dataset(
                sample_collection, self._field_or_expr, **kwargs
            )

            state["name"] = clips_dataset.name
            self._state = state
        else:
            clips_dataset = fod.load_dataset(name)

        return foc.ClipsView(sample_collection, self, clips_dataset)

    def _get_mongo_field_or_expr(self):
        if isinstance(self._field_or_expr, foe.ViewExpression):
            return self._field_or_expr.to_mongo()

        return self._field_or_expr

    def _kwargs(self):
        return [
            ["field_or_expr", self._get_mongo_field_or_expr()],
            ["config", self._config],
            ["_state", self._state],
        ]

    @classmethod
    def _params(self):
        return [
            {
                "name": "field_or_expr",
                "type": "field|str|json",
                "placeholder": "field or expression",
            },
            {
                "name": "config",
                "type": "NoneType|json",
                "default": "None",
                "placeholder": "config (default=None)",
            },
            {"name": "_state", "type": "NoneType|json", "default": "None"},
        ]


class ToFrames(ViewStage):
    """Creates a view that contains one sample per frame in a video collection.

    By default, samples will be generated for every frame of each video,
    based on the total frame count of the video files, but this method is
    highly customizable. Refer to
    :meth:`fiftyone.core.video.make_frames_dataset` to see the available
    configuration options.

    .. note::

        Unless you have configured otherwise, creating frame views will
        sample the necessary frames from the input video collection into
        directories of per-frame images. **For large video datasets,
        **this may take some time and require substantial disk space.**

        Frames that have previously been sampled will not be resampled, so
        creating frame views into the same dataset will become faster after the
        frames have been sampled.

    Examples::

        import fiftyone as fo
        import fiftyone.zoo as foz
        from fiftyone import ViewField as F

        dataset = foz.load_zoo_dataset("quickstart-video")

        session = fo.launch_app(dataset)

        #
        # Create a frames view for an entire video dataset
        #

        stage = fo.ToFrames()
        frames = dataset.add_stage(stage)
        print(frames)

        session.view = frames

        #
        # Create a frames view that only contains frames with at least 10
        # objects, sampled at a maximum frame rate of 1fps
        #

        num_objects = F("detections.detections").length()
        view = dataset.match_frames(num_objects > 10)

        stage = fo.ToFrames(max_fps=1, sparse=True)
        frames = view.add_stage(stage)
        print(frames)

        session.view = frames

    Args:
        config (None): an optional dict of keyword arguments for
            :meth:`fiftyone.core.video.make_frames_dataset` specifying how to
            perform the conversion
        **kwargs: optional keyword arguments for
            :meth:`fiftyone.core.video.make_frames_dataset` specifying how to
            perform the conversion
    """

    def __init__(self, config=None, _state=None, **kwargs):
        if kwargs:
            if config is None:
                config = kwargs
            else:
                config.update(kwargs)

        self._config = config
        self._state = _state

    @property
    def has_view(self):
        return True

    @property
    def config(self):
        """Parameters specifying how to perform the conversion."""
        return self._config

    def load_view(self, sample_collection):
        state = {
            "dataset": sample_collection.dataset_name,
            "stages": sample_collection.view()._serialize(include_uuids=False),
            "config": self._config,
        }

        last_state = deepcopy(self._state)
        if last_state is not None:
            name = last_state.pop("name", None)
        else:
            name = None

        if state != last_state or not fod.dataset_exists(name):
            kwargs = self._config or {}
            frames_dataset = fov.make_frames_dataset(
                sample_collection, **kwargs
            )

            state["name"] = frames_dataset.name
            self._state = state
        else:
            frames_dataset = fod.load_dataset(name)

        return fov.FramesView(sample_collection, self, frames_dataset)

    def _kwargs(self):
        return [
            ["config", self._config],
            ["_state", self._state],
        ]

    @classmethod
    def _params(self):
        return [
            {
                "name": "config",
                "type": "NoneType|json",
                "default": "None",
                "placeholder": "config (default=None)",
            },
            {"name": "_state", "type": "NoneType|json", "default": "None"},
        ]


def _get_sample_ids(samples_or_ids):
    from fiftyone.core.collections import SampleCollection

    if etau.is_str(samples_or_ids):
        return [samples_or_ids]

    if isinstance(samples_or_ids, (fos.Sample, fos.SampleView)):
        return [samples_or_ids.id]

    if isinstance(samples_or_ids, SampleCollection):
        return samples_or_ids.values("id")

    if isinstance(samples_or_ids, np.ndarray):
        return list(samples_or_ids)

    if not samples_or_ids:
        return []

    if isinstance(next(iter(samples_or_ids)), (fos.Sample, fos.SampleView)):
        return [s.id for s in samples_or_ids]

    return list(samples_or_ids)


def _get_frame_ids(frames_or_ids):
    from fiftyone.core.collections import SampleCollection

    if etau.is_str(frames_or_ids):
        return [frames_or_ids]

    if isinstance(frames_or_ids, (fofr.Frame, fofr.FrameView)):
        return [frames_or_ids.id]

    if isinstance(frames_or_ids, SampleCollection):
        return frames_or_ids.values("frames.id", unwind=True)

    if isinstance(frames_or_ids, np.ndarray):
        return list(frames_or_ids)

    if not frames_or_ids:
        return []

    if isinstance(next(iter(frames_or_ids)), (fofr.Frame, fofr.FrameView)):
        return [s.id for s in frames_or_ids]

    return list(frames_or_ids)


def _get_rng(seed):
    if seed is None:
        return random

    _random = random.Random()
    _random.seed(seed)
    return _random


def _parse_labels_field(sample_collection, field_path):
    label_type = sample_collection._get_label_field_type(field_path)
    is_frame_field = sample_collection._is_frame_field(field_path)
    is_list_field = issubclass(label_type, fol._LABEL_LIST_FIELDS)
    if is_list_field:
        path = field_path + "." + label_type._LABEL_LIST_FIELD
    else:
        path = field_path

    return path, is_list_field, is_frame_field


def _parse_labels_list_field(sample_collection, field_path):
    label_type = sample_collection._get_label_field_type(field_path)
    is_frame_field = sample_collection._is_frame_field(field_path)

    if not issubclass(label_type, fol._LABEL_LIST_FIELDS):
        raise ValueError(
            "Field '%s' must be a labels list type %s; found %s"
            % (field_path, fol._LABEL_LIST_FIELDS, label_type)
        )

    path = field_path + "." + label_type._LABEL_LIST_FIELD

    return path, is_frame_field


def _parse_labels(labels):
    sample_ids = set()
    labels_map = defaultdict(set)
    for label in labels:
        sample_ids.add(label["sample_id"])
        labels_map[label["field"]].add(label["label_id"])

    return sample_ids, labels_map


def _is_frames_expr(val):
    if etau.is_str(val):
        return val == "$frames" or val.startswith("$frames.")

    if isinstance(val, dict):
        for k, v in val.items():
            if _is_frames_expr(k):
                return True

            if _is_frames_expr(v):
                return True

    if isinstance(val, (list, tuple)):
        for v in val:
            if _is_frames_expr(v):
                return True

    return False


def _get_label_field_only_matches_expr(
    sample_collection, field, prefix="", new_field=None
):
    label_type = sample_collection._get_label_field_type(field)
    is_label_list_field = issubclass(label_type, fol._LABEL_LIST_FIELDS)

    if new_field is not None:
        field = new_field

    field, is_frame_field = sample_collection._handle_frame_field(field)

    if is_label_list_field:
        field += "." + label_type._LABEL_LIST_FIELD

    if is_frame_field:
        if is_label_list_field:
            match_fcn = _get_frames_list_field_only_matches_expr
        else:
            match_fcn = _get_frames_field_only_matches_expr
    else:
        if is_label_list_field:
            match_fcn = _get_list_field_only_matches_expr
        else:
            match_fcn = _get_field_only_matches_expr

    return match_fcn(prefix + field)


def _make_omit_empty_labels_pipeline(sample_collection, fields):
    match_exprs = []
    for field in fields:
        match_exprs.append(
            _get_label_field_only_matches_expr(sample_collection, field)
        )

    stage = Match(F.any(match_exprs))
    stage.validate(sample_collection)
    return stage.to_mongo(sample_collection)


def _make_match_empty_labels_pipeline(
    sample_collection, fields_map, match_empty=False
):
    match_exprs = []
    for field, new_field in fields_map.items():
        match_exprs.append(
            _get_label_field_only_matches_expr(
                sample_collection, field, new_field=new_field
            )
        )

    expr = F.any(match_exprs)

    if match_empty:
        expr = ~expr  # match *empty* rather than non-empty samples

    stage = Match(expr)
    stage.validate(sample_collection)
    return stage.to_mongo(sample_collection)


def _get_default_similarity_run(sample_collection):
    if isinstance(sample_collection, fop.PatchesView):
        patches_field = sample_collection.patches_field
        brain_keys = sample_collection._get_similarity_keys(
            patches_field=patches_field
        )

        if not brain_keys:
            raise ValueError(
                "Dataset '%s' has no similarity results for field '%s'. You "
                "must run "
                "`fiftyone.brain.compute_similarity(..., patches_field='%s', ...)` "
                "in order to sort the patches in this view by similarity"
                % (
                    sample_collection.dataset_name,
                    patches_field,
                    patches_field,
                )
            )

    elif isinstance(sample_collection, fop.EvaluationPatchesView):
        gt_field = sample_collection.gt_field
        pred_field = sample_collection.pred_field

        brain_keys = sample_collection._get_similarity_keys(
            patches_field=gt_field
        ) + sample_collection._get_similarity_keys(patches_field=pred_field)

        if not brain_keys:
            raise ValueError(
                "Dataset '%s' has no similarity results for its '%s' or '%s' "
                "fields. You must run "
                "`fiftyone.brain.compute_similarity(..., patches_field=label_field, ...)` "
                "in order to sort the patches in this view by similarity"
                % (sample_collection.dataset_name, gt_field, pred_field)
            )
    else:
        brain_keys = sample_collection._get_similarity_keys(patches_field=None)

        if not brain_keys:
            raise ValueError(
                "Dataset '%s' has no similarity results for its samples. You "
                "must run `fiftyone.brain.compute_similarity()` in order to "
                "sort by similarity" % sample_collection.dataset_name
            )

    brain_key = brain_keys[0]

    if len(brain_keys) > 1:
        msg = "Multiple similarity runs found; using '%s'" % brain_key
        warnings.warn(msg)

    return brain_key


class _ViewStageRepr(reprlib.Repr):
    def repr_ViewExpression(self, expr, level):
        return self.repr1(expr.to_mongo(), level=level - 1)


_repr = _ViewStageRepr()
_repr.maxlevel = 2
_repr.maxdict = 3
_repr.maxlist = 3
_repr.maxtuple = 3
_repr.maxset = 3
_repr.maxstring = 30
_repr.maxother = 30


# Simple registry for the server to grab available view stages
_STAGES = [
    Exclude,
    ExcludeBy,
    ExcludeFields,
    ExcludeFrames,
    ExcludeLabels,
    Exists,
    FilterField,
    FilterLabels,
    FilterClassifications,
    FilterDetections,
    FilterPolylines,
    FilterKeypoints,
    GeoNear,
    GeoWithin,
    GroupBy,
    Limit,
    LimitLabels,
    MapLabels,
    Match,
    MatchFrames,
    MatchLabels,
    MatchTags,
    Mongo,
    Shuffle,
    Select,
    SelectBy,
    SelectFields,
    SelectFrames,
    SelectLabels,
    SetField,
    Skip,
    SortBy,
    SortBySimilarity,
    Take,
    ToPatches,
    ToEvaluationPatches,
    ToClips,
    ToFrames,
]


# Registry of stages that promise to only reorder/select documents
_STAGES_THAT_SELECT_OR_REORDER = {
    # View stages that only reorder documents
    SortBy,
    GroupBy,
    Shuffle,
    # View stages that only select documents
    Exclude,
    ExcludeBy,
    Exists,
    GeoNear,
    GeoWithin,
    Limit,
    Match,
    MatchFrames,
    MatchLabels,
    MatchTags,
    Select,
    SelectBy,
    Skip,
    SortBySimilarity,
    Take,
}<|MERGE_RESOLUTION|>--- conflicted
+++ resolved
@@ -5665,18 +5665,11 @@
         field_or_expr: can be any of the following:
 
             -   a :class:`fiftyone.core.labels.TemporalDetection`,
-<<<<<<< HEAD
-                :class:`fiftyone.core.labels.TemporalDetections`, or
-                :class:`fiftyone.core.fields.FrameSupportField`, or list of
-                :class:`fiftyone.core.fields.FrameSupportField` field
-            -   a frame-level label list field of any of the following types:
-=======
                 :class:`fiftyone.core.labels.TemporalDetections`,
                 :class:`fiftyone.core.fields.FrameSupportField`, or list of
                 :class:`fiftyone.core.fields.FrameSupportField` field
             -   a frame-level label list field of any of the following types:
 
->>>>>>> 7051ca1e
                 -   :class:`fiftyone.core.labels.Classifications`
                 -   :class:`fiftyone.core.labels.Detections`
                 -   :class:`fiftyone.core.labels.Polylines`
