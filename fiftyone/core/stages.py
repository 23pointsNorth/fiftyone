--- conflicted
+++ resolved
@@ -679,19 +679,7 @@
         ]
 
     def _kwargs(self):
-<<<<<<< HEAD
         return {"size": self._size, "seed": self._seed}
-
-
-def _get_rng(seed):
-    if seed is None:
-        return random
-
-    _random = random.Random()
-    _random.seed(seed)
-    return _random
-=======
-        return {"size": self._size}
 
 
 class _ViewStageRepr(reprlib.Repr):
@@ -707,4 +695,12 @@
 _repr.maxset = 3
 _repr.maxstring = 30
 _repr.maxother = 30
->>>>>>> b40a7e7b
+
+
+def _get_rng(seed):
+    if seed is None:
+        return random
+
+    _random = random.Random()
+    _random.seed(seed)
+    return _random