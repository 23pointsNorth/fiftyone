"""
Core utilities.

| Copyright 2017-2023, Voxel51, Inc.
| `voxel51.com <https://voxel51.com/>`_
|
"""
import typing as t
import atexit
from base64 import b64encode, b64decode
from collections import defaultdict
from contextlib import contextmanager
from copy import deepcopy
from datetime import date, datetime
import glob
import hashlib
import importlib
import inspect
import io
import itertools
import logging
import multiprocessing
import ntpath
import os
import posixpath
import platform
import re
import signal
import string
import struct
import subprocess
import sys
import timeit
import types
from xml.parsers.expat import ExpatError
import zlib
from matplotlib import colors as mcolors
from concurrent.futures import ThreadPoolExecutor

import asyncio

<<<<<<< HEAD
import asyncio
=======
>>>>>>> 2b32a838

try:
    import pprintpp as _pprint
    from mongoengine.base.datastructures import BaseDict, BaseList

    # Monkey patch to prevent sorting keys
    # https://stackoverflow.com/a/25688431
    _pprint._sorted = lambda x: x

    try:
        # Monkey patch to render `BaseList` as `list` and `BaseDict` as `dict`
        _d = _pprint.PrettyPrinter._open_close_empty
        _d[BaseList] = (BaseList, "list", "[", "]", "[]")
        _d[BaseDict] = (BaseDict, "dict", "{", "}", "{}")
    except:
        pass
except:
    import pprint as _pprint

import numpy as np
import pytz
import xmltodict

import eta
import eta.core.utils as etau

import fiftyone as fo
import fiftyone.core.context as foc


logger = logging.getLogger(__name__)


_REQUIREMENT_ERROR_SUFFIX = (
    "If you think this error is inaccurate, you can set "
    "`fiftyone.config.requirement_error_level` to 1 (warning) or 2 (ignore).\n"
    "See https://docs.voxel51.com/user_guide/config.html for details."
)


def extract_kwargs_for_class(cls, kwargs):
    """Extracts keyword arguments for the given class's constructor from the
    given kwargs.

    Args:
        cls: a class
        kwargs: a dictionary of keyword arguments

    Returns:
        a tuple of

        -   **class_kwargs**: a dictionary of keyword arguments for ``cls``
        -   **other_kwargs**: a dictionary containing the remaining ``kwargs``
    """
    return _extract_kwargs(cls, kwargs)


def extract_kwargs_for_function(fcn, kwargs):
    """Extracts keyword arguments for the given function from the given kwargs.

    Args:
        fcn: a function
        kwargs: a dictionary of keyword arguments

    Returns:
        a tuple of

        -   **fcn_kwargs**: a dictionary of keyword arguments for ``fcn``
        -   **other_kwargs**: a dictionary containing the remaining ``kwargs``
    """
    return _extract_kwargs(fcn, kwargs)


def _extract_kwargs(cls_or_fcn, kwargs):
    this_kwargs = {}
    other_kwargs = {}
    spec = inspect.getfullargspec(cls_or_fcn)
    for k, v in kwargs.items():
        if k in spec.args:
            this_kwargs[k] = v
        else:
            other_kwargs[k] = v

    return this_kwargs, other_kwargs


def pprint(obj, stream=None, indent=4, width=80, depth=None):
    """Pretty-prints the Python object.

    Args:
        obj: the Python object
        stream (None): the stream to write to. The default is ``sys.stdout``
        indent (4): the number of spaces to use when indenting
        width (80): the max width of each line in the pretty representation
        depth (None): the maximum depth at which to pretty render nested dicts
    """
    return _pprint.pprint(
        obj, stream=stream, indent=indent, width=width, depth=depth
    )


def pformat(obj, indent=4, width=80, depth=None):
    """Returns a pretty string representation of the Python object.

    Args:
        obj: the Python object
        indent (4): the number of spaces to use when indenting
        width (80): the max width of each line in the pretty representation
        depth (None): the maximum depth at which to pretty render nested dicts

    Returns:
        the pretty-formatted string
    """
    return _pprint.pformat(obj, indent=indent, width=width, depth=depth)


def split_frame_fields(fields):
    """Splits the given fields into sample and frame fields.

    Frame fields are those prefixed by ``"frames."``, and this prefix is
    removed from the returned frame fields.

    Args:
        fields: a field, iterable of fields, or dict mapping field names to new
            field names

    Returns:
        a tuple of

        -   **sample_fields**: a list or dict of sample fields
        -   **frame_fields**: a list or dict of frame fields
    """
    if isinstance(fields, dict):
        return _split_frame_fields_dict(fields)

    if etau.is_str(fields):
        fields = [fields]

    frames_prefix = "frames."
    n = len(frames_prefix)

    sample_fields = []
    frame_fields = []
    for field in fields:
        if field.startswith(frames_prefix):
            frame_fields.append(field[n:])
        else:
            sample_fields.append(field)

    return sample_fields, frame_fields


def _split_frame_fields_dict(fields):
    frames_prefix = "frames."
    n = len(frames_prefix)

    sample_fields = {}
    frame_fields = {}
    for src_field, dst_field in fields.items():
        if src_field.startswith(frames_prefix):
            frame_fields[src_field[n:]] = dst_field[n:]
        else:
            sample_fields[src_field] = dst_field

    return sample_fields, frame_fields


def stream_objects(objects):
    """Streams the iterable of objects to stdout via ``less``.

    The output can be interactively traversed via scrolling and can be
    terminated via keyboard interrupt.

    Args:
        objects: an iterable of objects that can be printed via ``str(obj)``
    """
    # @todo support Windows and other environments without `less`
    # Look at pydoc.pager() for inspiration?
    p = subprocess.Popen(
        ["less", "-F", "-R", "-S", "-X", "-K"],
        shell=True,
        stdin=subprocess.PIPE,
    )

    try:
        with io.TextIOWrapper(p.stdin, errors="backslashreplace") as pipe:
            for obj in objects:
                pipe.write(str(obj) + "\n")

        p.wait()
    except (KeyboardInterrupt, OSError):
        pass


def indent_lines(s, indent=4, skip=0):
    """Indents the lines in the given string.

    Args:
        s: the string
        indent (4): the number of spaces to indent
        skip (0): the number of lines to skip before indenting

    Returns:
        the indented string
    """
    lines = s.split("\n")

    skipped_lines = lines[:skip]
    if skipped_lines:
        skipped = "\n".join(skipped_lines)
    else:
        skipped = None

    indent_lines = lines[skip:]
    if indent_lines:
        indented = "\n".join((" " * indent) + l for l in indent_lines)
    else:
        indented = None

    if skipped is not None and indented is not None:
        return skipped + "\n" + indented

    if skipped is not None:
        return skipped

    if indented is not None:
        return indented

    return s


def justify_headings(elements, width=None):
    """Justifies the headings in a list of ``(heading, content)`` string tuples
    by appending whitespace as necessary to each ``heading``.

    Args:
        elements: a list of ``(heading, content)`` tuples
        width (None): an optional justification width. By default, the maximum
            heading length is used

    Returns:
        a list of justified ``(heading, content)`` tuples
    """
    if width is None:
        width = max(len(e[0]) for e in elements)

    fmt = "%%-%ds" % width
    return [(fmt % e[0], e[1]) for e in elements]


def available_patterns():
    """Returns the available patterns that can be used by
    :meth:`fill_patterns`.

    Returns:
        a dict mapping patterns to their replacements
    """
    return deepcopy(eta.config.patterns)


def fill_patterns(string):
    """Fills the patterns in in the given string.

    Use :meth:`available_patterns` to see the available patterns that can be
    used.

    Args:
        string: a string

    Returns:
        a copy of string with any patterns replaced
    """
    return etau.fill_patterns(string, available_patterns())


def find_files(root_dir, patt, max_depth=1):
    """Finds all files in the given root directory whose filename matches the
    given glob pattern(s).

    Both ``root_dir`` and ``patt`` may contain glob patterns.

    Exammples::

        import fiftyone.core.utils as fou

        # Find .txt files in `/tmp`
        fou.find_files("/tmp", "*.txt")

        # Find .txt files in subdirectories of `/tmp` that begin with `foo-`
        fou.find_files("/tmp/foo-*", "*.txt")

        # Find .txt files in `/tmp` or its subdirectories
        fou.find_files("/tmp", "*.txt", max_depth=2)

    Args:
        root_dir: the root directory
        patt: a glob pattern or list of patterns
        max_depth (1): a maximum depth to search. 1 means ``root_dir`` only,
            2 means ``root_dir`` and its immediate subdirectories, etc

    Returns:
        a list of matching paths
    """
    if etau.is_str(patt):
        patt = [patt]

    paths = []
    for i in range(max_depth):
        root = os.path.join(root_dir, *list("*" * i))
        for p in patt:
            paths += glob.glob(os.path.join(root, p))

    return paths


def normpath(path):
    """Normalizes the given path by converting all slashes to forward slashes
    on Unix and backslashes on Windows and removing duplicate slashes.

    Use this function when you need a version of ``os.path.normpath`` that
    converts ``\\`` to ``/`` on Unix.

    Args:
        path: a path

    Returns:
        the normalized path
    """
    if os.name == "nt":
        return ntpath.normpath(path)

    return posixpath.normpath(path.replace("\\", "/"))


def normalize_path(path):
    """Normalizes the given path by converting it to an absolute path and
    expanding the user directory, if necessary.

    Args:
        path: a path

    Returns:
        the normalized path
    """
    return os.path.abspath(os.path.expanduser(path))


def install_package(requirement_str, error_level=None, error_msg=None):
    """Installs the given package via ``pip``.

    Installation is performed via::

        python -m pip install <requirement_str>

    Args:
        requirement_str: a PEP 440 compliant package requirement, like
            "tensorflow", "tensorflow<2", "tensorflow==2.3.0", or
            "tensorflow>=1.13,<1.15"
        error_level (None): the error level to use, defined as:

            -   0: raise error if the install fails
            -   1: log warning if the install fails
            -   2: ignore install fails

        error_msg (None): an optional custom error message to use
    """
    if error_level is None:
        error_level = fo.config.requirement_error_level

    return etau.install_package(
        requirement_str,
        error_level=error_level,
        error_msg=error_msg,
    )


def ensure_package(
    requirement_str, error_level=None, error_msg=None, log_success=False
):
    """Verifies that the given package is installed.

    This function uses ``importlib.metadata`` to locate the package
    by its pip name and does not actually import the module.

    Therefore, unlike :meth:`ensure_import`, ``requirement_str`` should refer
    to the package name (e.g., "tensorflow-gpu"), not the module name
    (e.g., "tensorflow").

    Args:
        requirement_str: a PEP 440 compliant package requirement, like
            "tensorflow", "tensorflow<2", "tensorflow==2.3.0", or
            "tensorflow>=1.13,<1.15". This can also be an iterable of multiple
            requirements, all of which must be installed, or this can be a
            single "|"-delimited string specifying multiple requirements, at
            least one of which must be installed
        error_level (None): the error level to use, defined as:

            -   0: raise error if requirement is not satisfied
            -   1: log warning if requirement is not satisifed
            -   2: ignore unsatisifed requirements

            By default, ``fiftyone.config.requirement_error_level`` is used
        error_msg (None): an optional custom error message to use
        log_success (False): whether to generate a log message if the
            requirement is satisifed

    Returns:
        True/False whether the requirement is satisifed
    """
    if error_level is None:
        error_level = fo.config.requirement_error_level

    return etau.ensure_package(
        requirement_str,
        error_level=error_level,
        error_msg=error_msg,
        error_suffix=_REQUIREMENT_ERROR_SUFFIX,
        log_success=log_success,
    )


def load_requirements(requirements_path):
    """Loads the package requirements from a ``requirements.txt`` file on disk.

    Comments and extra whitespace are automatically stripped.

    Args:
        requirements_path: the path to a requirements file

    Returns:
        a list of requirement strings
    """
    requirements = []
    with open(requirements_path, "rt") as f:
        for line in f:
            line = _strip_comments(line)
            if line:
                requirements.append(line)

    return requirements


def _strip_comments(requirement_str):
    chunks = []
    for chunk in requirement_str.strip().split():
        if chunk.startswith("#"):
            break

        chunks.append(chunk)

    return " ".join(chunks)


def install_requirements(requirements_path, error_level=None):
    """Installs the package requirements from a ``requirements.txt`` file on
    disk.

    Args:
        requirements_path: the path to a requirements file
        error_level (None): the error level to use, defined as:

            -   0: raise error if the install fails
            -   1: log warning if the install fails
            -   2: ignore install fails

            By default, ``fiftyone.config.requirement_error_level`` is used
    """
    for req_str in load_requirements(requirements_path):
        install_package(req_str, error_level=error_level)


def ensure_requirements(
    requirements_path, error_level=None, log_success=False
):
    """Verifies that the package requirements from a ``requirements.txt`` file
    on disk are installed.

    Args:
        requirements_path: the path to a requirements file
        error_level (None): the error level to use, defined as:

            -   0: raise error if requirement is not satisfied
            -   1: log warning if requirement is not satisifed
            -   2: ignore unsatisifed requirements

            By default, ``fiftyone.config.requirement_error_level`` is used
        log_success (False): whether to generate a log message if a requirement
            is satisifed
    """
    for req_str in load_requirements(requirements_path):
        ensure_package(
            req_str, error_level=error_level, log_success=log_success
        )


def ensure_import(
    requirement_str, error_level=None, error_msg=None, log_success=False
):
    """Verifies that the given requirement is installed and importable.

    This function imports the specified module and optionally enforces any
    version requirements included in ``requirement_str``.

    Therefore, unlike :meth:`ensure_package`, ``requirement_str`` should refer
    to the module name (e.g., "tensorflow"), not the package name (e.g.,
    "tensorflow-gpu").

    Args:
        requirement_str: a PEP 440-like module requirement, like "tensorflow",
            "tensorflow<2", "tensorflow==2.3.0", or "tensorflow>=1.13,<1.15".
            This can also be an iterable of multiple requirements, all of which
            must be installed, or this can be a single "|"-delimited string
            specifying multiple requirements, at least one of which must be
            installed
        error_level (None): the error level to use, defined as:

            -   0: raise error if requirement is not satisfied
            -   1: log warning if requirement is not satisifed
            -   2: ignore unsatisifed requirements

            By default, ``fiftyone.config.requirement_error_level`` is used
        error_msg (None): an optional custom error message to use
        log_success (False): whether to generate a log message if the
            requirement is satisifed

    Returns:
        True/False whether the requirement is satisifed
    """
    if error_level is None:
        error_level = fo.config.requirement_error_level

    return etau.ensure_import(
        requirement_str,
        error_level=error_level,
        error_msg=error_msg,
        error_suffix=_REQUIREMENT_ERROR_SUFFIX,
        log_success=log_success,
    )


def ensure_tf(eager=False, error_level=None, error_msg=None):
    """Verifies that ``tensorflow`` is installed and importable.

    Args:
        eager (False): whether to require that TF is executing eagerly. If
            True and TF is not currently executing eagerly, this method will
            attempt to enable it
        error_level (None): the error level to use, defined as:

            -   0: raise error if requirement is not satisfied
            -   1: log warning if requirement is not satisifed
            -   2: ignore unsatisifed requirements

            By default, ``fiftyone.config.requirement_error_level`` is used
        error_msg (None): an optional custom error message to print

    Returns:
        True/False whether the requirement is satisifed
    """
    if error_level is None:
        error_level = fo.config.requirement_error_level

    success = ensure_import(
        "tensorflow", error_level=error_level, error_msg=error_msg
    )

    if not success or not eager:
        return success

    try:
        import tensorflow as tf

        if not tf.executing_eagerly():
            try:
                # pylint: disable=no-member
                tf.compat.v1.enable_eager_execution()
            except AttributeError:
                # pylint: disable=no-member
                tf.enable_eager_execution()
    except Exception as e:
        if error_msg is None:
            error_msg = (
                "The requested operation requires that TensorFlow's eager "
                "execution mode is activated. We tried to enable it but "
                "encountered an error."
            )

        error_msg += "\n\n" + _REQUIREMENT_ERROR_SUFFIX

        handle_error(ValueError(error_msg), error_level, base_error=e)

        return False

    return True


def ensure_tfds(error_level=None, error_msg=None):
    """Verifies that ``tensorflow_datasets`` is installed and importable.

    Args:
        error_level (None): the error level to use, defined as:

            -   0: raise error if requirement is not satisfied
            -   1: log warning if requirement is not satisifed
            -   2: ignore unsatisifed requirements

            By default, ``fiftyone.config.requirement_error_level`` is used
        error_msg (None): an optional custom error message to print

    Returns:
        True/False whether the requirement is satisifed
    """
    if error_level is None:
        error_level = fo.config.requirement_error_level

    success1 = ensure_import(
        "tensorflow>=1.15", error_level=error_level, error_msg=error_msg
    )
    success2 = ensure_import(
        "tensorflow_datasets", error_level=error_level, error_msg=error_msg
    )

    return success1 & success2


def ensure_torch(error_level=None, error_msg=None):
    """Verifies that ``torch`` and ``torchvision`` are installed and
    importable.

    Args:
        error_level (None): the error level to use, defined as:

            -   0: raise error if requirement is not satisfied
            -   1: log warning if requirement is not satisifed
            -   2: ignore unsatisifed requirements

            By default, ``fiftyone.config.requirement_error_level`` is used
        error_msg (None): an optional custom error message to print

    Returns:
        True/False whether the requirement is satisifed
    """
    if error_level is None:
        error_level = fo.config.requirement_error_level

    success1 = ensure_import(
        "torch", error_level=error_level, error_msg=error_msg
    )
    success2 = ensure_import(
        "torchvision", error_level=error_level, error_msg=error_msg
    )

    return success1 & success2


def handle_error(error, error_level, base_error=None):
    """Handles the error at the specified error level.

    Args:
        error: an Exception instance
        error_level: the error level to use, defined as:

        -   0: raise the error
        -   1: log the error as a warning
        -   2: ignore the error

        base_error: (optional) a base Exception from which to raise ``error``
    """
    etau.handle_error(error, error_level, base_error=base_error)


class LoggingLevel(object):
    """Context manager that allows for a temporary change to the level of a
    ``logging.Logger``.

    Example::

        import logging
        import fiftyone.core.utils as fou

        with fou.LoggingLevel(logging.CRITICAL):
            # do things with all logging at CRITICAL

        with fou.LoggingLevel(logging.ERROR, logger="fiftyone"):
            # do things with FiftyOne logging at ERROR

     Args:
        level: the logging level to use, e.g., ``logging.ERROR``
        logger (None): a ``logging.Logger`` or the name of a logger. By
            default, the root logger is used
    """

    def __init__(self, level, logger=None):
        if logger is None or etau.is_str(logger):
            logger = logging.getLogger(logger)

        if level is None:
            level = logging.NOTSET

        self._logger = logger
        self._level = level
        self._level_orig = None

    def __enter__(self):
        self._level_orig = self._logger.level
        self._logger.setLevel(self._level)
        return self

    def __exit__(self, *args):
        self._logger.setLevel(self._level_orig)


def lazy_import(module_name, callback=None):
    """Returns a proxy module object that will lazily import the given module
    the first time it is used.

    Example usage::

        # Lazy version of `import tensorflow as tf`
        tf = lazy_import("tensorflow")

        # Other commands

        # Now the module is loaded
        tf.__version__

    Args:
        module_name: the fully-qualified module name to import
        callback (None): a callback function to call before importing the
            module

    Returns:
        a proxy module object that will be lazily imported when first used
    """
    return LazyModule(module_name, callback=callback)


class LazyModule(types.ModuleType):
    """Proxy module that lazily imports the underlying module the first time it
    is actually used.

    Args:
        module_name: the fully-qualified module name to import
        callback (None): a callback function to call before importing the
            module
    """

    def __init__(self, module_name, callback=None):
        super().__init__(module_name)
        self._module = None
        self._callback = callback

    def __getattr__(self, item):
        if self._module is None:
            self._import_module()

        return getattr(self._module, item)

    def __dir__(self):
        if self._module is None:
            self._import_module()

        return dir(self._module)

    def _import_module(self):
        # Execute callback, if any
        if self._callback is not None:
            self._callback()

        # Actually import the module
        module = importlib.import_module(self.__name__)
        self._module = module

        # Update this object's dict so that attribute references are efficient
        # (__getattr__ is only called on lookups that fail)
        self.__dict__.update(module.__dict__)


def load_xml_as_json_dict(xml_path):
    """Loads the XML file as a JSON dictionary.

    Args:
        xml_path: the path to the XML file

    Returns:
        a JSON dict
    """
    try:
        with open(xml_path, "rb") as f:
            return xmltodict.parse(f.read())
    except ExpatError as ex:
        raise ExpatError(f"Failed to read {xml_path}: {ex}")


def parse_serializable(obj, cls):
    """Parses the given object as an instance of the given
    ``eta.core.serial.Serializable`` class.

    Args:
        obj: an instance of ``cls``, or a serialized string or dictionary
            representation of one
        cls: a ``eta.core.serial.Serializable`` class

    Returns:
        an instance of ``cls``
    """
    if isinstance(obj, cls):
        return obj

    if etau.is_str(obj):
        return cls.from_str(obj)

    if isinstance(obj, dict):
        return cls.from_dict(obj)

    raise ValueError(
        "Unable to load '%s' as an instance of '%s'"
        % (obj, etau.get_class_name(cls))
    )


def set_resource_limit(limit, soft=None, hard=None, warn_on_failure=False):
    """Uses the ``resource`` package to change a resource limit for the current
    process.

    If the ``resource`` package cannot be imported, this command does nothing.

    Args:
        limit: the name of the resource to limit. Must be the name of a
            constant in the ``resource`` module starting with ``RLIMIT``. See
            the documentation of the ``resource`` module for supported values
        soft (None): a new soft limit to apply, which cannot exceed the hard
            limit. If omitted, the current soft limit is maintained
        hard (None): a new hard limit to apply. If omitted, the current hard
            limit is maintained
        warn_on_failure (False): whether to issue a warning rather than an
            error if the resource limit change is not successful
    """
    try:
        import resource
    except ImportError as e:
        if warn_on_failure:
            logger.warning(e)
        else:
            return

    try:
        _limit = getattr(resource, limit)
        soft_orig, hard_orig = resource.getrlimit(_limit)
        soft = soft or soft_orig
        hard = hard or hard_orig
        resource.setrlimit(_limit, (soft, hard))
    except ValueError as e:
        if warn_on_failure:
            logger.warning(e)
        else:
            raise


class ResourceLimit(object):
    """Context manager that allows for a temporary change to a resource limit
    exposed by the ``resource`` package.

    Example::

        import resource
        import fiftyone.core.utils as fou

        with fou.ResourceLimit(resource.RLIMIT_NOFILE, soft=4096):
            # temporarily do things with up to 4096 open files

     Args:
        limit: the name of the resource to limit. Must be the name of a
            constant in the ``resource`` module starting with ``RLIMIT``. See
            the documentation of the ``resource`` module for supported values
        soft (None): a new soft limit to apply, which cannot exceed the hard
            limit. If omitted, the current soft limit is maintained
        hard (None): a new hard limit to apply. If omitted, the current hard
            limit is maintained
        warn_on_failure (False): whether to issue a warning rather than an
            error if the resource limit change is not successful
    """

    def __init__(self, limit, soft=None, hard=None, warn_on_failure=False):
        try:
            import resource  # pylint: disable=unused-import

            self._supported_platform = True
        except ImportError as e:
            self._supported_platform = False
            if warn_on_failure:
                logger.warning(e)

        self._limit = limit
        self._soft = soft
        self._hard = hard
        self._soft_orig = None
        self._hard_orig = None
        self._warn_on_failure = warn_on_failure

    def __enter__(self):
        if not self._supported_platform:
            return

        import resource

        limit = getattr(resource, self._limit)
        self._soft_orig, self._hard_orig = resource.getrlimit(limit)

        set_resource_limit(
            self._limit,
            soft=(self._soft or self._soft_orig),
            hard=(self._hard or self._hard_orig),
            warn_on_failure=self._warn_on_failure,
        )

        return self

    def __exit__(self, *args):
        if not self._supported_platform:
            return

        set_resource_limit(
            self._limit,
            soft=self._soft_orig,
            hard=self._hard_orig,
            warn_on_failure=self._warn_on_failure,
        )


class ProgressBar(etau.ProgressBar):
    """.. autoclass:: eta.core.utils.ProgressBar"""

    def __init__(self, *args, **kwargs):
        if "quiet" not in kwargs:
            kwargs["quiet"] = not fo.config.show_progress_bars

        if "iters_str" not in kwargs:
            kwargs["iters_str"] = "samples"

        # For progress bars in notebooks, use a fixed size so that they will
        # read well across browsers, in HTML format, etc
        if foc.is_notebook_context() and "max_width" not in kwargs:
            kwargs["max_width"] = 90

        super().__init__(*args, **kwargs)


class DynamicBatcher(object):
    """Class for iterating over the elements of an iterable with a dynamic
    batch size to achieve a desired latency.

    The batch sizes emitted when iterating over this object are dynamically
    scaled such that the latency between ``next()`` calls is as close as
    possible to a specified target latency.

    This class is often used in conjunction with a :class:`ProgressBar` to keep
    the user appraised on the status of a long-running task.

    Example usage::

        import fiftyone.core.utils as fou

        elements = range(int(1e7))

        batcher = fou.DynamicBatcher(
            elements, target_latency=0.1, max_batch_beta=2.0
        )

        for batch in batcher:
            print("batch size: %d" % len(batch))

        batcher = fou.DynamicBatcher(
            elements,
            target_latency=0.1,
            max_batch_beta=2.0,
            progress=True,
        )

        with batcher:
            for batch in batcher:
                print("batch size: %d" % len(batch))

    Args:
        iterable: an iterable
        target_latency (0.2): the target latency between ``next()``
            calls, in seconds
        init_batch_size (1): the initial batch size to use
        min_batch_size (1): the minimum allowed batch size
        max_batch_size (None): an optional maximum allowed batch size
        max_batch_beta (None): an optional lower/upper bound on the ratio
            between successive batch sizes
        return_views (False): whether to return each batch as a
            :class:`fiftyone.core.view.DatasetView`. Only applicable when the
            iterable is a :class:`fiftyone.core.collections.SampleCollection`
        progress (False): whether to render a progress bar tracking the
            consumption of the batches
        total (None): the length of ``iterable``. Only applicable when
            ``progress=True``. If not provided, it is computed via
            ``len(iterable)``, if possible
    """

    def __init__(
        self,
        iterable,
        target_latency=0.2,
        init_batch_size=1,
        min_batch_size=1,
        max_batch_size=None,
        max_batch_beta=None,
        return_views=False,
        progress=False,
        total=None,
    ):
        import fiftyone.core.collections as foc

        if not isinstance(iterable, foc.SampleCollection):
            return_views = False

        self.iterable = iterable
        self.target_latency = target_latency
        self.init_batch_size = init_batch_size
        self.min_batch_size = min_batch_size
        self.max_batch_size = max_batch_size
        self.max_batch_beta = max_batch_beta
        self.return_views = return_views
        self.progress = progress
        self.total = total

        self._iter = None
        self._last_time = None
        self._last_batch_size = None
        self._pb = None
        self._in_context = False
        self._last_offset = None
        self._num_samples = None

    def __enter__(self):
        self._in_context = True
        return self

    def __exit__(self, *args):
        self._in_context = False

        if self.progress:
            if self._last_batch_size is not None:
                self._pb.update(count=self._last_batch_size)

            self._pb.__exit__(*args)

    def __iter__(self):
        if self.return_views:
            self._last_offset = 0
            self._num_samples = len(self.iterable)
        else:
            self._iter = iter(self.iterable)

        if self.progress:
            if self._in_context:
                total = self.total
                if total is None:
                    try:
                        total = len(self.iterable)
                    except:
                        pass

                self._pb = ProgressBar(total=total)
                self._pb.__enter__()
            else:
                logger.warning(
                    "DynamicBatcher must be invoked as a context manager in "
                    "order to print progress"
                )
                self.progress = False

        return self

    def __next__(self):
        if self.progress and self._last_batch_size is not None:
            self._pb.update(count=self._last_batch_size)

        batch_size = self._compute_batch_size()

        if self.return_views:
            if self._last_offset >= self._num_samples:
                raise StopIteration

            offset = self._last_offset
            self._last_offset += batch_size

            return self.iterable[offset : (offset + batch_size)]

        batch = []
        idx = 0

        try:
            while idx < batch_size:
                batch.append(next(self._iter))
                idx += 1

        except StopIteration:
            self._last_batch_size = len(batch)

            if not batch:
                raise StopIteration

        self._last_batch_size = len(batch)

        return batch

    def _compute_batch_size(self):
        current_time = timeit.default_timer()

        if self._last_batch_size is None:
            batch_size = self.init_batch_size
        else:
            # Compute optimal batch size
            try:
                beta = self.target_latency / (current_time - self._last_time)
            except ZeroDivisionError:
                beta = 1e6

            if self.max_batch_beta is not None:
                if beta >= 1:
                    beta = min(beta, self.max_batch_beta)
                else:
                    beta = max(beta, 1 / self.max_batch_beta)

            batch_size = int(round(beta * self._last_batch_size))

            if self.min_batch_size is not None:
                batch_size = max(batch_size, self.min_batch_size)

            if self.max_batch_size is not None:
                batch_size = min(batch_size, self.max_batch_size)

        self._last_batch_size = batch_size
        self._last_time = current_time

        return batch_size


@contextmanager
def disable_progress_bars():
    """Context manager that temporarily disables all progress bars.

    Example usage::

        import fiftyone as fo
        import fiftyone.zoo as foz

        with fo.disable_progress_bars():
            dataset = foz.load_zoo_dataset("quickstart")
    """
    prev_show_progress_bars = fo.config.show_progress_bars
    try:
        fo.config.show_progress_bars = False
        yield
    finally:
        fo.config.show_progress_bars = prev_show_progress_bars


class UniqueFilenameMaker(object):
    """A class that generates unique output paths in a directory.

    This class provides a :meth:`get_output_path` method that generates unique
    filenames in the specified output directory.

    If an input path is provided, its filename is maintained, unless a name
    conflict in ``output_dir`` would occur, in which case an index of the form
    ``"-%d" % count`` is appended to the filename.

    If no input filename is provided, an output filename of the form
    ``<output_dir>/<count><default_ext>`` is generated, where ``count`` is the
    number of files in ``output_dir``.

    If no ``output_dir`` is provided, then unique filenames with no base
    directory are generated.

    If a ``rel_dir`` is provided, then this path will be stripped from each
    input path to generate the identifier of each file (rather than just its
    basename). This argument allows for populating nested subdirectories in
    ``output_dir`` that match the shape of the input paths.

    If ``alt_dir`` is provided, you can use :meth:`get_alt_path` to retrieve
    the equivalent path rooted in this directory rather than ``output_dir``.

    Args:
        output_dir (None): a directory in which to generate output paths
        rel_dir (None): an optional relative directory to strip from each path.
            The path is converted to an absolute path (if necessary) via
            :func:`normalize_path`
        alt_dir (None): an optional alternate directory in which to generate
            paths when :meth:`get_alt_path` is called
        default_ext (None): the file extension to use when generating default
            output paths
        ignore_exts (False): whether to omit file extensions when checking for
            duplicate filenames
        ignore_existing (False): whether to ignore existing files in
            ``output_dir`` for output filename generation purposes
        idempotent (True): whether to return the same output path when the same
            input path is provided multiple times (True) or to generate new
            output paths (False)
    """

    def __init__(
        self,
        output_dir=None,
        rel_dir=None,
        alt_dir=None,
        default_ext=None,
        ignore_exts=False,
        ignore_existing=False,
        idempotent=True,
    ):
        if rel_dir is not None:
            rel_dir = normalize_path(rel_dir)

        self.output_dir = output_dir
        self.rel_dir = rel_dir
        self.alt_dir = alt_dir
        self.default_ext = default_ext
        self.ignore_exts = ignore_exts
        self.ignore_existing = ignore_existing
        self.idempotent = idempotent

        self._filepath_map = {}
        self._filename_counts = defaultdict(int)
        self._default_filename_patt = fo.config.default_sequence_idx + (
            default_ext or ""
        )
        self._idx = 0

        self._setup()

    def _setup(self):
        if not self.output_dir:
            return

        etau.ensure_dir(self.output_dir)

        if self.ignore_existing:
            return

        recursive = self.rel_dir is not None
        filenames = etau.list_files(self.output_dir, recursive=recursive)

        self._idx = len(filenames)
        for filename in filenames:
            self._filename_counts[filename] += 1

    def seen_input_path(self, input_path):
        """Checks whether we've already seen the given input path.

        Args:
            input_path: an input path

        Returns:
            True/False
        """
        return normalize_path(input_path) in self._filepath_map

    def get_output_path(self, input_path=None, output_ext=None):
        """Returns a unique output path.

        Args:
            input_path (None): an input path
            output_ext (None): an optional output extension to use

        Returns:
            the output path
        """
        found_input = bool(input_path)

        if found_input:
            input_path = normalize_path(input_path)

            if self.idempotent and input_path in self._filepath_map:
                return self._filepath_map[input_path]

        self._idx += 1

        if not found_input:
            filename = self._default_filename_patt % self._idx
        elif self.rel_dir is not None:
            filename = safe_relpath(input_path, self.rel_dir)
        else:
            filename = os.path.basename(input_path)

        name, ext = os.path.splitext(filename)

        # URL handling
        # @todo improve this, while still maintaining Unix/Windows path support
        name = name.replace("%", "-")
        ext = ext.split("?")[0]

        if output_ext is not None:
            ext = output_ext

        filename = name + ext

        key = name if self.ignore_exts else filename
        self._filename_counts[key] += 1

        count = self._filename_counts[key]
        if count > 1:
            filename = name + ("-%d" % count) + ext

        if self.output_dir:
            output_path = os.path.join(self.output_dir, filename)
        else:
            output_path = filename

        if found_input:
            self._filepath_map[input_path] = output_path

        return output_path

    def get_alt_path(self, output_path, alt_dir=None):
        """Returns the alternate path for the given output path generated by
        :meth:`get_output_path`.

        Args:
            output_path: an output path
            alt_dir (None): a directory in which to return the alternate path.
                If not provided, :attr:`alt_dir` is used

        Returns:
            the corresponding alternate path
        """
        root_dir = alt_dir or self.alt_dir or self.output_dir
        rel_path = os.path.relpath(output_path, self.output_dir)
        return os.path.join(root_dir, rel_path)


def safe_relpath(path, start=None, default=None):
    """A safe version of ``os.path.relpath`` that returns a configurable
    default value if the given path if it does not lie within the given
    relative start.

    Args:
        path: a path
        start (None): the relative prefix to strip from ``path``
        default (None): a default value to return if ``path`` does not lie
            within ``start``. By default, the basename of the path is returned

    Returns:
        the relative path
    """
    relpath = os.path.relpath(path, start)
    if relpath.startswith(".."):
        if default is not None:
            return default

        logger.warning(
            "Path '%s' is not in '%s'. Using filename as unique identifier",
            path,
            start,
        )
        relpath = os.path.basename(path)

    return relpath


def compute_filehash(filepath, method=None, chunk_size=None):
    """Computes the hash of the given file.

    Args:
        filepath: the path to the file
        method (None): an optional ``hashlib`` method to use. If not specified,
            the builtin ``str.__hash__`` will be used
        chunk_size (None): an optional chunk size to use to read the file, in
            bytes. Only applicable when a ``method`` is provided. The default
            is 64kB. If negative, the entire file is read at once

    Returns:
        the hash
    """
    if method is None:
        with open(filepath, "rb") as f:
            return hash(f.read())

    if chunk_size is None:
        chunk_size = 65536

    hasher = getattr(hashlib, method)()
    with open(filepath, "rb") as f:
        while True:
            data = f.read(chunk_size)
            if not data:
                break

            hasher.update(data)

    return hasher.hexdigest()


def serialize_numpy_array(array, ascii=False):
    """Serializes a numpy array.

    Args:
        array: a numpy array-like
        ascii (False): whether to return a base64-encoded ASCII string instead
            of raw bytes

    Returns:
        the serialized bytes
    """
    with io.BytesIO() as f:
        np.save(f, np.asarray(array), allow_pickle=False)
        bytes_str = zlib.compress(f.getvalue())

    if ascii:
        bytes_str = b64encode(bytes_str).decode("ascii")

    return bytes_str


def deserialize_numpy_array(numpy_bytes, ascii=False):
    """Loads a serialized numpy array generated by
    :func:`serialize_numpy_array`.

    Args:
        numpy_bytes: the serialized numpy array bytes
        ascii (False): whether the bytes were generated with the
            ``ascii == True`` parameter of :func:`serialize_numpy_array`

    Returns:
        the numpy array
    """
    if ascii:
        numpy_bytes = b64decode(numpy_bytes.encode("ascii"))

    with io.BytesIO(zlib.decompress(numpy_bytes)) as f:
        return np.load(f)


def iter_batches(iterable, batch_size):
    """Iterates over the given iterable in batches.

    Args:
        iterable: an iterable
        batch_size: the desired batch size, or None to return the contents in
            a single batch

    Returns:
        a generator that emits tuples of elements of the requested batch size
        from the input
    """
    it = iter(iterable)
    while True:
        chunk = tuple(itertools.islice(it, batch_size))
        if not chunk:
            return

        yield chunk


def iter_slices(sliceable, batch_size):
    """Iterates over batches of the given object via slicing.

    Args:
        sliceable: an object that supports slicing
        batch_size: the desired batch size, or None to return the contents in
            a single batch

    Returns:
        a generator that emits batches of elements of the requested batch size
        from the input
    """
    if batch_size is None:
        yield sliceable
        return

    start = 0
    while True:
        chunk = sliceable[start : (start + batch_size)]
        if len(chunk) == 0:  # works for numpy arrays, Torch tensors, etc
            return

        start += batch_size
        yield chunk


def call_on_exit(callback):
    """Registers the given callback function so that it will be called when the
    process exits for (almost) any reason

    Note that this should only be used from non-interactive scripts because it
    intercepts ctrl + c.

    Covers the following cases:
    -   normal program termination
    -   a Python exception is raised
    -   a SIGTERM signal is received

    Args:
        callback: the function to execute upon termination
    """
    atexit.register(callback)
    signal.signal(signal.SIGTERM, lambda *args: callback())


class MonkeyPatchFunction(object):
    """Context manager that temporarily monkey patches the given function.

    If a ``namespace`` is provided, all functions with same name as the
    function you are monkey patching that are imported (recursively) by the
    ``module_or_fcn`` module are also monkey patched.

    Args:
        module_or_fcn: a module or function
        monkey_fcn: the function to monkey patch in
        fcn_name (None): the name of the funciton to monkey patch. Required iff
            ``module_or_fcn`` is a module
        namespace (None): an optional package namespace
    """

    def __init__(
        self, module_or_fcn, monkey_fcn, fcn_name=None, namespace=None
    ):
        if inspect.isfunction(module_or_fcn):
            module = inspect.getmodule(module_or_fcn)
            fcn_name = module_or_fcn.__name__
        else:
            module = module_or_fcn

        self.module = module
        self.fcn_name = fcn_name
        self.monkey_fcn = monkey_fcn
        self.namespace = namespace
        self._orig = None
        self._replace_modules = None

    def __enter__(self):
        self._orig = getattr(self.module, self.fcn_name)
        self._replace_modules = []
        self._find(self.module)
        self._set(self.monkey_fcn)
        return self

    def __exit__(self, *args):
        self._set(self._orig)

    def _set(self, fcn):
        for mod in self._replace_modules:
            setattr(mod, self.fcn_name, fcn)

    def _find(self, module):
        dir_module = dir(module)
        if self.fcn_name in dir_module:
            self._replace_modules.append(module)

        if self.namespace is not None:
            for attr in dir_module:
                mod = getattr(module, attr)
                if inspect.ismodule(mod) and mod.__package__.startswith(
                    self.namespace.__package__
                ):
                    self._find(mod)


class SetAttributes(object):
    """Context manager that temporarily sets the attributes of a class to new
    values.

    Args:
        obj: the object
        **kwargs: the attribute key-values to set while the context is active
    """

    def __init__(self, obj, **kwargs):
        self._obj = obj
        self._kwargs = kwargs
        self._orig_kwargs = None

    def __enter__(self):
        self._orig_kwargs = {}
        for k, v in self._kwargs.items():
            self._orig_kwargs[k] = getattr(self._obj, k)
            setattr(self._obj, k, v)

        return self

    def __exit__(self, *args):
        for k, v in self._orig_kwargs.items():
            setattr(self._obj, k, v)


class SuppressLogging(object):
    """Context manager that temporarily disables system-wide logging.

    Args:
        level (logging.CRITICAL): the ``logging`` level at or below which to
            suppress all messages
    """

    def __init__(self, level=logging.CRITICAL):
        self.level = level

    def __enter__(self):
        logging.disable(self.level)
        return self

    def __exit__(self, *args):
        logging.disable(logging.NOTSET)


class add_sys_path(object):
    """Context manager that temporarily inserts a path to ``sys.path``."""

    def __init__(self, path, index=0):
        self.path = path
        self.index = index

    def __enter__(self):
        sys.path.insert(self.index, self.path)

    def __exit__(self, *args):
        try:
            sys.path.remove(self.path)
        except:
            pass


def is_arm_mac():
    """Determines whether the system is an ARM-based Mac (Apple Silicon).

    Returns:
        True/False
    """
    plat = platform.platform()
    return platform.system() == "Darwin" and any(
        proc in plat for proc in {"aarch64", "arm64"}
    )


def is_32_bit():
    """Determines whether the system is 32-bit.

    Returns:
        True/False
    """
    return struct.calcsize("P") * 8 == 32


def is_docker():
    """Determines if we're currently running in a Docker container.

    Returns:
        True/False
    """
    path = "/proc/self/cgroup"
    return (
        os.path.exists("/.dockerenv")
        or os.path.isfile(path)
        and any("docker" in line for line in open(path))
    )


def get_multiprocessing_context():
    """Returns the preferred ``multiprocessing`` context for the current OS.

    Returns:
        a ``multiprocessing`` context
    """
    if (
        sys.platform == "darwin"
        and multiprocessing.get_start_method(allow_none=True) is None
    ):
        #
        # If we're running on macOS and the user didn't manually configure the
        # default multiprocessing context, force 'fork' to be used
        #
        # Background: on macOS, multiprocessing's default context was changed
        # from 'fork' to 'spawn' in Python 3.8, but we prefer 'fork' because
        # the startup time is much shorter. Also, this is not fully proven, but
        # @brimoor believes he's seen cases where 'spawn' causes some of our
        # `multiprocessing.Pool.imap_unordered()` calls to run twice...
        #
        return multiprocessing.get_context("fork")

    # Use the default context
    return multiprocessing.get_context()


def datetime_to_timestamp(dt):
    """Converts a `datetime.date` or `datetime.datetime` to milliseconds since
    epoch.

    Args:
        dt: a `datetime.date` or `datetime.datetime`

    Returns:
        the float number of milliseconds since epoch
    """
    if type(dt) is date:
        dt = datetime(dt.year, dt.month, dt.day)

    if dt.tzinfo is None:
        dt = dt.replace(tzinfo=pytz.utc)

    return 1000.0 * dt.timestamp()


def timestamp_to_datetime(ts):
    """Converts a timestamp (number of milliseconds since epoch) to a
    `datetime.datetime`.

    Args:
        ts: a number of milliseconds since epoch

    Returns:
        a `datetime.datetime`
    """
    dt = datetime.utcfromtimestamp(ts / 1000.0)

    if fo.config.timezone is None:
        return dt

    timezone = pytz.timezone(fo.config.timezone)
    return dt.replace(tzinfo=pytz.utc).astimezone(timezone)


def timedelta_to_ms(td):
    """Converts a `datetime.timedelta` to milliseconds.

    Args:
        td: a `datetime.timedelta`

    Returns:
        the float number of milliseconds
    """
    return (
        86400000.0 * td.days + 1000.0 * td.seconds + td.microseconds / 1000.0
    )


class ResponseStream(object):
    """Wrapper around a ``requests.Response`` that provides a file-like object
    interface with ``read()``, ``seek()``, and ``tell()`` methods.

    Source:
        https://gist.github.com/obskyr/b9d4b4223e7eaf4eedcd9defabb34f13

    Args:
        response: a ``requests.Response``
        chunk_size (64): the chunk size to use to read the response's content
    """

    def __init__(self, response, chunk_size=64):
        self._response = response
        self._iterator = response.iter_content(chunk_size)
        self._bytes = io.BytesIO()

    def read(self, size=None):
        left_off_at = self._bytes.tell()
        if size is None:
            self._load_all()
        else:
            goal_position = left_off_at + size
            self._load_until(goal_position)

        self._bytes.seek(left_off_at)
        return self._bytes.read(size)

    def seek(self, position, whence=io.SEEK_SET):
        if whence == io.SEEK_END:
            self._load_all()
        else:
            self._bytes.seek(position, whence)

    def tell(self):
        return self._bytes.tell()

    def _load_all(self):
        self._bytes.seek(0, io.SEEK_END)
        for chunk in self._iterator:
            self._bytes.write(chunk)

    def _load_until(self, goal_position):
        current_position = self._bytes.seek(0, io.SEEK_END)
        while current_position < goal_position:
            try:
                current_position += self._bytes.write(next(self._iterator))
            except StopIteration:
                break


_SAFE_CHARS = set(string.ascii_letters) | set(string.digits)
_HYPHEN_CHARS = set(string.whitespace) | set("+_.-")
_NAME_LENGTH_RANGE = (1, 100)


def _sanitize_char(c):
    if c in _SAFE_CHARS:
        return c

    if c in _HYPHEN_CHARS:
        return "-"

    return ""


def to_slug(name):
    """Returns the URL-friendly slug for the given string.

    The following strategy is used to generate slugs:

        -   The characters ``A-Za-z0-9`` are converted to lowercase
        -   Whitespace and ``+_.-`` are converted to ``-``
        -   All other characters are omitted
        -   All consecutive ``-`` characters are reduced to a single ``-``
        -   All leading and trailing ``-`` are stripped
        -   Both the input name and the resulting string must be ``[1, 100]``
            characters in length

    Examples::

        name                             | slug
        ---------------------------------+-----------------------
        coco_2017                        | coco-2017
        c+o+c+o 2-0-1-7                  | c-o-c-o-2-0-1-7
        cat.DOG                          | cat-dog
        ---name----                      | name
        Brian's #$&@ (Awesome?) Dataset! | brians-awesome-dataset
        sPaM     aNd  EgGs               | spam-and-eggs

    Args:
        name: a string

    Returns:
        the slug string

    Raises:
        ValueError: if the name is invalid
    """
    if not etau.is_str(name):
        raise ValueError("Expected string; found %s: %s" % (type(name), name))

    if len(name) > _NAME_LENGTH_RANGE[1]:
        raise ValueError(
            "'%s' is too long; length %d > %d"
            % (name, len(name), _NAME_LENGTH_RANGE[1])
        )

    safe = []
    last = ""
    for c in name:
        s = _sanitize_char(c)
        if s and (s != "-" or last != "-"):
            safe.append(s)
            last = s

    slug = "".join(safe).strip("-").lower()

    if len(slug) < _NAME_LENGTH_RANGE[0]:
        raise ValueError(
            "'%s' has invalid slug-friendly name '%s'; length %d < %d"
            % (name, slug, len(slug), _NAME_LENGTH_RANGE[0])
        )

    if len(slug) > _NAME_LENGTH_RANGE[1]:
        raise ValueError(
            "'%s' has invalid slug-friendly name '%s'; length %d > %d"
            % (name, slug, len(slug), _NAME_LENGTH_RANGE[1])
        )

    return slug


_T = t.TypeVar("_T")

sync_task_executor = None


def get_sync_task_executor():
    global sync_task_executor
    max_workers = fo.config.max_thread_pool_workers
    if sync_task_executor is None and max_workers is not None:
        sync_task_executor = ThreadPoolExecutor(max_workers=max_workers)
    return sync_task_executor


async def run_sync_task(func: t.Callable[..., _T], *args: t.Any):
    """
    Run a synchronous function as an async background task

    Args:
        run: a synchronous callable
    """
    loop = asyncio.get_running_loop()

    return await loop.run_in_executor(get_sync_task_executor(), func, *args)


def validate_color(value):
    """Validates that the given value is a valid css color name.

    Args:
        value: a value

    Raises:
        ValueError: if ``value`` is not a valid css color name.
    """

    if not etau.is_str(value) or not (
        value in mcolors.CSS4_COLORS
        or re.search(r"^#(?:[0-9a-fA-F]{3}){1,2}$", value)
    ):
        raise ValueError(
            """%s is neither a valid CSS color name in all lowercase \n"""
            """(eg: 'yellowgreen') nor a hex color(eg. '#00ff00')""" % value
        )


def validate_hex_color(value):
    """Validates that the given value is a hex color string or css name.

    Args:
        value: a value

    Raises:
        ValueError: if ``value`` is not a hex color string
    """
    if not etau.is_str(value) or not re.search(
        r"^#(?:[0-9a-fA-F]{3}){1,2}$", value
    ):
        raise ValueError(
            "%s is not a valid hex color string (eg: '#FF6D04')" % value
        )<|MERGE_RESOLUTION|>--- conflicted
+++ resolved
@@ -39,10 +39,6 @@
 
 import asyncio
 
-<<<<<<< HEAD
-import asyncio
-=======
->>>>>>> 2b32a838
 
 try:
     import pprintpp as _pprint
