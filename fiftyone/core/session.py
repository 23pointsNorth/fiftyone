"""
Session class for interacting with the FiftyOne Dashboard.

| Copyright 2017-2020, Voxel51, Inc.
| `voxel51.com <https://voxel51.com/>`_
|
"""
# pragma pylint: disable=redefined-builtin
# pragma pylint: disable=unused-wildcard-import
# pragma pylint: disable=wildcard-import
from __future__ import absolute_import
from __future__ import division
from __future__ import print_function
from __future__ import unicode_literals
from builtins import *

# pragma pylint: enable=redefined-builtin
# pragma pylint: enable=unused-wildcard-import
# pragma pylint: enable=wildcard-import

import atexit
import signal

import fiftyone.core.client as foc
import fiftyone.core.service as fos
from fiftyone.core.state import StateDescription


# Global session singleton
session = None


def launch_dashboard(dataset=None, view=None):
    """Launches the FiftyOne Dashboard.

    Only one dashboard instance can be opened at a time. If this method is
    called when another dashboard exists, the existing dashboard is closed.

    Args:
        dataset (None): an optionl :class:`fiftyone.core.dataset.Dataset` to
            load
        view (None): an optionl :class:`fiftyone.core.view.DatasetView` to
            load

    Returns:
        a :class:`Session`
    """
    global session  # pylint: disable=global-statement

    #
    # Note, we always `close_dashboard()` here rather than just calling
    # `session.open()` if a session already exists, because the app may have
    # been closed in some way other than `session.close()` --- e.g., the user
    # closing the GUI --- in which case the underlying Electron process may
    # still exist; in this case, `session.open()` does not seem to reopen the
    # app
    #
    # @todo this can probably be improved
    #
    close_dashboard()

    session = Session(dataset=dataset, view=view)

    # Ensure that the session (and therefore the app) is closed whenever the
    # Python process exits
    _close_on_exit(session)

    return session


def close_dashboard():
    """Closes the FiftyOne Dashboard, if necessary.

    If no dashboard is currently open, this method has no effect.
    """
    global session  # pylint: disable=global-statement

    if session is not None:
        session.close()


def _update_state(func):
    def wrapper(self, *args, **kwargs):
        result = func(self, *args, **kwargs)
        self._update_state()
        return result

    return wrapper


class Session(foc.HasClient):
    """Session that maintains a 1-1 shared state with the FiftyOne Dashboard.

    **Basic Usage**

    -   Use :func:`launch_dashboard` to launch the dashboard and retrieve its
        corresponding :class:`Session` instance.

    -   To open a dataset in the dashboard, simply set the
        :attr:`Session.dataset` property of the session to your
        :class:`fiftyone.core.dataset.Dataset`.

    -   To load a specific view into your dataset, simply set the
        :attr:`Session.view` property of the session to your
        :class:`fiftyone.core.view.DatasetView`.

    -   Use :attr:`Session.selected` to retrieve the IDs of the currently
        selected samples in the dashboard.

    -   Use :func:`Session.close` and :func:`Session.open` to temporarily close
        and reopen the dashboard without creating a new :class:`Session`
        instance.

    -   Use :func:`close_dashboard` to programmatically close the dashboard and
        teriminate the session.

    Note that only one session instance can exist at any time.

    Args:
        dataset (None): an optionl :class:`fiftyone.core.dataset.Dataset` to
            load
        view (None): an optionl :class:`fiftyone.core.view.DatasetView` to
            load
    """

    _HC_NAMESPACE = "state"
    _HC_ATTR_NAME = "state"
    _HC_ATTR_TYPE = StateDescription

    def __init__(self, dataset=None, view=None):
        if session is not None:
            raise ValueError("Only one session is permitted")

        self._app_service = fos.AppService()
        self._dataset = None
        self._view = None

        super(Session, self).__init__()

        if view is not None:
            self.view = view
        elif dataset is not None:
            self.dataset = dataset

    def open(self):
        """Opens the session.

        This opens the FiftyOne Dashboard, if necessary.
        """
        self._app_service.start()

    def close(self):
        """Closes the session.

        This terminates the FiftyOne Dashboard, if necessary.
        """
        self._app_service.stop()

    # GETTERS #################################################################

    @property
    def dataset(self):
        """The :class:`fiftyone.core.dataset.Dataset` connected to the session.
        """
        if self.view is not None:
            return self.view._dataset

        return self._dataset

    @property
    def view(self):
        """The :class:`fiftyone.core.view.DatasetView` connected to the
        session, or ``None`` if no view is connected.
        """
        return self._view

    @property
    def selected(self):
        """A list of sample IDs of the currently selected samples in the
        FiftyOne app.
        """
        return list(self.state.selected)

    # SETTERS #################################################################

    @dataset.setter
    @_update_state
    def dataset(self, dataset):
        self._dataset = dataset
        self._view = None
        self.state.selected = []

    @view.setter
    @_update_state
    def view(self, view):
        self._view = view
        if view is not None:
            self._dataset = self._view._dataset

        self.state.selected = []

    # CLEAR STATE #############################################################

    @_update_state
    def clear_dataset(self):
        """Clears the current :class:`fiftyone.core.dataset.Dataset` from the
        session, if any.
        """
        self.dataset = None

    @_update_state
    def clear_view(self):
        """Clears the current :class:`fiftyone.core.view.DatasetView` from the
        session, if any.
        """
        self.view = None

    # PRIVATE #################################################################

    def _update_state(self):
        # pylint: disable=attribute-defined-outside-init
        self.state = StateDescription(
            dataset=self._dataset,
            view=self._view,
            selected=self.state.selected,
<<<<<<< HEAD
        )

    def _compute_count(self):
        dataset_or_view = self.view if self.view else self.dataset
        if dataset_or_view:
            return len(dataset_or_view)

        return 0

    def _compute_samples(self):
        if not self.dataset:
            return {}

        view = (
            self.view if self.view else fov.DatasetView(dataset=self.dataset)
        )

        view = view.offset(self.offset).take(self.limit)

        return {
            idx: sample.get_backing_doc_dict(extended=True)
            for idx, sample in view.iter_samples_with_index()
        }


def _close_on_exit(session):
    def handle_exit():
        try:
            session.close()
        except:
            pass

    atexit.register(handle_exit)
    signal.signal(signal.SIGTERM, handle_exit)
    signal.signal(signal.SIGINT, handle_exit)
=======
        )
>>>>>>> a7b16406
<|MERGE_RESOLUTION|>--- conflicted
+++ resolved
@@ -223,30 +223,7 @@
             dataset=self._dataset,
             view=self._view,
             selected=self.state.selected,
-<<<<<<< HEAD
         )
-
-    def _compute_count(self):
-        dataset_or_view = self.view if self.view else self.dataset
-        if dataset_or_view:
-            return len(dataset_or_view)
-
-        return 0
-
-    def _compute_samples(self):
-        if not self.dataset:
-            return {}
-
-        view = (
-            self.view if self.view else fov.DatasetView(dataset=self.dataset)
-        )
-
-        view = view.offset(self.offset).take(self.limit)
-
-        return {
-            idx: sample.get_backing_doc_dict(extended=True)
-            for idx, sample in view.iter_samples_with_index()
-        }
 
 
 def _close_on_exit(session):
@@ -258,7 +235,4 @@
 
     atexit.register(handle_exit)
     signal.signal(signal.SIGTERM, handle_exit)
-    signal.signal(signal.SIGINT, handle_exit)
-=======
-        )
->>>>>>> a7b16406
+    signal.signal(signal.SIGINT, handle_exit)