--- conflicted
+++ resolved
@@ -23,7 +23,6 @@
 import fiftyone.core.client as foc
 import fiftyone.core.service as fos
 from fiftyone.core.state import StateDescription
-import fiftyone.core.utils as fou
 
 
 # Global session singleton
@@ -147,11 +146,7 @@
 
         if not self._remote:
             self._app_service = fos.AppService()
-<<<<<<< HEAD
-            _close_on_exit(self)
             logger.info("Dashboard launched")
-=======
->>>>>>> 18ae282c
         else:
             logger.info(
                 _REMOTE_INSTRUCTIONS.strip()
@@ -247,7 +242,6 @@
             dataset=self._dataset,
             view=self._view,
             selected=self.state.selected,
-<<<<<<< HEAD
         )
 
 
@@ -264,17 +258,4 @@
 
 and then connect to the dashboard on that machine using either
 `fiftyone dashboard connect` or from Python via `fiftyone.launch_dashboard()`.
-"""
-
-
-def _close_on_exit(session):
-    def handle_exit(*args):
-        try:
-            session.close()
-        except:
-            pass
-
-    fou.call_on_exit(handle_exit)
-=======
-        )
->>>>>>> 18ae282c
+"""