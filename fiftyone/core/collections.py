--- conflicted
+++ resolved
@@ -7908,36 +7908,12 @@
     else:
         prefix = ""
 
-<<<<<<< HEAD
-    field = sample_collection.get_field(prefix + field_name)
-    # Validate root field, if requested
-    if (
-        not allow_missing
-        and not isinstance(field, fof.ObjectIdField)
-        and field is None
-    ):
-        root_field_name = field_name.split(".", 1)[0]
-        if is_frame_field:
-            schema = sample_collection.get_frame_field_schema(
-                include_private=True
-            )
-        else:
-            schema = sample_collection.get_field_schema(include_private=True)
-
-        if root_field_name not in schema:
-            ftype = "Frame field" if is_frame_field else "Field"
-            raise ValueError(
-                "%s '%s' does not exist on collection '%s'"
-                % (ftype, root_field_name, sample_collection.name)
-            )
-=======
     if field is None and not allow_missing:
         ftype = "Frame field" if is_frame_field else "Field"
         raise ValueError(
             "%s '%s' does not exist on collection '%s'"
             % (ftype, field_name, sample_collection.name)
         )
->>>>>>> 3cc83295
 
     # Detect list fields in schema
     path = None
@@ -8278,10 +8254,6 @@
                     "with existing files",
                     _labels_path,
                 )
-<<<<<<< HEAD
-
-=======
->>>>>>> 3cc83295
         elif overwrite:
             try:
                 fost.delete_file(_labels_path)
