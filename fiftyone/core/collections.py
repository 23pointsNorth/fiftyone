--- conflicted
+++ resolved
@@ -4992,24 +4992,10 @@
     # Get root field type, if possible
     root_field_name = field_name.split(".", 1)[0]
 
-<<<<<<< HEAD
-    try:
-        if not root_field_name.startswith("_"):
-            root_field = schema[root_field_name]
-        else:
-            root_field = None
-    except KeyError:
-
-        ftype = "Frame field" if is_frame_field else "Field"
-        raise ValueError(
-            "%s '%s' does not exist on collection '%s'"
-            % (ftype, root_field_name, sample_collection.name)
-        )
-=======
     if root_field_name in ("id", "_id"):
         root_field = None
     elif root_field_name not in schema:
-        if not allow_missing:
+        if not allow_missing and not root_field_name.startswith("_"):
             ftype = "Frame field" if is_frame_field else "Field"
             raise ValueError(
                 "%s '%s' does not exist on collection '%s'"
@@ -5019,7 +5005,6 @@
         root_field = None
     else:
         root_field = schema[root_field_name]
->>>>>>> 27c1e496
 
     #
     # Detect certain list fields automatically
