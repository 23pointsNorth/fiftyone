"""
Interface for sample collections.

| Copyright 2017-2022, Voxel51, Inc.
| `voxel51.com <https://voxel51.com/>`_
|
"""
from collections import defaultdict
from copy import copy
import fnmatch
import itertools
import logging
import numbers
import os
import random
import string
import timeit
import warnings

from bson import ObjectId
from pymongo import InsertOne, UpdateOne, UpdateMany

import eta.core.serial as etas
import eta.core.utils as etau

import fiftyone.core.aggregations as foa
import fiftyone.core.annotation as foan
import fiftyone.core.brain as fob
import fiftyone.core.expressions as foe
from fiftyone.core.expressions import ViewField as F
import fiftyone.core.evaluation as foev
import fiftyone.core.fields as fof
import fiftyone.core.labels as fol
import fiftyone.core.media as fom
import fiftyone.core.metadata as fomt
import fiftyone.core.models as fomo
import fiftyone.core.odm as foo
import fiftyone.core.sample as fosa
import fiftyone.core.utils as fou

fod = fou.lazy_import("fiftyone.core.dataset")
fos = fou.lazy_import("fiftyone.core.stages")
fov = fou.lazy_import("fiftyone.core.view")
foua = fou.lazy_import("fiftyone.utils.annotations")
foud = fou.lazy_import("fiftyone.utils.data")
foue = fou.lazy_import("fiftyone.utils.eval")


logger = logging.getLogger(__name__)


def _make_registrar():
    registry = {}

    def registrar(func):
        registry[func.__name__] = func
        # Normally a decorator returns a wrapped function, but here we return
        # `func` unmodified, after registering it
        return func

    registrar.all = registry
    return registrar


# Keeps track of all `ViewStage` methods
view_stage = _make_registrar()

# Keeps track of all `Aggregation` methods
aggregation = _make_registrar()


class SaveContext(object):
    """Context that saves samples from a collection according to a configurable
    batching strategy.

    Args:
        sample_collection: a
            :class:`fiftyone.core.collections.SampleCollection`
        batch_size (None): the batching strategy to use. Can either be an
            integer specifying the number of samples to save in a batch, or a
            float number of seconds between batched saves
    """

    def __init__(self, sample_collection, batch_size=None):
        if batch_size is None:
            batch_size = 0.2

        self.sample_collection = sample_collection
        self.batch_size = batch_size

        self._dataset = sample_collection._dataset
        self._sample_coll = sample_collection._dataset._sample_collection
        self._frame_coll = sample_collection._dataset._frame_collection

        self._sample_ops = []
        self._frame_ops = []
        self._reload_parents = []

        self._curr_batch_size = None
        self._dynamic_batches = not isinstance(batch_size, numbers.Integral)
        self._last_time = None

    def __enter__(self):
        if self._dynamic_batches:
            self._last_time = timeit.default_timer()

        self._curr_batch_size = 0
        return self

    def __exit__(self, *args):
        self._save_batch()

    def save(self, sample):
        """Registers the sample for saving in the next batch.

        Args:
            sample: a :class:`fiftyone.core.sample.Sample` or
                :class:`fiftyone.core.sample.SampleView`
        """
        if sample._in_db and sample._dataset is not self._dataset:
            raise ValueError(
                "Dataset context '%s' cannot save sample from dataset '%s'"
                % (self._dataset.name, sample._dataset.name)
            )

        sample_op, frame_ops = sample._save(deferred=True)
        updated = sample_op is not None or frame_ops

        self._curr_batch_size += 1

        if sample_op is not None:
            self._sample_ops.append(sample_op)

        if frame_ops:
            self._frame_ops.extend(frame_ops)

        if updated and isinstance(sample, fosa.SampleView):
            self._reload_parents.append(sample)

        if self._dynamic_batches:
            if timeit.default_timer() - self._last_time >= self.batch_size:
                self._save_batch()
                self._last_time = timeit.default_timer()
        elif self._curr_batch_size >= self.batch_size:
            self._save_batch()

    def _save_batch(self):
        self._curr_batch_size = 0

        if self._sample_ops:
            foo.bulk_write(self._sample_ops, self._sample_coll, ordered=False)
            self._sample_ops.clear()

        if self._frame_ops:
            foo.bulk_write(self._frame_ops, self._frame_coll, ordered=False)
            self._frame_ops.clear()

        if self._reload_parents:
            for sample in self._reload_parents:
                sample._reload_parents()

            self._reload_parents.clear()


class SampleCollection(object):
    """Abstract class representing an ordered collection of
    :class:`fiftyone.core.sample.Sample` instances in a
    :class:`fiftyone.core.dataset.Dataset`.
    """

    _FRAMES_PREFIX = "frames."
    _GROUPS_PREFIX = "groups."

    def __str__(self):
        return repr(self)

    def __repr__(self):
        return self.summary()

    def __bool__(self):
        return len(self) > 0

    def __len__(self):
        raise NotImplementedError("Subclass must implement __len__()")

    def __contains__(self, sample_id):
        try:
            self[sample_id]
        except KeyError:
            return False

        return True

    def __getitem__(self, id_filepath_slice):
        raise NotImplementedError("Subclass must implement __getitem__()")

    def __iter__(self):
        return self.iter_samples()

    def __add__(self, samples):
        return self.concat(samples)

    @property
    def _dataset(self):
        """The :class:`fiftyone.core.dataset.Dataset` that serves the samples
        in this collection.
        """
        raise NotImplementedError("Subclass must implement _dataset")

    @property
    def _root_dataset(self):
        """The root :class:`fiftyone.core.dataset.Dataset` from which this
        collection is derived.

        This is typically the same as :meth:`_dataset` but may differ in cases
        such as patches views.
        """
        raise NotImplementedError("Subclass must implement _root_dataset")

    @property
    def _is_generated(self):
        """Whether this collection's contents is generated from another
        collection.
        """
        raise NotImplementedError("Subclass must implement _is_generated")

    @property
    def _is_patches(self):
        """Whether this collection contains patches."""
        raise NotImplementedError("Subclass must implement _is_patches")

    @property
    def _is_frames(self):
        """Whether this collection contains frames of a video dataset."""
        raise NotImplementedError("Subclass must implement _is_frames")

    @property
    def _is_clips(self):
        """Whether this collection contains clips."""
        raise NotImplementedError("Subclass must implement _is_clips")

    @property
    def _element_str(self):
        if self.media_type == fom.GROUP:
            return "group"

        if self._is_patches:
            return "patch"

        if self._is_clips:
            return "clip"

        return "sample"

    @property
    def _elements_str(self):
        if self.media_type == fom.GROUP:
            return "groups"

        if self._is_patches:
            return "patches"

        if self._is_clips:
            return "clips"

        return "samples"

    @property
    def name(self):
        """The name of the collection."""
        raise NotImplementedError("Subclass must implement name")

    @property
    def media_type(self):
        """The media type of the collection."""
        raise NotImplementedError("Subclass must implement media_type")

    @property
    def group_field(self):
        """The group field of the collection, or None if the collection is not
        grouped.
        """
        raise NotImplementedError("Subclass must implement group_field")

    @property
    def group_slice(self):
        """The current group slice of the collection, or None if the collection
        is not grouped.
        """
        raise NotImplementedError("Subclass must implement group_slice")

    @property
    def group_slices(self):
        """The list of group slices of the collection, or None if the
        collection is not grouped.
        """
        raise NotImplementedError("Subclass must implement group_slices")

    @property
    def group_media_types(self):
        """A dict mapping group slices to media types, or None if the
        collection is not grouped.
        """
        raise NotImplementedError("Subclass must implement group_media_types")

    @property
    def default_group_slice(self):
        """The default group slice of the collection, or None if the collection
        is not grouped.
        """
        raise NotImplementedError(
            "Subclass must implement default_group_slice"
        )

    # TODO: this is not in develop. Should it be? Or should it be removed here?
    # @property
    # def tags(self):
    #     """The list of tags of the underlying dataset.
    #
    #     See :meth:`fiftyone.core.dataset.Dataset.tags` for more information.
    #     """
    #     raise NotImplementedError("Subclass must implement tags")
    #
    # @tags.setter
    # def tags(self, tags):
    #     raise NotImplementedError("Subclass must implement tags")
    #
    # @property
    # def description(self):
    #     """A description of the underlying dataset.
    #
    #     See :meth:`fiftyone.core.dataset.Dataset.description` for more
    #     information.
    #     """
    #     raise NotImplementedError("Subclass must implement description")
    #
    # @description.setter
    # def description(self, description):
    #     raise NotImplementedError("Subclass must implement description")

    @property
    def info(self):
        """The info dict of the underlying dataset.

        See :meth:`fiftyone.core.dataset.Dataset.info` for more information.
        """
        raise NotImplementedError("Subclass must implement info")

    @property
    def app_config(self):
        """Dataset-specific settings that customize how this collection is
        visualized in the :ref:`FiftyOne App <fiftyone-app>`.
        """
        raise NotImplementedError("Subclass must implement app_config")

    @property
    def classes(self):
        """The classes of the underlying dataset.

        See :meth:`fiftyone.core.dataset.Dataset.classes` for more information.
        """
        raise NotImplementedError("Subclass must implement classes")

    @property
    def default_classes(self):
        """The default classes of the underlying dataset.

        See :meth:`fiftyone.core.dataset.Dataset.default_classes` for more
        information.
        """
        raise NotImplementedError("Subclass must implement default_classes")

    def has_classes(self, field):
        """Determines whether this collection has a classes list for the given
        field.

        Classes may be defined either in :meth:`classes` or
        :meth:`default_classes`.

        Args:
            field: a field name

        Returns:
            True/False
        """
        return field in self.classes or bool(self.default_classes)

    def get_classes(self, field):
        """Gets the classes list for the given field, or None if no classes
        are available.

        Classes are first retrieved from :meth:`classes` if they exist,
        otherwise from :meth:`default_classes`.

        Args:
            field: a field name

        Returns:
            a list of classes, or None
        """
        if field in self.classes:
            return self.classes[field]

        if self.default_classes:
            return self.default_classes

        return None

    @property
    def mask_targets(self):
        """The mask targets of the underlying dataset.

        See :meth:`fiftyone.core.dataset.Dataset.mask_targets` for more
        information.
        """
        raise NotImplementedError("Subclass must implement mask_targets")

    @property
    def default_mask_targets(self):
        """The default mask targets of the underlying dataset.

        See :meth:`fiftyone.core.dataset.Dataset.default_mask_targets` for more
        information.
        """
        raise NotImplementedError(
            "Subclass must implement default_mask_targets"
        )

    def has_mask_targets(self, field):
        """Determines whether this collection has mask targets for the given
        field.

        Mask targets may be defined either in :meth:`mask_targets` or
        :meth:`default_mask_targets`.

        Args:
            field: a field name

        Returns:
            True/False
        """
        return field in self.mask_targets or bool(self.default_mask_targets)

    def get_mask_targets(self, field):
        """Gets the mask targets for the given field, or None if no mask
        targets are available.

        Mask targets are first retrieved from :meth:`mask_targets` if they
        exist, otherwise from :meth:`default_mask_targets`.

        Args:
            field: a field name

        Returns:
            a list of classes, or None
        """
        if field in self.mask_targets:
            return self.mask_targets[field]

        if self.default_mask_targets:
            return self.default_mask_targets

        return None

    @property
    def skeletons(self):
        """The keypoint skeletons of the underlying dataset.

        See :meth:`fiftyone.core.dataset.Dataset.skeletons` for more
        information.
        """
        raise NotImplementedError("Subclass must implement skeletons")

    @property
    def default_skeleton(self):
        """The default keypoint skeleton of the underlying dataset.

        See :meth:`fiftyone.core.dataset.Dataset.default_skeleton` for more
        information.
        """
        raise NotImplementedError("Subclass must implement default_skeleton")

    def has_skeleton(self, field):
        """Determines whether this collection has a keypoint skeleton for the
        given field.

        Keypoint skeletons may be defined either in :meth:`skeletons` or
        :meth:`default_skeleton`.

        Args:
            field: a field name

        Returns:
            True/False
        """
        return field in self.skeletons or bool(self.default_skeleton)

    def get_skeleton(self, field):
        """Gets the keypoint skeleton for the given field, or None if no
        skeleton is available.

        Skeletons are first retrieved from :meth:`skeletons` if they exist,
        otherwise from :meth:`default_skeleton`.

        Args:
            field: a field name

        Returns:
            a list of classes, or None
        """
        if field in self.skeletons:
            return self.skeletons[field]

        if self.default_skeleton:
            return self.default_skeleton

        return None

    def summary(self):
        """Returns a string summary of the collection.

        Returns:
            a string summary
        """
        raise NotImplementedError("Subclass must implement summary()")

    def stats(self, include_media=False, compressed=False):
        """Returns stats about the collection on disk.

        The ``samples`` keys refer to the sample documents stored in the
        database.

        The ``media`` keys refer to the raw media associated with each sample
        on disk.

        For video datasets, the ``frames`` keys refer to the frame documents
        stored in the database.

        Note that dataset-level metadata such as annotation runs are not
        included in this computation.

        Args:
            include_media (False): whether to include stats about the size of
                the raw media in the collection
            compressed (False): whether to return the sizes of collections in
                their compressed form on disk (True) or the logical
                uncompressed size of the collections (False). This option is
                only supported for datasets (not views)

        Returns:
            a stats dict
        """
        if compressed:
            raise ValueError(
                "Compressed stats are only available for entire datasets"
            )

        stats = {}

        if self.media_type == fom.GROUP:
            samples = self.select_group_slices(_allow_mixed=True)
        else:
            samples = self

        samples_bytes = samples._get_samples_bytes()
        stats["samples_count"] = samples.count()
        stats["samples_bytes"] = samples_bytes
        stats["samples_size"] = etau.to_human_bytes_str(samples_bytes)
        total_bytes = samples_bytes

        if self._contains_videos(any_slice=True):
            if self.media_type == fom.GROUP:
                videos = self.select_group_slices(media_type=fom.VIDEO)
            else:
                videos = self

            frames_bytes = videos._get_frames_bytes()
            stats["frames_count"] = videos.count("frames")
            stats["frames_bytes"] = frames_bytes
            stats["frames_size"] = etau.to_human_bytes_str(frames_bytes)
            total_bytes += frames_bytes

        if include_media:
            samples.compute_metadata()
            media_bytes = samples.sum("metadata.size_bytes")
            stats["media_bytes"] = media_bytes
            stats["media_size"] = etau.to_human_bytes_str(media_bytes)
            total_bytes += media_bytes

        stats["total_bytes"] = total_bytes
        stats["total_size"] = etau.to_human_bytes_str(total_bytes)

        return stats

    def _get_samples_bytes(self):
        """Computes the total size of the sample documents in the collection."""
        pipeline = [
            {
                "$group": {
                    "_id": None,
                    "size_bytes": {"$sum": {"$bsonSize": "$$ROOT"}},
                }
            }
        ]

        results = self._aggregate(pipeline=pipeline)

        try:
            return next(iter(results))["size_bytes"]
        except:
            return 0

    def _get_frames_bytes(self):
        """Computes the total size of the frame documents in the collection."""
        if not self._contains_videos():
            return None

        pipeline = [
            {"$unwind": "$frames"},
            {"$replaceRoot": {"newRoot": "$frames"}},
            {
                "$group": {
                    "_id": None,
                    "size_bytes": {"$sum": {"$bsonSize": "$$ROOT"}},
                }
            },
        ]

        results = self._aggregate(pipeline=pipeline, attach_frames=True)

        try:
            return next(iter(results))["size_bytes"]
        except:
            return 0

    def _get_per_sample_bytes(self):
        """Returns a dictionary mapping sample IDs to document sizes (in bytes)
        for each sample in the collection.
        """
        pipeline = [{"$project": {"size_bytes": {"$bsonSize": "$$ROOT"}}}]

        results = self._aggregate(pipeline=pipeline)
        return {str(r["_id"]): r["size_bytes"] for r in results}

    def _get_per_frame_bytes(self):
        """Returns a dictionary mapping frame IDs to document sizes (in bytes)
        for each frame in the video collection.
        """
        if not self._contains_videos():
            return None

        pipeline = [
            {"$unwind": "$frames"},
            {"$replaceRoot": {"newRoot": "$frames"}},
            {"$project": {"size_bytes": {"$bsonSize": "$$ROOT"}}},
        ]

        results = self._aggregate(pipeline=pipeline, attach_frames=True)
        return {str(r["_id"]): r["size_bytes"] for r in results}

    def _get_per_sample_frames_bytes(self):
        """Returns a dictionary mapping sample IDs to total frame document
        sizes (in bytes) for each sample in the video collection.
        """
        if not self._contains_videos():
            return None

        pipeline = [
            {"$unwind": "$frames"},
            {"$replaceRoot": {"newRoot": "$frames"}},
            {
                "$group": {
                    "_id": "$_sample_id",
                    "size_bytes": {"$sum": {"$bsonSize": "$$ROOT"}},
                }
            },
        ]

        results = self._aggregate(pipeline=pipeline, attach_frames=True)
        return {str(r["_id"]): r["size_bytes"] for r in results}

    def first(self):
        """Returns the first sample in the collection.

        Returns:
            a :class:`fiftyone.core.sample.Sample` or
            :class:`fiftyone.core.sample.SampleView`
        """
        try:
            return next(iter(self))
        except StopIteration:
            raise ValueError("%s is empty" % self.__class__.__name__)

    def last(self):
        """Returns the last sample in the collection.

        Returns:
            a :class:`fiftyone.core.sample.Sample` or
            :class:`fiftyone.core.sample.SampleView`
        """
        return self[-1:].first()

    def head(self, num_samples=3):
        """Returns a list of the first few samples in the collection.

        If fewer than ``num_samples`` samples are in the collection, only
        the available samples are returned.

        Args:
            num_samples (3): the number of samples

        Returns:
            a list of :class:`fiftyone.core.sample.Sample` objects
        """
        return [s for s in self[:num_samples]]

    def tail(self, num_samples=3):
        """Returns a list of the last few samples in the collection.

        If fewer than ``num_samples`` samples are in the collection, only
        the available samples are returned.

        Args:
            num_samples (3): the number of samples

        Returns:
            a list of :class:`fiftyone.core.sample.Sample` objects
        """
        return [s for s in self[-num_samples:]]

    def one(self, expr, exact=False):
        """Returns a single sample in this collection matching the expression.

        Examples::

            import fiftyone as fo
            import fiftyone.zoo as foz
            from fiftyone import ViewField as F

            dataset = foz.load_zoo_dataset("quickstart")

            #
            # Get a sample by filepath
            #

            # A random filepath in the dataset
            filepath = dataset.take(1).first().filepath

            # Get sample by filepath
            sample = dataset.one(F("filepath") == filepath)

            #
            # Dealing with multiple matches
            #

            # Get a sample whose image is JPEG
            sample = dataset.one(F("filepath").ends_with(".jpg"))

            # Raises an error since there are multiple JPEGs
            dataset.one(F("filepath").ends_with(".jpg"), exact=True)

        Args:
            expr: a :class:`fiftyone.core.expressions.ViewExpression` or
                `MongoDB expression <https://docs.mongodb.com/manual/meta/aggregation-quick-reference/#aggregation-expressions>`_
                that evaluates to ``True`` for the sample to match
            exact (False): whether to raise an error if multiple samples match
                the expression

        Returns:
            a :class:`fiftyone.core.sample.SampleView`
        """
        view = self.match(expr)
        matches = iter(view)

        try:
            sample = next(matches)
        except StopIteration:
            raise ValueError("No samples match the given expression")

        if exact:
            try:
                next(matches)
                raise ValueError(
                    "Expected one matching sample, but found %d matches"
                    % len(view)
                )
            except StopIteration:
                pass

        return sample

    def view(self):
        """Returns a :class:`fiftyone.core.view.DatasetView` containing the
        collection.

        Returns:
            a :class:`fiftyone.core.view.DatasetView`
        """
        raise NotImplementedError("Subclass must implement view()")

    def iter_samples(self, progress=False, autosave=False, batch_size=None):
        """Returns an iterator over the samples in the collection.

        Args:
            progress (False): whether to render a progress bar tracking the
                iterator's progress
            autosave (False): whether to automatically save changes to samples
                emitted by this iterator
            batch_size (None): a batch size to use when autosaving samples. Can
                either be an integer specifying the number of samples to save
                in a batch, or a float number of seconds between batched saves

        Returns:
            an iterator over :class:`fiftyone.core.sample.Sample` or
            :class:`fiftyone.core.sample.SampleView` instances
        """
        raise NotImplementedError("Subclass must implement iter_samples()")

    def iter_groups(self, progress=False, autosave=False, batch_size=None):
        """Returns an iterator over the groups in the collection.

        Args:
            progress (False): whether to render a progress bar tracking the
                iterator's progress
            autosave (False): whether to automatically save changes to samples
                emitted by this iterator
            batch_size (None): a batch size to use when autosaving samples. Can
                either be an integer specifying the number of samples to save
                in a batch, or a float number of seconds between batched saves

        Returns:
            an iterator that emits dicts mapping group slice names to
            :class:`fiftyone.core.sample.Sample` or
            :class:`fiftyone.core.sample.SampleView` instances, one per group
        """
        raise NotImplementedError("Subclass must implement iter_groups()")

    def get_group(self, group_id):
        """Returns a dict containing the samples for the given group ID.

        Args:
            group_id: a group ID

        Returns:
            a dict mapping group names to :class:`fiftyone.core.sample.Sample`
            or :class:`fiftyone.core.sample.SampleView` instances

        Raises:
            KeyError: if the group ID is not found
        """
        raise NotImplementedError("Subclass must implement get_group()")

    def save_context(self, batch_size=None):
        """Returns a context that can be used to save samples from this
        collection according to a configurable batching strategy.

        Examples::

            import random as r
            import string as s

            import fiftyone as fo
            import fiftyone.zoo as foz

            dataset = foz.load_zoo_dataset("cifar10", split="test")

            def make_label():
                return "".join(r.choice(s.ascii_letters) for i in range(10))

            # No save context
            for sample in dataset.iter_samples(progress=True):
                sample.ground_truth.label = make_label()
                sample.save()

            # Save in batches of 10
            with dataset.save_context(batch_size=10) as context:
                for sample in dataset.iter_samples(progress=True):
                    sample.ground_truth.label = make_label()
                    context.save(sample)

            # Save every 0.5 seconds
            with dataset.save_context(batch_size=0.5) as context:
                for sample in dataset.iter_samples(progress=True):
                    sample.ground_truth.label = make_label()
                    context.save(sample)

        Args:
            batch_size (None): the batching strategy to use. Can either be an
                integer specifying the number of samples to save in a batch, or
                a float number of seconds between batched saves

        Returns:
            a :class:`SaveContext`
        """
        return SaveContext(self, batch_size=batch_size)

    def _get_default_sample_fields(
        self,
        path=None,
        include_private=False,
        use_db_fields=False,
    ):
        if path is not None:
            field = self.get_field(
                path, ftype=fof.EmbeddedDocumentField, leaf=True
            )

            field_names = field._get_default_fields(
                include_private=include_private,
                use_db_fields=use_db_fields,
            )

            return tuple(path + "." + f for f in field_names)

        field_names = self._dataset._sample_doc_cls._get_default_fields(
            include_private=include_private, use_db_fields=use_db_fields
        )

        if self._is_patches:
            extras = ["_sample_id" if use_db_fields else "sample_id"]

            if self._is_frames:
                extras.append("_frame_id" if use_db_fields else "frame_id")
                extras.append("frame_number")

            field_names += tuple(extras)
        elif self._is_frames:
            if use_db_fields:
                field_names += ("_sample_id", "frame_number")
            else:
                field_names += ("sample_id", "frame_number")
        elif self._is_clips:
            if use_db_fields:
                field_names += ("_sample_id", "support")
            else:
                field_names += ("sample_id", "support")

        if self.media_type == fom.GROUP:
            field_names += (self.group_field,)

        return field_names

    def _get_default_frame_fields(
        self,
        path=None,
        include_private=False,
        use_db_fields=False,
    ):
        if path is not None:
            field = self.get_field(
                self._FRAMES_PREFIX + path,
                ftype=fof.EmbeddedDocumentField,
                leaf=True,
            )

            field_names = field._get_default_fields(
                include_private=include_private,
                use_db_fields=use_db_fields,
            )

            return tuple(path + "." + f for f in field_names)

        return self._dataset._frame_doc_cls._get_default_fields(
            include_private=include_private,
            use_db_fields=use_db_fields,
        )

    def get_field(
        self,
        path,
        ftype=None,
        embedded_doc_type=None,
        include_private=False,
        leaf=False,
    ):
        """Returns the field instance of the provided path, or ``None`` if one
        does not exist.

        Args:
            path: a field path
            ftype (None): an optional field type to enforce. Must be a subclass
                of :class:`fiftyone.core.fields.Field`
            embedded_doc_type (None): an optional embedded document type to
                enforce. Must be a subclass of
                :class:`fiftyone.core.odm.BaseEmbeddedDocument`
            include_private (False): whether to include fields that start with
                ``_`` in the returned schema
            leaf (False): whether to return the subfield of list fields

        Returns:
            a :class:`fiftyone.core.fields.Field` instance or ``None``

        Raises:
            ValueError: if the field does not match provided type constraints
        """
        fof.validate_type_constraints(
            ftype=ftype, embedded_doc_type=embedded_doc_type
        )

        _, field = self._parse_field(
            path, include_private=include_private, leaf=leaf
        )

        fof.validate_field(
            field, path=path, ftype=ftype, embedded_doc_type=embedded_doc_type
        )

        return field

    def _parse_field(self, path, include_private=False, leaf=False):
        keys = path.split(".")

        if not keys:
            return None, None

        resolved_keys = []

        if self._is_group_field(path):
            if len(keys) < 3:
                return path, None

            resolved_keys.extend(keys[:2])
            keys = keys[2:]

        if self._has_frame_fields() and keys[0] == "frames":
            schema = self.get_frame_field_schema(
                include_private=include_private
            )

            keys = keys[1:]
            resolved_keys.append("frames")
        else:
            schema = self.get_field_schema(include_private=include_private)

        field = None

        for idx, field_name in enumerate(keys):
            field_name = _handle_id_field(
                schema, field_name, include_private=include_private
            )

            field = schema.get(field_name, None)

            if field is None:
                return None, None

            resolved_keys.append(field.db_field or field.name)
            last_key = idx == len(keys) - 1

            if last_key and not leaf:
                continue

            if isinstance(field, fof.ListField):
                field = field.field

            if isinstance(field, fof.EmbeddedDocumentField) and not last_key:
                schema = field.get_field_schema(
                    include_private=include_private
                )

        resolved_path = ".".join(resolved_keys)

        return resolved_path, field

    def get_field_schema(
        self,
        ftype=None,
        embedded_doc_type=None,
        include_private=False,
        flat=False,
    ):
        """Returns a schema dictionary describing the fields of the samples in
        the collection.

        Args:
            ftype (None): an optional field type to which to restrict the
                returned schema. Must be a subclass of
                :class:`fiftyone.core.fields.Field`
            embedded_doc_type (None): an optional embedded document type to
                which to restrict the returned schema. Must be a subclass of
                :class:`fiftyone.core.odm.BaseEmbeddedDocument`
            include_private (False): whether to include fields that start with
                ``_`` in the returned schema
            flat (False): whether to return a flattened schema where all
                embedded document fields are included as top-level keys

        Returns:
             a dictionary mapping field names to field types
        """
        raise NotImplementedError("Subclass must implement get_field_schema()")

    def get_frame_field_schema(
        self,
        ftype=None,
        embedded_doc_type=None,
        include_private=False,
        flat=False,
    ):
        """Returns a schema dictionary describing the fields of the frames of
        the samples in the collection.

        Only applicable for collections that contain videos.

        Args:
            ftype (None): an optional field type to which to restrict the
                returned schema. Must be a subclass of
                :class:`fiftyone.core.fields.Field`
            embedded_doc_type (None): an optional embedded document type to
                which to restrict the returned schema. Must be a subclass of
                :class:`fiftyone.core.odm.BaseEmbeddedDocument`
            include_private (False): whether to include fields that start with
                ``_`` in the returned schema
            flat (False): whether to return a flattened schema where all
                embedded document fields are included as top-level keys

        Returns:
            a dictionary mapping field names to field types, or ``None`` if
            the collection does not contain videos
        """
        raise NotImplementedError(
            "Subclass must implement get_frame_field_schema()"
        )

    def get_dynamic_field_schema(self, fields=None):
        """Returns a schema dictionary describing the dynamic fields of the
        samples in the collection.

        Dynamic fields are embedded document fields with at least one non-None
        value that have not been declared on the dataset's schema.

        Args:
            fields (None): an optional field or iterable of fields for which to
                return dynamic fields. By default, all fields are considered

        Returns:
            a dictionary mapping field paths to field types or lists of field
            types
        """
        schema = self.get_field_schema()
        return self._get_dynamic_field_schema(schema, "", fields=fields)

    def get_dynamic_frame_field_schema(self, fields=None):
        """Returns a schema dictionary describing the dynamic fields of the
        frames of the samples in the collection.

        Dynamic fields are embedded document fields with at least one non-None
        value that have not been declared on the dataset's schema.

        Args:
            fields (None): an optional field or iterable of fields for which to
                return dynamic fields. By default, all fields are considered

        Returns:
            a dictionary mapping field paths to field types or lists of field
            types
        """
        if not self._has_frame_fields():
            return None

        schema = self.get_frame_field_schema()
        prefix = self._FRAMES_PREFIX
        return self._get_dynamic_field_schema(schema, prefix, fields=fields)

    def _get_dynamic_field_schema(self, schema, prefix, fields=None):
        if fields is not None:
            if etau.is_str(fields):
                fields = {fields}
            else:
                fields = set(fields)

            schema = {k: v for k, v in schema.items() if k in fields}

        aggs = []
        paths = []
        for name, field in schema.items():
            if isinstance(field, fof.EmbeddedDocumentField):
                path = name
                aggs.append(foa.Schema(prefix + path, dynamic_only=True))
                paths.append(path)

                if issubclass(field.document_type, fol._LABEL_LIST_FIELDS):
                    path = name + "." + field.document_type._LABEL_LIST_FIELD
                    aggs.append(foa.Schema(prefix + path, dynamic_only=True))
                    paths.append(path)

        fields = {}

        if aggs:
            results = self.aggregate(aggs)
            for path, schema in zip(paths, results):
                for name, field in schema.items():
                    fields[path + "." + name] = field

        return fields

    def make_unique_field_name(self, root=""):
        """Makes a unique field name with the given root name for the
        collection.

        Args:
            root (""): an optional root for the output field name

        Returns:
            the field name
        """
        if not root:
            root = _get_random_characters(6)

        fields = self.get_field_schema()

        field_name = root
        if field_name in fields:
            field_name += "_" + _get_random_characters(6)

        while field_name in fields:
            field_name += _get_random_characters(1)

        return field_name

    def has_sample_field(self, field_name):
        """Determines whether the collection has a sample field with the given
        name.

        Args:
            field_name: the field name

        Returns:
            True/False
        """
        return field_name in self.get_field_schema()

    def has_frame_field(self, field_name):
        """Determines whether the collection has a frame-level field with the
        given name.

        Args:
            field_name: the field name

        Returns:
            True/False
        """
        if not self._has_frame_fields():
            return False

        return field_name in self.get_frame_field_schema()

    def validate_fields_exist(self, fields, include_private=False):
        """Validates that the collection has field(s) with the given name(s).

        If embedded field names are provided, only the root field is checked.

        Args:
            fields: a field name or iterable of field names
            include_private (False): whether to include private fields when
                checking for existence

        Raises:
            ValueError: if one or more of the fields do not exist
        """
        fields, frame_fields = self._split_frame_fields(fields)

        if fields:
            existing_fields = set(
                self.get_field_schema(include_private=include_private).keys()
            )
            if self._has_frame_fields():
                existing_fields.add("frames")

            for field in fields:
                # We only validate that the root field exists
                field_name = field.split(".", 1)[0]
                if field_name not in existing_fields:
                    raise ValueError("Field '%s' does not exist" % field_name)

        if frame_fields:
            existing_frame_fields = set(
                self.get_frame_field_schema(
                    include_private=include_private
                ).keys()
            )

            for field in frame_fields:
                # We only validate that the root field exists
                field_name = field.split(".", 1)[0]
                if field_name not in existing_frame_fields:
                    raise ValueError(
                        "Frame field '%s' does not exist" % field_name
                    )

<<<<<<< HEAD
    # def validate_field_type(
    #     self, field_name, ftype, embedded_doc_type=None, subfield=None
    # ):
    #     """Validates that the collection has a field of the given type.
    #
    #     Args:
    #         field_name: the field name
    #         ftype: the expected field type. Must be a subclass of
    #             :class:`fiftyone.core.fields.Field`
    #         embedded_doc_type (None): the
    #             :class:`fiftyone.core.odm.BaseEmbeddedDocument` type of the
    #             field. Used only when ``ftype`` is an embedded
    #             :class:`fiftyone.core.fields.EmbeddedDocumentField`
    #         subfield (None): the type of the contained field. Used only when
    #             ``ftype`` is a :class:`fiftyone.core.fields.ListField` or
    #             :class:`fiftyone.core.fields.DictField`
    #
    #     Raises:
    #         ValueError: if the field does not exist or does not have the
    #             expected type
    #     """
    #     field_name, _ = self._handle_group_field(field_name)
    #     field_name, is_frame_field = self._handle_frame_field(field_name)
    #     if is_frame_field:
    #         schema = self.get_frame_field_schema()
    #     else:
    #         schema = self.get_field_schema()
    #
    #     if field_name not in schema:
    #         ftype = "frame field" if is_frame_field else "field"
    #         raise ValueError(
    #             "%s has no %s '%s'"
    #             % (self.__class__.__name__, ftype, field_name)
    #         )
    #
    #     field = schema[field_name]
    #
    #     if embedded_doc_type is not None:
    #         if not isinstance(field, fof.EmbeddedDocumentField) or (
    #             field.document_type is not embedded_doc_type
    #         ):
    #             raise ValueError(
    #                 "Field '%s' must be an instance of %s; found %s"
    #                 % (field_name, ftype(embedded_doc_type), field)
    #             )
    #     elif subfield is not None:
    #         if not isinstance(field, (fof.ListField, fof.DictField)):
    #             raise ValueError(
    #                 "Field type %s must be an instance of %s when a subfield "
    #                 "is provided" % (ftype, (fof.ListField, fof.DictField))
    #             )
    #
    #         if not isinstance(field, ftype) or not isinstance(
    #             field.field, subfield
    #         ):
    #             raise ValueError(
    #                 "Field '%s' must be an instance of %s; found %s"
    #                 % (field_name, ftype(field=subfield()), field)
    #             )
    #     else:
    #         if not isinstance(field, ftype):
    #             raise ValueError(
    #                 "Field '%s' must be an instance of %s; found %s"
    #                 % (field_name, ftype, field)
    #             )
    def validate_field_type(
        self, path, ftype=None, embedded_doc_type=None, subfield=None
    ):
=======
    def validate_field_type(self, path, ftype=None, embedded_doc_type=None):
>>>>>>> d3fba4e6
        """Validates that the collection has a field of the given type.

        Args:
            path: a field name or ``embedded.field.name``
            ftype (None): an optional field type to enforce. Must be a subclass
                of :class:`fiftyone.core.fields.Field`
            embedded_doc_type (None): an optional embedded document type or
                iterable of types to enforce. Must be a subclass(es) of
                :class:`fiftyone.core.odm.BaseEmbeddedDocument`

        Raises:
            ValueError: if the field does not exist or does not have the
                expected type
        """
        field = self.get_field(
            path, ftype=ftype, embedded_doc_type=embedded_doc_type
        )

        if field is None:
            _path, is_frame_field = self._handle_frame_field(path)
            ftype = "frame field" if is_frame_field else "field"
            raise ValueError(
                "%s has no %s '%s'" % (self.__class__.__name__, ftype, _path)
            )

    def tag_samples(self, tags):
        """Adds the tag(s) to all samples in this collection, if necessary.

        Args:
            tags: a tag or iterable of tags
        """
        if etau.is_str(tags):
            update = {"$addToSet": {"tags": tags}}
        else:
            update = {"$addToSet": {"tags": {"$each": list(tags)}}}

        # We only need to process samples that are missing a tag of interest
        view = self.match_tags(tags, bool=False, all=True)
        view._edit_sample_tags(update)

    def untag_samples(self, tags):
        """Removes the tag(s) from all samples in this collection, if
        necessary.

        Args:
            tags: a tag or iterable of tags
        """
        if etau.is_str(tags):
            update = {"$pull": {"tags": tags}}
        else:
            update = {"$pullAll": {"tags": list(tags)}}

        # We only need to process samples that have a tag of interest
        view = self.match_tags(tags)
        view._edit_sample_tags(update)

    def _edit_sample_tags(self, update):
        ops = []
        for ids in fou.iter_batches(self.values("_id"), 100000):
            ops.append(UpdateMany({"_id": {"$in": ids}}, update))

        self._dataset._bulk_write(ops)

    def count_sample_tags(self):
        """Counts the occurrences of sample tags in this collection.

        Returns:
            a dict mapping tags to counts
        """
        return self.count_values("tags")

    def tag_labels(self, tags, label_fields=None):
        """Adds the tag(s) to all labels in the specified label field(s) of
        this collection, if necessary.

        Args:
            tags: a tag or iterable of tags
            label_fields (None): an optional name or iterable of names of
                :class:`fiftyone.core.labels.Label` fields. By default, all
                label fields are used
        """
        if label_fields is None:
            label_fields = self._get_label_fields()
        elif etau.is_str(label_fields):
            label_fields = [label_fields]

        missing_tags = ~F("tags").contains(tags, all=True)
        match_expr = (F("tags") != None).if_else(missing_tags, True)

        for label_field in label_fields:
            # We only need to process labels that are missing a tag of interest
            view = self.filter_labels(label_field, match_expr)
            view._tag_labels(tags, label_field)

    def _tag_labels(self, tags, label_field, ids=None, label_ids=None):
        if etau.is_str(tags):
            update_fcn = lambda path: {"$addToSet": {path: tags}}
        else:
            tags = list(tags)
            update_fcn = lambda path: {"$addToSet": {path: {"$each": tags}}}

        return self._edit_label_tags(
            update_fcn, label_field, ids=ids, label_ids=label_ids
        )

    def untag_labels(self, tags, label_fields=None):
        """Removes the tag from all labels in the specified label field(s) of
        this collection, if necessary.

        Args:
            tags: a tag or iterable of tags
            label_fields (None): an optional name or iterable of names of
                :class:`fiftyone.core.labels.Label` fields. By default, all
                label fields are used
        """
        if label_fields is None:
            label_fields = self._get_label_fields()
        elif etau.is_str(label_fields):
            label_fields = [label_fields]

        for label_field in label_fields:
            # We only need to process labels that have a tag of interest
            view = self.select_labels(tags=tags, fields=label_field)
            view._untag_labels(tags, label_field)

    def _untag_labels(self, tags, label_field, ids=None, label_ids=None):
        if etau.is_str(tags):
            update_fcn = lambda path: {"$pull": {path: tags}}
        else:
            tags = list(tags)
            update_fcn = lambda path: {"$pullAll": {path: tags}}

        return self._edit_label_tags(
            update_fcn, label_field, ids=ids, label_ids=label_ids
        )

    def _edit_label_tags(
        self, update_fcn, label_field, ids=None, label_ids=None
    ):
        label_type, root = self._get_label_field_path(label_field)
        _root, is_frame_field = self._handle_frame_field(root)
        is_list_field = issubclass(label_type, fol._LABEL_LIST_FIELDS)

        ops = []

        if is_list_field:
            id_path = root + "._id"
            tags_path = _root + ".$[label].tags"
            update = update_fcn(tags_path)

            if ids is None or label_ids is None:
                if is_frame_field:
                    ids, label_ids = self.values(["frames._id", id_path])
                    ids = itertools.chain.from_iterable(ids)
                    label_ids = itertools.chain.from_iterable(label_ids)
                else:
                    ids, label_ids = self.values(["_id", id_path])

            for _id, _label_ids in zip(ids, label_ids):
                if not _label_ids:
                    continue

                op = UpdateOne(
                    {"_id": _id},
                    update,
                    array_filters=[{"label._id": {"$in": _label_ids}}],
                )
                ops.append(op)
        else:
            _id_path = _root + "._id"
            id_path = root + "._id"
            tags_path = _root + ".tags"
            update = update_fcn(tags_path)

            if label_ids is None:
                if is_frame_field:
                    label_ids = self.values(id_path, unwind=True)
                else:
                    label_ids = self.values(id_path)

            for _label_ids in fou.iter_batches(label_ids, 100000):
                ops.append(UpdateMany({_id_path: {"$in": _label_ids}}, update))

        if ops:
            self._dataset._bulk_write(ops, frames=is_frame_field)

        return ids, label_ids

    def _get_selected_labels(self, ids=None, tags=None, fields=None):
        if ids is not None or tags is not None:
            view = self.select_labels(ids=ids, tags=tags, fields=fields)
        else:
            view = self

        if fields is None:
            label_fields = view._get_label_fields()
        elif etau.is_str(fields):
            label_fields = [fields]
        else:
            label_fields = fields

        if not label_fields:
            return []

        paths = ["id"]
        is_list_fields = []
        is_frame_fields = []
        for label_field in label_fields:
            label_type, id_path = view._get_label_field_path(label_field, "id")
            is_list_field = issubclass(label_type, fol._LABEL_LIST_FIELDS)
            is_frame_field = view._is_frame_field(label_field)

            paths.append(id_path)
            is_list_fields.append(is_list_field)
            is_frame_fields.append(is_frame_field)

        has_frame_fields = any(is_frame_fields)

        if has_frame_fields:
            paths.insert(0, "frames.frame_number")

        results = list(view.values(paths))

        if has_frame_fields:
            frame_numbers = results.pop(0)

        sample_ids = results[0]
        all_label_ids = results[1:]

        labels = []

        for label_field, label_ids, is_list_field, is_frame_field in zip(
            label_fields, all_label_ids, is_list_fields, is_frame_fields
        ):
            if is_frame_field:
                for sample_id, sample_frame_numbers, sample_label_ids in zip(
                    sample_ids, frame_numbers, label_ids
                ):
                    for frame_number, frame_label_ids in zip(
                        sample_frame_numbers, sample_label_ids
                    ):
                        if not frame_label_ids:
                            continue

                        if not is_list_field:
                            frame_label_ids = [frame_label_ids]

                        for label_id in frame_label_ids:
                            labels.append(
                                {
                                    "sample_id": sample_id,
                                    "frame_number": frame_number,
                                    "field": label_field,
                                    "label_id": label_id,
                                }
                            )
            else:
                for sample_id, sample_label_ids in zip(sample_ids, label_ids):
                    if not sample_label_ids:
                        continue

                    if not is_list_field:
                        sample_label_ids = [sample_label_ids]

                    for label_id in sample_label_ids:
                        labels.append(
                            {
                                "sample_id": sample_id,
                                "field": label_field,
                                "label_id": label_id,
                            }
                        )

        return labels

    def _get_label_ids(self, tags=None, fields=None):
        labels = self._get_selected_labels(tags=tags, fields=fields)
        return [l["label_id"] for l in labels]

    def count_label_tags(self, label_fields=None):
        """Counts the occurrences of all label tags in the specified label
        field(s) of this collection.

        Args:
            label_fields (None): an optional name or iterable of names of
                :class:`fiftyone.core.labels.Label` fields. By default, all
                label fields are used

        Returns:
            a dict mapping tags to counts
        """
        if label_fields is None:
            label_fields = self._get_label_fields()
        elif etau.is_str(label_fields):
            label_fields = [label_fields]

        aggregations = []
        for label_field in label_fields:
            _, tags_path = self._get_label_field_path(label_field, "tags")
            aggregations.append(foa.CountValues(tags_path))

        counts = defaultdict(int)
        for result in self.aggregate(aggregations):
            for tag, count in result.items():
                counts[tag] += count

        return dict(counts)

    def split_labels(self, in_field, out_field, filter=None):
        """Splits the labels from the given input field into the given output
        field of the collection.

        This method is typically invoked on a view that has filtered the
        contents of the specified input field, so that the labels in the view
        are moved to the output field and the remaining labels are left
        in-place.

        Alternatively, you can provide a ``filter`` expression that selects the
        labels of interest to move in this collection.

        Args:
            in_field: the name of the input label field
            out_field: the name of the output label field, which will be
                created if necessary
            filter (None): a boolean
                :class:`fiftyone.core.expressions.ViewExpression` to apply to
                each label in the input field to determine whether to move it
                (True) or leave it (False)
        """
        if filter is not None:
            move_view = self.filter_labels(in_field, filter)
        else:
            move_view = self

        move_view.merge_labels(in_field, out_field)

    def merge_labels(self, in_field, out_field):
        """Merges the labels from the given input field into the given output
        field of the collection.

        If this collection is a dataset, the input field is deleted after the
        merge.

        If this collection is a view, the input field will still exist on the
        underlying dataset but will only contain the labels not present in this
        view.

        Args:
            in_field: the name of the input label field
            out_field: the name of the output label field, which will be
                created if necessary
        """
        if not isinstance(self, fod.Dataset):
            # The label IDs that we'll need to delete from `in_field`
            _, id_path = self._get_label_field_path(in_field, "id")
            del_ids = self.values(id_path, unwind=True)

        dataset = self._dataset
        dataset.merge_samples(
            self,
            key_field="id",
            skip_existing=False,
            insert_new=False,
            fields={in_field: out_field},
            merge_lists=True,
            overwrite=True,
            expand_schema=True,
            include_info=False,
        )

        if isinstance(self, fod.Dataset):
            dataset.delete_sample_field(in_field)
        else:
            dataset.delete_labels(ids=del_ids, fields=in_field)

    def set_values(
        self,
        field_name,
        values,
        key_field=None,
        skip_none=False,
        expand_schema=True,
        _allow_missing=False,
        _sample_ids=None,
        _frame_ids=None,
    ):
        """Sets the field or embedded field on each sample or frame in the
        collection to the given values.

        When setting a sample field ``embedded.field.name``, this function is
        an efficient implementation of the following loop::

            for sample, value in zip(sample_collection, values):
                sample.embedded.field.name = value
                sample.save()

        When setting an embedded field that contains an array, say
        ``embedded.array.field.name``, this function is an efficient
        implementation of the following loop::

            for sample, array_values in zip(sample_collection, values):
                for doc, value in zip(sample.embedded.array, array_values):
                    doc.field.name = value

                sample.save()

        When setting a frame field ``frames.embedded.field.name``, this
        function is an efficient implementation of the following loop::

            for sample, frame_values in zip(sample_collection, values):
                for frame, value in zip(sample.frames.values(), frame_values):
                    frame.embedded.field.name = value

                sample.save()

        When setting an embedded frame field that contains an array, say
        ``frames.embedded.array.field.name``, this function is an efficient
        implementation of the following loop::

            for sample, frame_values in zip(sample_collection, values):
                for frame, array_values in zip(sample.frames.values(), frame_values):
                    for doc, value in zip(frame.embedded.array, array_values):
                        doc.field.name = value

                sample.save()

        When ``values`` is a dict mapping keys in ``key_field`` to values, then
        this function is an efficient implementation of the following loop::

            for key, value in values.items():
                sample = sample_collection.one(F(key_field) == key)
                sample.embedded.field.name = value
                sample.save()

        When setting frame fields using the dict ``values`` syntax, each value
        in ``values`` may either be a list corresponding to the frames of the
        sample matching the given key, or each value may itself be a dict
        mapping frame numbers to values. In the latter case, this function
        is an efficient implementation of the following loop::

            for key, frame_values in values.items():
                sample = sample_collection.one(F(key_field) == key)
                for frame_number, value in frame_values.items():
                    frame = sample[frame_number]
                    frame.embedded.field.name = value

                sample.save()

        You can also update list fields using the dict ``values`` syntax, in
        which case this method is an efficient implementation of the natural
        nested list modifications of the above sample/frame loops.

        The dual function of :meth:`set_values` is :meth:`values`, which can be
        used to efficiently extract the values of a field or embedded field of
        all samples in a collection as lists of values in the same structure
        expected by this method.

        .. note::

            If the values you are setting can be described by a
            :class:`fiftyone.core.expressions.ViewExpression` applied to the
            existing dataset contents, then consider using :meth:`set_field` +
            :meth:`save` for an even more efficient alternative to explicitly
            iterating over the dataset or calling :meth:`values` +
            :meth:`set_values` to perform the update in-memory.

        Examples::

            import random

            import fiftyone as fo
            import fiftyone.zoo as foz
            from fiftyone import ViewField as F

            dataset = foz.load_zoo_dataset("quickstart")

            #
            # Create a new sample field
            #

            values = [random.random() for _ in range(len(dataset))]
            dataset.set_values("random", values)

            print(dataset.bounds("random"))

            #
            # Add a tag to all low confidence labels
            #

            view = dataset.filter_labels("predictions", F("confidence") < 0.06)

            detections = view.values("predictions.detections")
            for sample_detections in detections:
                for detection in sample_detections:
                    detection.tags.append("low_confidence")

            view.set_values("predictions.detections", detections)

            print(dataset.count_label_tags())

        Args:
            field_name: a field or ``embedded.field.name``
            values: an iterable of values, one for each sample in the
                collection. When setting frame fields, each element can either
                be an iterable of values (one for each existing frame of the
                sample) or a dict mapping frame numbers to values. If
                ``field_name`` contains array fields, the corresponding
                elements of ``values`` must be arrays of the same lengths. This
                argument can also be a dict mapping keys to values (each value
                as described previously), in which case the keys are used to
                match samples by their ``key_field``
            key_field (None): a key field to use when choosing which samples to
                update when ``values`` is a dict
            skip_none (False): whether to treat None data in ``values`` as
                missing data that should not be set
            expand_schema (True): whether to dynamically add new sample/frame
                fields encountered to the dataset schema. If False, an error is
                raised if the root ``field_name`` does not exist
        """
        if self._is_group_field(field_name):
            raise ValueError(
                "This method does not support setting attached group fields "
                "(found: '%s')" % field_name
            )

        if isinstance(values, dict):
            if key_field is None:
                raise ValueError(
                    "You must provide a `key_field` when `values` is a dict"
                )

            _sample_ids, values = _parse_values_dict(self, key_field, values)

        is_frame_field = self._is_frame_field(field_name)

        if is_frame_field:
            _frame_ids, values = _parse_frame_values_dicts(
                self, _sample_ids, values
            )

        if expand_schema and self.get_field(field_name) is None:
            self._expand_schema_from_values(field_name, values)

        _field_name, _, list_fields, _, id_to_str = self._parse_field_name(
            field_name, omit_terminal_lists=True, allow_missing=_allow_missing
        )

        to_mongo = None
        if id_to_str:
            to_mongo = lambda _id: ObjectId(_id)
        else:
            field_type = self.get_field(field_name)
            if field_type is not None:
                to_mongo = field_type.to_mongo

        # Setting an entire label list document whose label elements have been
        # filtered is not allowed because this would delete the filtered labels
        if (
            isinstance(field_type, fof.EmbeddedDocumentField)
            and issubclass(field_type.document_type, fol._LABEL_LIST_FIELDS)
            and isinstance(self, fov.DatasetView)
        ):
            label_type = field_type.document_type
            list_field = label_type._LABEL_LIST_FIELD
            path = field_name + "." + list_field

            # pylint: disable=no-member
            filtered_fields = self._get_filtered_fields()
            if filtered_fields is not None and path in filtered_fields:
                msg = (
                    "Detected a label list field '%s' with filtered elements; "
                    "only the list elements will be updated"
                ) % path
                warnings.warn(msg)

                fcn = lambda l: l[list_field]
                level = 1 + is_frame_field
                list_values = _transform_values(values, fcn, level=level)

                return self.set_values(
                    path,
                    list_values,
                    key_field=key_field,
                    skip_none=skip_none,
                    expand_schema=expand_schema,
                    _allow_missing=_allow_missing,
                    _sample_ids=_sample_ids,
                    _frame_ids=_frame_ids,
                )

        # If we're directly updating a document list field of a dataset view,
        # then update list elements by ID in case the field has been filtered
        if (
            isinstance(field_type, fof.ListField)
            and isinstance(field_type.field, fof.EmbeddedDocumentField)
            and isinstance(self, fov.DatasetView)
        ):
            list_fields = sorted(set(list_fields + [_field_name]))

        if is_frame_field:
            self._set_frame_values(
                _field_name,
                values,
                list_fields,
                sample_ids=_sample_ids,
                frame_ids=_frame_ids,
                to_mongo=to_mongo,
                skip_none=skip_none,
            )
        else:
            self._set_sample_values(
                _field_name,
                values,
                list_fields,
                sample_ids=_sample_ids,
                to_mongo=to_mongo,
                skip_none=skip_none,
            )

    def _expand_schema_from_values(self, field_name, values):
        field_name, _ = self._handle_group_field(field_name)
        field_name, is_frame_field = self._handle_frame_field(field_name)
        root = field_name.split(".", 1)[0]

        if is_frame_field:
            schema = self._dataset.get_frame_field_schema(include_private=True)

            if root in schema:
                return

            if root != field_name:
                raise ValueError(
                    "Cannot infer an appropriate type for new frame "
                    "field '%s' when setting embedded field '%s'"
                    % (root, field_name)
                )

            value = _get_non_none_value(itertools.chain.from_iterable(values))

            if value is None:
                if list(values):
                    raise ValueError(
                        "Cannot infer an appropriate type for new frame "
                        "field '%s' because all provided values are None"
                        % field_name
                    )
                else:
                    raise ValueError(
                        "Cannot infer an appropriate type for new frame "
                        "field '%s' from empty values" % field_name
                    )

            self._dataset._add_implied_frame_field(field_name, value)
        else:
            schema = self._dataset.get_field_schema(include_private=True)

            if root in schema:
                return

            if root != field_name:
                raise ValueError(
                    "Cannot infer an appropriate type for new sample "
                    "field '%s' when setting embedded field '%s'"
                    % (root, field_name)
                )

            value = _get_non_none_value(values)

            if value is None:
                if list(values):
                    raise ValueError(
                        "Cannot infer an appropriate type for new sample "
                        "field '%s' because all provided values are None"
                        % field_name
                    )
                else:
                    raise ValueError(
                        "Cannot infer an appropriate type for new sample "
                        "field '%s' from empty values" % field_name
                    )

            self._dataset._add_implied_sample_field(field_name, value)

    def _set_sample_values(
        self,
        field_name,
        values,
        list_fields,
        sample_ids=None,
        to_mongo=None,
        skip_none=False,
    ):
        if len(list_fields) > 1:
            raise ValueError(
                "At most one array field can be unwound when setting values"
            )

        if list_fields:
            list_field = list_fields[0]
            elem_id_field = list_field + "._id"

            if sample_ids is not None:
                view = self.select(sample_ids, ordered=True)
                sample_ids = [ObjectId(_id) for _id in sample_ids]
                elem_ids = view.values(elem_id_field)
            else:
                sample_ids, elem_ids = self.values(["_id", elem_id_field])

            self._set_list_values_by_id(
                field_name,
                sample_ids,
                elem_ids,
                values,
                list_field,
                to_mongo=to_mongo,
                skip_none=skip_none,
            )
        else:
            if sample_ids is not None:
                sample_ids = [ObjectId(_id) for _id in sample_ids]
            else:
                sample_ids = self.values("_id")

            self._set_doc_values(
                field_name,
                sample_ids,
                values,
                to_mongo=to_mongo,
                skip_none=skip_none,
            )

    def _set_frame_values(
        self,
        field_name,
        values,
        list_fields,
        sample_ids=None,
        frame_ids=None,
        to_mongo=None,
        skip_none=False,
    ):
        if len(list_fields) > 1:
            raise ValueError(
                "At most one array field can be unwound when setting values"
            )

        if sample_ids is not None:
            view = self.select(sample_ids, ordered=True)
        else:
            view = self

        if list_fields:
            list_field = list_fields[0]
            elem_id_field = "frames." + list_field + "._id"

            if frame_ids is None:
                frame_ids, elem_ids = view.values(
                    ["frames._id", elem_id_field]
                )
            else:
                elem_ids = view.values(elem_id_field)

            frame_ids = itertools.chain.from_iterable(frame_ids)
            elem_ids = itertools.chain.from_iterable(elem_ids)
            values = itertools.chain.from_iterable(values)

            self._set_list_values_by_id(
                field_name,
                frame_ids,
                elem_ids,
                values,
                list_field,
                to_mongo=to_mongo,
                skip_none=skip_none,
                frames=True,
            )
        else:
            if frame_ids is None:
                frame_ids = view.values("frames._id")

            frame_ids = itertools.chain.from_iterable(frame_ids)
            values = itertools.chain.from_iterable(values)

            self._set_doc_values(
                field_name,
                frame_ids,
                values,
                to_mongo=to_mongo,
                skip_none=skip_none,
                frames=True,
            )

    def _set_doc_values(
        self,
        field_name,
        ids,
        values,
        to_mongo=None,
        skip_none=False,
        frames=False,
    ):
        ops = []
        for _id, value in zip(ids, values):
            if value is None and skip_none:
                continue

            if etau.is_str(_id):
                _id = ObjectId(_id)

            if to_mongo is not None:
                value = to_mongo(value)

            ops.append(UpdateOne({"_id": _id}, {"$set": {field_name: value}}))

        self._dataset._bulk_write(ops, frames=frames)

    def _set_list_values_by_id(
        self,
        field_name,
        ids,
        elem_ids,
        values,
        list_field,
        to_mongo=None,
        skip_none=False,
        frames=False,
    ):
        root = list_field
        leaf = field_name[len(root) + 1 :]
        elem_id = root + "._id"
        if leaf:
            elem = root + ".$." + leaf
        else:
            elem = root + ".$"

        ops = []
        for _id, _elem_ids, _values in zip(ids, elem_ids, values):
            if not _elem_ids:
                continue

            if etau.is_str(_id):
                _id = ObjectId(_id)

            for _elem_id, value in zip(_elem_ids, _values):
                if value is None and skip_none:
                    continue

                if to_mongo is not None:
                    value = to_mongo(value)

                if _elem_id is None:
                    raise ValueError(
                        "Can only set values of array documents with IDs"
                    )

                if etau.is_str(_elem_id):
                    _elem_id = ObjectId(_elem_id)

                ops.append(
                    UpdateOne(
                        {"_id": _id, elem_id: _elem_id},
                        {"$set": {elem: value}},
                    )
                )

        self._dataset._bulk_write(ops, frames=frames)

    def _set_labels(self, field_name, sample_ids, label_docs):
        if self._is_group_field(field_name):
            raise ValueError(
                "This method does not support setting attached group fields "
                "(found: '%s')" % field_name
            )

        label_type = self._get_label_field_type(field_name)
        field_name, is_frame_field = self._handle_frame_field(field_name)

        ops = []
        if issubclass(label_type, fol._LABEL_LIST_FIELDS):
            root = field_name + "." + label_type._LABEL_LIST_FIELD
            elem_id = root + "._id"
            set_path = root + ".$"

            for _id, _docs in zip(sample_ids, label_docs):
                if not _docs:
                    continue

                if etau.is_str(_id):
                    _id = ObjectId(_id)

                if not isinstance(_docs, (list, tuple)):
                    _docs = [_docs]

                for doc in _docs:
                    ops.append(
                        UpdateOne(
                            {"_id": _id, elem_id: doc["_id"]},
                            {"$set": {set_path: doc}},
                        )
                    )
        else:
            elem_id = field_name + "._id"

            for _id, doc in zip(sample_ids, label_docs):
                if etau.is_str(_id):
                    _id = ObjectId(_id)

                ops.append(
                    UpdateOne(
                        {"_id": _id, elem_id: doc["_id"]},
                        {"$set": {field_name: doc}},
                    )
                )

        self._dataset._bulk_write(ops, frames=is_frame_field)

    def _delete_labels(self, ids, fields=None):
        self._dataset.delete_labels(ids=ids, fields=fields)

    def compute_metadata(
        self, overwrite=False, num_workers=None, skip_failures=True
    ):
        """Populates the ``metadata`` field of all samples in the collection.

        Any samples with existing metadata are skipped, unless
        ``overwrite == True``.

        Args:
            overwrite (False): whether to overwrite existing metadata
            num_workers (None): the number of processes to use. By default,
                ``multiprocessing.cpu_count()`` is used
            skip_failures (True): whether to gracefully continue without
                raising an error if metadata cannot be computed for a sample
        """
        fomt.compute_metadata(
            self,
            overwrite=overwrite,
            num_workers=num_workers,
            skip_failures=skip_failures,
        )

    def apply_model(
        self,
        model,
        label_field="predictions",
        confidence_thresh=None,
        store_logits=False,
        batch_size=None,
        num_workers=None,
        skip_failures=True,
        output_dir=None,
        rel_dir=None,
        **kwargs,
    ):
        """Applies the :class:`FiftyOne model <fiftyone.core.models.Model>` or
        :class:`Lightning Flash model <flash:flash.core.model.Task>` to the
        samples in the collection.

        This method supports all of the following cases:

        -   Applying an image :class:`fiftyone.core.models.Model` to an image
            collection
        -   Applying an image :class:`fiftyone.core.models.Model` to the frames
            of a video collection
        -   Applying a video :class:`fiftyone.core.models.Model` to a video
            collection
        -   Applying a :class:`flash:flash.core.model.Task` to an image or
            video collection

        Args:
            model: a :class:`fiftyone.core.models.Model` or
                :class:`flash:flash.core.model.Task`
            label_field ("predictions"): the name of the field in which to
                store the model predictions. When performing inference on video
                frames, the "frames." prefix is optional
            confidence_thresh (None): an optional confidence threshold to apply
                to any applicable labels generated by the model
            store_logits (False): whether to store logits for the model
                predictions. This is only supported when the provided ``model``
                has logits, ``model.has_logits == True``
            batch_size (None): an optional batch size to use, if the model
                supports batching
            num_workers (None): the number of workers for the
                :class:`torch:torch.utils.data.DataLoader` to use. Only
                applicable for Torch-based models
            skip_failures (True): whether to gracefully continue without
                raising an error if predictions cannot be generated for a
                sample. Only applicable to :class:`fiftyone.core.models.Model`
                instances
            output_dir (None): an optional output directory in which to write
                segmentation images. Only applicable if the model generates
                segmentations. If none is provided, the segmentations are
                stored in the database
            rel_dir (None): an optional relative directory to strip from each
                input filepath to generate a unique identifier that is joined
                with ``output_dir`` to generate an output path for each
                segmentation image. This argument allows for populating nested
                subdirectories in ``output_dir`` that match the shape of the
                input paths. The path is converted to an absolute path (if
                necessary) via :func:`fiftyone.core.utils.normalize_path`
            **kwargs: optional model-specific keyword arguments passed through
                to the underlying inference implementation
        """
        fomo.apply_model(
            self,
            model,
            label_field=label_field,
            confidence_thresh=confidence_thresh,
            store_logits=store_logits,
            batch_size=batch_size,
            num_workers=num_workers,
            skip_failures=skip_failures,
            output_dir=output_dir,
            rel_dir=rel_dir,
            **kwargs,
        )

    def compute_embeddings(
        self,
        model,
        embeddings_field=None,
        batch_size=None,
        num_workers=None,
        skip_failures=True,
        **kwargs,
    ):
        """Computes embeddings for the samples in the collection using the
        given :class:`FiftyOne model <fiftyone.core.models.Model>` or
        :class:`Lightning Flash model <flash:flash.core.model.Task>`.

        This method supports all the following cases:

        -   Using an image :class:`fiftyone.core.models.Model` to compute
            embeddings for an image collection
        -   Using an image :class:`fiftyone.core.models.Model` to compute frame
            embeddings for a video collection
        -   Using a video :class:`fiftyone.core.models.Model` to compute
            embeddings for a video collection
        -   Using an :ref:`ImageEmbedder <flash:image_embedder>` to compute
            embeddings for an image collection

        When using a :class:`FiftyOne model <fiftyone.core.models.Model>`, the
        model must expose embeddings, i.e.,
        :meth:`fiftyone.core.models.Model.has_embeddings` must return ``True``.

        If an ``embeddings_field`` is provided, the embeddings are saved to the
        samples; otherwise, the embeddings are returned in-memory.

        Args:
            model: a :class:`fiftyone.core.models.Model` or
                :class:`flash:flash.core.model.Task`
            embeddings_field (None): the name of a field in which to store the
                embeddings. When computing video frame embeddings, the
                "frames." prefix is optional
            batch_size (None): an optional batch size to use, if the model
                supports batching
            num_workers (None): the number of workers for the
                :class:`torch:torch.utils.data.DataLoader` to use. Only
                applicable for Torch-based models
            skip_failures (True): whether to gracefully continue without
                raising an error if embeddings cannot be generated for a
                sample. Only applicable to :class:`fiftyone.core.models.Model`
                instances
            **kwargs: optional model-specific keyword arguments passed through
                to the underlying inference implementation

        Returns:
            one of the following:

            -   ``None``, if an ``embeddings_field`` is provided
            -   a ``num_samples x num_dim`` array of embeddings, when computing
                embeddings for image/video collections with image/video models,
                respectively, and no ``embeddings_field`` is provided. If
                ``skip_failures`` is ``True`` and any errors are detected, a
                list of length ``num_samples`` is returned instead containing
                all successfully computed embedding vectors along with ``None``
                entries for samples for which embeddings could not be computed
            -   a dictionary mapping sample IDs to ``num_frames x num_dim``
                arrays of embeddings, when computing frame embeddings for video
                collections using an image model. If ``skip_failures`` is
                ``True`` and any errors are detected, the values of this
                dictionary will contain arrays of embeddings for all frames
                1, 2, ... until the error occurred, or ``None`` if no
                embeddings were computed at all
        """
        return fomo.compute_embeddings(
            self,
            model,
            embeddings_field=embeddings_field,
            batch_size=batch_size,
            num_workers=num_workers,
            skip_failures=skip_failures,
            **kwargs,
        )

    def compute_patch_embeddings(
        self,
        model,
        patches_field,
        embeddings_field=None,
        force_square=False,
        alpha=None,
        handle_missing="skip",
        batch_size=None,
        num_workers=None,
        skip_failures=True,
    ):
        """Computes embeddings for the image patches defined by
        ``patches_field`` of the samples in the collection using the given
        :class:`fiftyone.core.models.Model`.

        This method supports all the following cases:

        -   Using an image model to compute patch embeddings for an image
            collection
        -   Using an image model to compute frame patch embeddings for a video
            collection

        The ``model`` must expose embeddings, i.e.,
        :meth:`fiftyone.core.models.Model.has_embeddings` must return ``True``.

        If an ``embeddings_field`` is provided, the embeddings are saved to the
        samples; otherwise, the embeddings are returned in-memory.

        Args:
            model: a :class:`fiftyone.core.models.Model`
            patches_field: the name of the field defining the image patches in
                each sample to embed. Must be of type
                :class:`fiftyone.core.labels.Detection`,
                :class:`fiftyone.core.labels.Detections`,
                :class:`fiftyone.core.labels.Polyline`, or
                :class:`fiftyone.core.labels.Polylines`. When computing video
                frame embeddings, the "frames." prefix is optional
            embeddings_field (None): the name of a field in which to store the
                embeddings. When computing video frame embeddings, the
                "frames." prefix is optional
            force_square (False): whether to minimally manipulate the patch
                bounding boxes into squares prior to extraction
            alpha (None): an optional expansion/contraction to apply to the
                patches before extracting them, in ``[-1, inf)``. If provided,
                the length and width of the box are expanded (or contracted,
                when ``alpha < 0``) by ``(100 * alpha)%``. For example, set
                ``alpha = 1.1`` to expand the boxes by 10%, and set
                ``alpha = 0.9`` to contract the boxes by 10%
            handle_missing ("skip"): how to handle images with no patches.
                Supported values are:

                -   "skip": skip the image and assign its embedding as ``None``
                -   "image": use the whole image as a single patch
                -   "error": raise an error

            batch_size (None): an optional batch size to use, if the model
                supports batching
            num_workers (None): the number of workers for the
                :class:`torch:torch.utils.data.DataLoader` to use. Only
                applicable for Torch-based models
            skip_failures (True): whether to gracefully continue without
                raising an error if embeddings cannot be generated for a sample

        Returns:
            one of the following:

            -   ``None``, if an ``embeddings_field`` is provided
            -   a dict mapping sample IDs to ``num_patches x num_dim`` arrays
                of patch embeddings, when computing patch embeddings for image
                collections and no ``embeddings_field`` is provided. If
                ``skip_failures`` is ``True`` and any errors are detected, this
                dictionary will contain ``None`` values for any samples for
                which embeddings could not be computed
            -   a dict of dicts mapping sample IDs to frame numbers to
                ``num_patches x num_dim`` arrays of patch embeddings, when
                computing patch embeddings for the frames of video collections
                and no ``embeddings_field`` is provided. If ``skip_failures``
                is ``True`` and any errors are detected, this nested dict will
                contain missing or ``None`` values to indicate uncomputable
                embeddings
        """
        return fomo.compute_patch_embeddings(
            self,
            model,
            patches_field,
            embeddings_field=embeddings_field,
            batch_size=batch_size,
            num_workers=num_workers,
            force_square=force_square,
            alpha=alpha,
            handle_missing=handle_missing,
            skip_failures=skip_failures,
        )

    def evaluate_regressions(
        self,
        pred_field,
        gt_field="ground_truth",
        eval_key=None,
        missing=None,
        method="simple",
        **kwargs,
    ):
        """Evaluates the regression predictions in this collection with respect
        to the specified ground truth values.

        You can customize the evaluation method by passing additional
        parameters for the method's config class as ``kwargs``.

        The supported ``method`` values and their associated configs are:

        -   ``"simple"``: :class:`fiftyone.utils.eval.regression.SimpleEvaluationConfig`

        If an ``eval_key`` is specified, then this method will record some
        statistics on each sample:

        -   When evaluating sample-level fields, an ``eval_key`` field will be
            populated on each sample recording the error of that sample's
            prediction.

        -   When evaluating frame-level fields, an ``eval_key`` field will be
            populated on each frame recording the error of that frame's
            prediction. In addition, an ``eval_key`` field will be populated on
            each sample that records the average error of the frame predictions
            of the sample.

        Args:
            pred_field: the name of the field containing the predicted
                :class:`fiftyone.core.labels.Regression` instances
            gt_field ("ground_truth"): the name of the field containing the
                ground truth :class:`fiftyone.core.labels.Regression` instances
            eval_key (None): a string key to use to refer to this evaluation
            missing (None): a missing value. Any None-valued regressions are
                given this value for results purposes
            method ("simple"): a string specifying the evaluation method to use.
                Supported values are ``("simple")``
            **kwargs: optional keyword arguments for the constructor of the
                :class:`fiftyone.utils.eval.regression.RegressionEvaluationConfig`
                being used

        Returns:
            a :class:`fiftyone.utils.eval.regression.RegressionResults`
        """
        return foue.evaluate_regressions(
            self,
            pred_field,
            gt_field=gt_field,
            eval_key=eval_key,
            missing=missing,
            method=method,
            **kwargs,
        )

    def evaluate_classifications(
        self,
        pred_field,
        gt_field="ground_truth",
        eval_key=None,
        classes=None,
        missing=None,
        method="simple",
        **kwargs,
    ):
        """Evaluates the classification predictions in this collection with
        respect to the specified ground truth labels.

        By default, this method simply compares the ground truth and prediction
        for each sample, but other strategies such as binary evaluation and
        top-k matching can be configured via the ``method`` parameter.

        You can customize the evaluation method by passing additional
        parameters for the method's config class as ``kwargs``.

        The supported ``method`` values and their associated configs are:

        -   ``"simple"``: :class:`fiftyone.utils.eval.classification.SimpleEvaluationConfig`
        -   ``"top-k"``: :class:`fiftyone.utils.eval.classification.TopKEvaluationConfig`
        -   ``"binary"``: :class:`fiftyone.utils.eval.classification.BinaryEvaluationConfig`

        If an ``eval_key`` is specified, then this method will record some
        statistics on each sample:

        -   When evaluating sample-level fields, an ``eval_key`` field will be
            populated on each sample recording whether that sample's prediction
            is correct.

        -   When evaluating frame-level fields, an ``eval_key`` field will be
            populated on each frame recording whether that frame's prediction
            is correct. In addition, an ``eval_key`` field will be populated on
            each sample that records the average accuracy of the frame
            predictions of the sample.

        Args:
            pred_field: the name of the field containing the predicted
                :class:`fiftyone.core.labels.Classification` instances
            gt_field ("ground_truth"): the name of the field containing the
                ground truth :class:`fiftyone.core.labels.Classification`
                instances
            eval_key (None): a string key to use to refer to this evaluation
            classes (None): the list of possible classes. If not provided,
                the observed ground truth/predicted labels are used
            missing (None): a missing label string. Any None-valued labels
                are given this label for results purposes
            method ("simple"): a string specifying the evaluation method to use.
                Supported values are ``("simple", "binary", "top-k")``
            **kwargs: optional keyword arguments for the constructor of the
                :class:`fiftyone.utils.eval.classification.ClassificationEvaluationConfig`
                being used

        Returns:
            a :class:`fiftyone.utils.eval.classification.ClassificationResults`
        """
        return foue.evaluate_classifications(
            self,
            pred_field,
            gt_field=gt_field,
            eval_key=eval_key,
            classes=classes,
            missing=missing,
            method=method,
            **kwargs,
        )

    def evaluate_detections(
        self,
        pred_field,
        gt_field="ground_truth",
        eval_key=None,
        classes=None,
        missing=None,
        method=None,
        iou=0.50,
        use_masks=False,
        use_boxes=False,
        classwise=True,
        dynamic=True,
        **kwargs,
    ):
        """Evaluates the specified predicted detections in this collection with
        respect to the specified ground truth detections.

        This method supports evaluating the following spatial data types:

        -   Object detections in :class:`fiftyone.core.labels.Detections` format
        -   Instance segmentations in :class:`fiftyone.core.labels.Detections`
            format with their ``mask`` attributes populated
        -   Polygons in :class:`fiftyone.core.labels.Polylines` format
        -   Temporal detections in
            :class:`fiftyone.core.labels.TemporalDetections` format

        For spatial object detection evaluation, this method uses COCO-style
        evaluation by default.

        For temporal segment detection, this method uses ActivityNet-style
        evaluation by default.

        You can use the ``method`` parameter to select a different method, and
        you can optionally customize the method by passing additional
        parameters for the method's config class as ``kwargs``.

        The supported ``method`` values and their associated configs are:

        -   ``"coco"``: :class:`fiftyone.utils.eval.coco.COCOEvaluationConfig`
        -   ``"open-images"``: :class:`fiftyone.utils.eval.openimages.OpenImagesEvaluationConfig`
        -   ``"activitynet"``: :class:`fiftyone.utils.eval.activitynet.ActivityNetEvaluationConfig`

        If an ``eval_key`` is provided, a number of fields are populated at the
        object- and sample-level recording the results of the evaluation:

        -   True positive (TP), false positive (FP), and false negative (FN)
            counts for the each sample are saved in top-level fields of each
            sample::

                TP: sample.<eval_key>_tp
                FP: sample.<eval_key>_fp
                FN: sample.<eval_key>_fn

            In addition, when evaluating frame-level objects, TP/FP/FN counts
            are recorded for each frame::

                TP: frame.<eval_key>_tp
                FP: frame.<eval_key>_fp
                FN: frame.<eval_key>_fn

        -   The fields listed below are populated on each individual object;
            these fields tabulate the TP/FP/FN status of the object, the ID of
            the matching object (if any), and the matching IoU::

                TP/FP/FN: object.<eval_key>
                      ID: object.<eval_key>_id
                     IoU: object.<eval_key>_iou

        Args:
            pred_field: the name of the field containing the predicted
                :class:`fiftyone.core.labels.Detections`,
                :class:`fiftyone.core.labels.Polylines`,
                or :class:`fiftyone.core.labels.TemporalDetections`
            gt_field ("ground_truth"): the name of the field containing the
                ground truth :class:`fiftyone.core.labels.Detections`,
                :class:`fiftyone.core.labels.Polylines`,
                or :class:`fiftyone.core.labels.TemporalDetections`
            eval_key (None): a string key to use to refer to this evaluation
            classes (None): the list of possible classes. If not provided,
                the observed ground truth/predicted labels are used
            missing (None): a missing label string. Any unmatched objects are
                given this label for results purposes
            method (None): a string specifying the evaluation method to use.
                For spatial object detection, the supported values are
                ``("coco", "open-images")`` and the default is ``"coco"``. For
                temporal detection, the supported values are
                ``("activitynet")`` and the default is ``"activitynet"``
            iou (0.50): the IoU threshold to use to determine matches
            use_masks (False): whether to compute IoUs using the instances
                masks in the ``mask`` attribute of the provided objects, which
                must be :class:`fiftyone.core.labels.Detection` instances
            use_boxes (False): whether to compute IoUs using the bounding boxes
                of the provided :class:`fiftyone.core.labels.Polyline`
                instances rather than using their actual geometries
            classwise (True): whether to only match objects with the same class
                label (True) or allow matches between classes (False)
            dynamic (True): whether to declare the dynamic object-level
                attributes that are populated on the dataset's schema
            **kwargs: optional keyword arguments for the constructor of the
                :class:`fiftyone.utils.eval.detection.DetectionEvaluationConfig`
                being used

        Returns:
            a :class:`fiftyone.utils.eval.detection.DetectionResults`
        """
        return foue.evaluate_detections(
            self,
            pred_field,
            gt_field=gt_field,
            eval_key=eval_key,
            classes=classes,
            missing=missing,
            method=method,
            iou=iou,
            use_masks=use_masks,
            use_boxes=use_boxes,
            classwise=classwise,
            dynamic=dynamic,
            **kwargs,
        )

    def evaluate_segmentations(
        self,
        pred_field,
        gt_field="ground_truth",
        eval_key=None,
        mask_targets=None,
        method="simple",
        **kwargs,
    ):
        """Evaluates the specified semantic segmentation masks in this
        collection with respect to the specified ground truth masks.

        If the size of a predicted mask does not match the ground truth mask,
        it is resized to match the ground truth.

        By default, this method simply performs pixelwise evaluation of the
        full masks, but other strategies such as boundary-only evaluation can
        be configured by passing additional parameters for the method's
        config class as ``kwargs``.

        The supported ``method`` values and their associated configs are:

        -   ``"simple"``: :class:`fiftyone.utils.eval.segmentation.SimpleEvaluationConfig`

        If an ``eval_key`` is provided, the accuracy, precision, and recall of
        each sample is recorded in top-level fields of each sample::

             Accuracy: sample.<eval_key>_accuracy
            Precision: sample.<eval_key>_precision
               Recall: sample.<eval_key>_recall

        In addition, when evaluating frame-level masks, the accuracy,
        precision, and recall of each frame if recorded in the following
        frame-level fields::

             Accuracy: frame.<eval_key>_accuracy
            Precision: frame.<eval_key>_precision
               Recall: frame.<eval_key>_recall

        .. note::

            The mask value ``0`` is treated as a background class for the
            purposes of computing evaluation metrics like precision and recall.

        Args:
            pred_field: the name of the field containing the predicted
                :class:`fiftyone.core.labels.Segmentation` instances
            gt_field ("ground_truth"): the name of the field containing the
                ground truth :class:`fiftyone.core.labels.Segmentation`
                instances
            eval_key (None): a string key to use to refer to this evaluation
            mask_targets (None): a dict mapping mask values to labels. If not
                provided, the observed pixel values are used
            method ("simple"): a string specifying the evaluation method to
                use. Supported values are ``("simple")``
            **kwargs: optional keyword arguments for the constructor of the
                :class:`fiftyone.utils.eval.segmentation.SegmentationEvaluationConfig`
                being used

        Returns:
            a :class:`fiftyone.utils.eval.segmentation.SegmentationResults`
        """
        return foue.evaluate_segmentations(
            self,
            pred_field,
            gt_field=gt_field,
            eval_key=eval_key,
            mask_targets=mask_targets,
            method=method,
            **kwargs,
        )

    @property
    def has_evaluations(self):
        """Whether this colection has any evaluation results."""
        return bool(self.list_evaluations())

    def has_evaluation(self, eval_key):
        """Whether this collection has an evaluation with the given key.

        Args:
            eval_key: an evaluation key

        Returns:
            True/False
        """
        return eval_key in self.list_evaluations()

    def list_evaluations(self):
        """Returns a list of all evaluation keys on this collection.

        Returns:
            a list of evaluation keys
        """
        return foev.EvaluationMethod.list_runs(self)

    def get_evaluation_info(self, eval_key):
        """Returns information about the evaluation with the given key on this
        collection.

        Args:
            eval_key: an evaluation key

        Returns:
            an :class:`fiftyone.core.evaluation.EvaluationInfo`
        """
        return foev.EvaluationMethod.get_run_info(self, eval_key)

    def load_evaluation_results(self, eval_key):
        """Loads the results for the evaluation with the given key on this
        collection.

        Args:
            eval_key: an evaluation key

        Returns:
            a :class:`fiftyone.core.evaluation.EvaluationResults`
        """
        return foev.EvaluationMethod.load_run_results(self, eval_key)

    def load_evaluation_view(self, eval_key, select_fields=False):
        """Loads the :class:`fiftyone.core.view.DatasetView` on which the
        specified evaluation was performed on this collection.

        Args:
            eval_key: an evaluation key
            select_fields (False): whether to select only the fields involved
                in the evaluation

        Returns:
            a :class:`fiftyone.core.view.DatasetView`
        """
        return foev.EvaluationMethod.load_run_view(
            self, eval_key, select_fields=select_fields
        )

    def delete_evaluation(self, eval_key):
        """Deletes the evaluation results associated with the given evaluation
        key from this collection.

        Args:
            eval_key: an evaluation key
        """
        foev.EvaluationMethod.delete_run(self, eval_key)

    def delete_evaluations(self):
        """Deletes all evaluation results from this collection."""
        foev.EvaluationMethod.delete_runs(self)

    @property
    def has_brain_runs(self):
        """Whether this colection has any brain runs."""
        return bool(self.list_brain_runs())

    def has_brain_run(self, brain_key):
        """Whether this collection has a brain method run with the given key.

        Args:
            brain_key: a brain key

        Returns:
            True/False
        """
        return brain_key in self.list_brain_runs()

    def list_brain_runs(self):
        """Returns a list of all brain keys on this collection.

        Returns:
            a list of brain keys
        """
        return fob.BrainMethod.list_runs(self)

    def get_brain_info(self, brain_key):
        """Returns information about the brain method run with the given key on
        this collection.

        Args:
            brain_key: a brain key

        Returns:
            a :class:`fiftyone.core.brain.BrainInfo`
        """
        return fob.BrainMethod.get_run_info(self, brain_key)

    def load_brain_results(self, brain_key):
        """Loads the results for the brain method run with the given key on
        this collection.

        Args:
            brain_key: a brain key

        Returns:
            a :class:`fiftyone.core.brain.BrainResults`
        """
        return fob.BrainMethod.load_run_results(self, brain_key)

    def load_brain_view(self, brain_key, select_fields=False):
        """Loads the :class:`fiftyone.core.view.DatasetView` on which the
        specified brain method run was performed on this collection.

        Args:
            brain_key: a brain key
            select_fields (False): whether to select only the fields involved
                in the brain method run

        Returns:
            a :class:`fiftyone.core.view.DatasetView`
        """
        return fob.BrainMethod.load_run_view(
            self, brain_key, select_fields=select_fields
        )

    def delete_brain_run(self, brain_key):
        """Deletes the brain method run with the given key from this
        collection.

        Args:
            brain_key: a brain key
        """
        fob.BrainMethod.delete_run(self, brain_key)

    def delete_brain_runs(self):
        """Deletes all brain method runs from this collection."""
        fob.BrainMethod.delete_runs(self)

    def _get_similarity_keys(self, **kwargs):
        from fiftyone.brain import SimilarityConfig

        return self._get_brain_runs_with_type(SimilarityConfig, **kwargs)

    def _get_visualization_keys(self, **kwargs):
        from fiftyone.brain import VisualizationConfig

        return self._get_brain_runs_with_type(VisualizationConfig, **kwargs)

    def _get_brain_runs_with_type(self, run_type, **kwargs):
        brain_keys = []
        for brain_key in self.list_brain_runs():
            try:
                brain_info = self.get_brain_info(brain_key)
            except:
                logger.warning(
                    "Failed to load info for brain method run '%s'", brain_key
                )
                continue

            run_cls = etau.get_class(brain_info.config.cls)
            if not issubclass(run_cls, run_type):
                continue

            if any(
                getattr(brain_info.config, key, None) != value
                for key, value in kwargs.items()
            ):
                continue

            brain_keys.append(brain_key)

        return brain_keys

    @classmethod
    def list_view_stages(cls):
        """Returns a list of all available methods on this collection that
        apply :class:`fiftyone.core.stages.ViewStage` operations to this
        collection.

        Returns:
            a list of :class:`SampleCollection` method names
        """
        return list(view_stage.all)

    def add_stage(self, stage):
        """Applies the given :class:`fiftyone.core.stages.ViewStage` to the
        collection.

        Args:
            stage: a :class:`fiftyone.core.stages.ViewStage`

        Returns:
            a :class:`fiftyone.core.view.DatasetView`
        """
        return self._add_view_stage(stage)

    @view_stage
    def concat(self, samples):
        """Concatenates the contents of the given :class:`SampleCollection` to
        this collection.

        Examples::

            import fiftyone as fo
            import fiftyone.zoo as foz
            from fiftyone import ViewField as F

            dataset = foz.load_zoo_dataset("quickstart")

            #
            # Concatenate two views
            #

            view1 = dataset.match(F("uniqueness") < 0.2)
            view2 = dataset.match(F("uniqueness") > 0.7)

            view = view1.concat(view2)

            print(view1)
            print(view2)
            print(view)

            #
            # Concatenate two patches views
            #

            gt_objects = dataset.to_patches("ground_truth")

            patches1 = gt_objects[:50]
            patches2 = gt_objects[-50:]
            patches = patches1.concat(patches2)

            print(patches1)
            print(patches2)
            print(patches)

        Args:
            samples: a :class:`SampleCollection` whose contents to append to
                this collection

        Returns:
            a :class:`fiftyone.core.view.DatasetView`
        """
        return self._add_view_stage(fos.Concat(samples))

    @view_stage
    def exclude(self, sample_ids):
        """Excludes the samples with the given IDs from the collection.

        Examples::

            import fiftyone as fo

            dataset = fo.Dataset()
            dataset.add_samples(
                [
                    fo.Sample(filepath="/path/to/image1.png"),
                    fo.Sample(filepath="/path/to/image2.png"),
                    fo.Sample(filepath="/path/to/image3.png"),
                ]
            )

            #
            # Exclude the first sample from the dataset
            #

            sample_id = dataset.first().id
            view = dataset.exclude(sample_id)

            #
            # Exclude the first and last samples from the dataset
            #

            sample_ids = [dataset.first().id, dataset.last().id]
            view = dataset.exclude(sample_ids)

        Args:
            sample_ids: the samples to exclude. Can be any of the following:

                -   a sample ID
                -   an iterable of sample IDs
                -   a :class:`fiftyone.core.sample.Sample` or
                    :class:`fiftyone.core.sample.SampleView`
                -   an iterable of :class:`fiftyone.core.sample.Sample` or
                    :class:`fiftyone.core.sample.SampleView` instances
                -   a :class:`fiftyone.core.collections.SampleCollection`

        Returns:
            a :class:`fiftyone.core.view.DatasetView`
        """
        return self._add_view_stage(fos.Exclude(sample_ids))

    @view_stage
    def exclude_by(self, field, values):
        """Excludes the samples with the given field values from the
        collection.

        This stage is typically used to work with categorical fields (strings,
        ints, and bools). If you want to exclude samples based on floating
        point fields, use :meth:`match`.

        Examples::

            import fiftyone as fo

            dataset = fo.Dataset()
            dataset.add_samples(
                [
                    fo.Sample(filepath="image%d.jpg" % i, int=i, str=str(i))
                    for i in range(10)
                ]
            )

            #
            # Create a view excluding samples whose `int` field have the given
            # values
            #

            view = dataset.exclude_by("int", [1, 9, 3, 7, 5])
            print(view.head(5))

            #
            # Create a view excluding samples whose `str` field have the given
            # values
            #

            view = dataset.exclude_by("str", ["1", "9", "3", "7", "5"])
            print(view.head(5))

        Args:
            field: a field or ``embedded.field.name``
            values: a value or iterable of values to exclude by

        Returns:
            a :class:`fiftyone.core.view.DatasetView`
        """
        return self._add_view_stage(fos.ExcludeBy(field, values))

    @view_stage
    def exclude_fields(self, field_names, _allow_missing=False):
        """Excludes the fields with the given names from the samples in the
        collection.

        Note that default fields cannot be excluded.

        Examples::

            import fiftyone as fo

            dataset = fo.Dataset()
            dataset.add_samples(
                [
                    fo.Sample(
                        filepath="/path/to/image1.png",
                        ground_truth=fo.Classification(label="cat"),
                        predictions=fo.Classification(
                            label="cat",
                            confidence=0.9,
                            mood="surly",
                        ),
                    ),
                    fo.Sample(
                        filepath="/path/to/image2.png",
                        ground_truth=fo.Classification(label="dog"),
                        predictions=fo.Classification(
                            label="dog",
                            confidence=0.8,
                            mood="happy",
                        ),
                    ),
                    fo.Sample(
                        filepath="/path/to/image3.png",
                    ),
                ]
            )

            #
            # Exclude the `predictions` field from all samples
            #

            view = dataset.exclude_fields("predictions")

            #
            # Exclude the `mood` attribute from all classifications in the
            # `predictions` field
            #

            view = dataset.exclude_fields("predictions.mood")

        Args:
            field_names: a field name or iterable of field names to exclude.
                May contain ``embedded.field.name`` as well

        Returns:
            a :class:`fiftyone.core.view.DatasetView`
        """
        return self._add_view_stage(
            fos.ExcludeFields(field_names, _allow_missing=_allow_missing)
        )

    @view_stage
    def exclude_frames(self, frame_ids, omit_empty=True):
        """Excludes the frames with the given IDs from the video collection.

        Examples::

            import fiftyone as fo
            import fiftyone.zoo as foz

            dataset = foz.load_zoo_dataset("quickstart-video")

            #
            # Exclude some specific frames
            #

            frame_ids = [
                dataset.first().frames.first().id,
                dataset.last().frames.last().id,
            ]

            view = dataset.exclude_frames(frame_ids)

            print(dataset.count("frames"))
            print(view.count("frames"))

        Args:
            frame_ids: the frames to exclude. Can be any of the following:

                -   a frame ID
                -   an iterable of frame IDs
                -   a :class:`fiftyone.core.frame.Frame` or
                    :class:`fiftyone.core.frame.FrameView`
                -   an iterable of :class:`fiftyone.core.frame.Frame` or
                    :class:`fiftyone.core.frame.FrameView` instances
                -   a :class:`fiftyone.core.collections.SampleCollection` whose
                    frames to exclude

            omit_empty (True): whether to omit samples that have no frames
                after excluding the specified frames

        Returns:
            a :class:`fiftyone.core.view.DatasetView`
        """
        return self._add_view_stage(
            fos.ExcludeFrames(frame_ids, omit_empty=omit_empty)
        )

    @view_stage
    def exclude_labels(
        self, labels=None, ids=None, tags=None, fields=None, omit_empty=True
    ):
        """Excludes the specified labels from the collection.

        The returned view will omit samples, sample fields, and individual
        labels that do not match the specified selection criteria.

        You can perform an exclusion via one or more of the following methods:

        -   Provide the ``labels`` argument, which should contain a list of
            dicts in the format returned by
            :meth:`fiftyone.core.session.Session.selected_labels`, to exclude
            specific labels

        -   Provide the ``ids`` argument to exclude labels with specific IDs

        -   Provide the ``tags`` argument to exclude labels with specific tags

        If multiple criteria are specified, labels must match all of them in
        order to be excluded.

        By default, the exclusion is applied to all
        :class:`fiftyone.core.labels.Label` fields, but you can provide the
        ``fields`` argument to explicitly define the field(s) in which to
        exclude.

        Examples::

            import fiftyone as fo
            import fiftyone.zoo as foz

            dataset = foz.load_zoo_dataset("quickstart")

            #
            # Exclude the labels currently selected in the App
            #

            session = fo.launch_app(dataset)

            # Select some labels in the App...

            view = dataset.exclude_labels(labels=session.selected_labels)

            #
            # Exclude labels with the specified IDs
            #

            # Grab some label IDs
            ids = [
                dataset.first().ground_truth.detections[0].id,
                dataset.last().predictions.detections[0].id,
            ]

            view = dataset.exclude_labels(ids=ids)

            print(dataset.count("ground_truth.detections"))
            print(view.count("ground_truth.detections"))

            print(dataset.count("predictions.detections"))
            print(view.count("predictions.detections"))

            #
            # Exclude labels with the specified tags
            #

            # Grab some label IDs
            ids = [
                dataset.first().ground_truth.detections[0].id,
                dataset.last().predictions.detections[0].id,
            ]

            # Give the labels a "test" tag
            dataset = dataset.clone()  # create copy since we're modifying data
            dataset.select_labels(ids=ids).tag_labels("test")

            print(dataset.count_values("ground_truth.detections.tags"))
            print(dataset.count_values("predictions.detections.tags"))

            # Exclude the labels via their tag
            view = dataset.exclude_labels(tags="test")

            print(dataset.count("ground_truth.detections"))
            print(view.count("ground_truth.detections"))

            print(dataset.count("predictions.detections"))
            print(view.count("predictions.detections"))

        Args:
            labels (None): a list of dicts specifying the labels to exclude in
                the format returned by
                :meth:`fiftyone.core.session.Session.selected_labels`
            ids (None): an ID or iterable of IDs of the labels to exclude
            tags (None): a tag or iterable of tags of labels to exclude
            fields (None): a field or iterable of fields from which to exclude
            omit_empty (True): whether to omit samples that have no labels
                after filtering

        Returns:
            a :class:`fiftyone.core.view.DatasetView`
        """
        return self._add_view_stage(
            fos.ExcludeLabels(
                labels=labels,
                ids=ids,
                tags=tags,
                fields=fields,
                omit_empty=omit_empty,
            )
        )

    @view_stage
    def exists(self, field, bool=None):
        """Returns a view containing the samples in the collection that have
        (or do not have) a non-``None`` value for the given field or embedded
        field.

        Examples::

            import fiftyone as fo

            dataset = fo.Dataset()
            dataset.add_samples(
                [
                    fo.Sample(
                        filepath="/path/to/image1.png",
                        ground_truth=fo.Classification(label="cat"),
                        predictions=fo.Classification(label="cat", confidence=0.9),
                    ),
                    fo.Sample(
                        filepath="/path/to/image2.png",
                        ground_truth=fo.Classification(label="dog"),
                        predictions=fo.Classification(label="dog", confidence=0.8),
                    ),
                    fo.Sample(
                        filepath="/path/to/image3.png",
                        ground_truth=fo.Classification(label="dog"),
                        predictions=fo.Classification(label="dog"),
                    ),
                    fo.Sample(
                        filepath="/path/to/image4.png",
                        ground_truth=None,
                        predictions=None,
                    ),
                    fo.Sample(filepath="/path/to/image5.png"),
                ]
            )

            #
            # Only include samples that have a value in their `predictions`
            # field
            #

            view = dataset.exists("predictions")

            #
            # Only include samples that do NOT have a value in their
            # `predictions` field
            #

            view = dataset.exists("predictions", False)

            #
            # Only include samples that have prediction confidences
            #

            view = dataset.exists("predictions.confidence")

        Args:
            field: the field name or ``embedded.field.name``
            bool (None): whether to check if the field exists (None or True) or
                does not exist (False)

        Returns:
            a :class:`fiftyone.core.view.DatasetView`
        """
        return self._add_view_stage(fos.Exists(field, bool=bool))

    @view_stage
    def filter_field(self, field, filter, only_matches=True):
        """Filters the values of a field or embedded field of each sample in
        the collection.

        Values of ``field`` for which ``filter`` returns ``False`` are
        replaced with ``None``.

        Examples::

            import fiftyone as fo
            from fiftyone import ViewField as F

            dataset = fo.Dataset()
            dataset.add_samples(
                [
                    fo.Sample(
                        filepath="/path/to/image1.png",
                        ground_truth=fo.Classification(label="cat"),
                        predictions=fo.Classification(label="cat", confidence=0.9),
                        numeric_field=1.0,
                    ),
                    fo.Sample(
                        filepath="/path/to/image2.png",
                        ground_truth=fo.Classification(label="dog"),
                        predictions=fo.Classification(label="dog", confidence=0.8),
                        numeric_field=-1.0,
                    ),
                    fo.Sample(
                        filepath="/path/to/image3.png",
                        ground_truth=None,
                        predictions=None,
                        numeric_field=None,
                    ),
                ]
            )

            #
            # Only include classifications in the `predictions` field
            # whose `label` is "cat"
            #

            view = dataset.filter_field("predictions", F("label") == "cat")

            #
            # Only include samples whose `numeric_field` value is positive
            #

            view = dataset.filter_field("numeric_field", F() > 0)

        Args:
            field: the field name or ``embedded.field.name``
            filter: a :class:`fiftyone.core.expressions.ViewExpression` or
                `MongoDB expression <https://docs.mongodb.com/manual/meta/aggregation-quick-reference/#aggregation-expressions>`_
                that returns a boolean describing the filter to apply
            only_matches (True): whether to only include samples that match
                the filter (True) or include all samples (False)

        Returns:
            a :class:`fiftyone.core.view.DatasetView`
        """
        return self._add_view_stage(
            fos.FilterField(field, filter, only_matches=only_matches)
        )

    @view_stage
    def filter_labels(
        self, field, filter, only_matches=True, trajectories=False
    ):
        """Filters the :class:`fiftyone.core.labels.Label` field of each
        sample in the collection.

        If the specified ``field`` is a single
        :class:`fiftyone.core.labels.Label` type, fields for which ``filter``
        returns ``False`` are replaced with ``None``:

        -   :class:`fiftyone.core.labels.Classification`
        -   :class:`fiftyone.core.labels.Detection`
        -   :class:`fiftyone.core.labels.Polyline`
        -   :class:`fiftyone.core.labels.Keypoint`

        If the specified ``field`` is a :class:`fiftyone.core.labels.Label`
        list type, the label elements for which ``filter`` returns ``False``
        are omitted from the view:

        -   :class:`fiftyone.core.labels.Classifications`
        -   :class:`fiftyone.core.labels.Detections`
        -   :class:`fiftyone.core.labels.Polylines`
        -   :class:`fiftyone.core.labels.Keypoints`

        Classifications Examples::

            import fiftyone as fo
            from fiftyone import ViewField as F

            dataset = fo.Dataset()
            dataset.add_samples(
                [
                    fo.Sample(
                        filepath="/path/to/image1.png",
                        predictions=fo.Classification(label="cat", confidence=0.9),
                    ),
                    fo.Sample(
                        filepath="/path/to/image2.png",
                        predictions=fo.Classification(label="dog", confidence=0.8),
                    ),
                    fo.Sample(
                        filepath="/path/to/image3.png",
                        predictions=fo.Classification(label="rabbit"),
                    ),
                    fo.Sample(
                        filepath="/path/to/image4.png",
                        predictions=None,
                    ),
                ]
            )

            #
            # Only include classifications in the `predictions` field whose
            # `confidence` is greater than 0.8
            #

            view = dataset.filter_labels("predictions", F("confidence") > 0.8)

            #
            # Only include classifications in the `predictions` field whose
            # `label` is "cat" or "dog"
            #

            view = dataset.filter_labels(
                "predictions", F("label").is_in(["cat", "dog"])
            )

        Detections Examples::

            import fiftyone as fo
            from fiftyone import ViewField as F

            dataset = fo.Dataset()
            dataset.add_samples(
                [
                    fo.Sample(
                        filepath="/path/to/image1.png",
                        predictions=fo.Detections(
                            detections=[
                                fo.Detection(
                                    label="cat",
                                    bounding_box=[0.1, 0.1, 0.5, 0.5],
                                    confidence=0.9,
                                ),
                                fo.Detection(
                                    label="dog",
                                    bounding_box=[0.2, 0.2, 0.3, 0.3],
                                    confidence=0.8,
                                ),
                            ]
                        ),
                    ),
                    fo.Sample(
                        filepath="/path/to/image2.png",
                        predictions=fo.Detections(
                            detections=[
                                fo.Detection(
                                    label="cat",
                                    bounding_box=[0.5, 0.5, 0.4, 0.4],
                                    confidence=0.95,
                                ),
                                fo.Detection(label="rabbit"),
                            ]
                        ),
                    ),
                    fo.Sample(
                        filepath="/path/to/image3.png",
                        predictions=fo.Detections(
                            detections=[
                                fo.Detection(
                                    label="squirrel",
                                    bounding_box=[0.25, 0.25, 0.5, 0.5],
                                    confidence=0.5,
                                ),
                            ]
                        ),
                    ),
                    fo.Sample(
                        filepath="/path/to/image4.png",
                        predictions=None,
                    ),
                ]
            )

            #
            # Only include detections in the `predictions` field whose
            # `confidence` is greater than 0.8
            #

            view = dataset.filter_labels("predictions", F("confidence") > 0.8)

            #
            # Only include detections in the `predictions` field whose `label`
            # is "cat" or "dog"
            #

            view = dataset.filter_labels(
                "predictions", F("label").is_in(["cat", "dog"])
            )

            #
            # Only include detections in the `predictions` field whose bounding
            # box area is smaller than 0.2
            #

            # Bboxes are in [top-left-x, top-left-y, width, height] format
            bbox_area = F("bounding_box")[2] * F("bounding_box")[3]

            view = dataset.filter_labels("predictions", bbox_area < 0.2)

        Polylines Examples::

            import fiftyone as fo
            from fiftyone import ViewField as F

            dataset = fo.Dataset()
            dataset.add_samples(
                [
                    fo.Sample(
                        filepath="/path/to/image1.png",
                        predictions=fo.Polylines(
                            polylines=[
                                fo.Polyline(
                                    label="lane",
                                    points=[[(0.1, 0.1), (0.1, 0.6)]],
                                    filled=False,
                                ),
                                fo.Polyline(
                                    label="road",
                                    points=[[(0.2, 0.2), (0.5, 0.5), (0.2, 0.5)]],
                                    filled=True,
                                ),
                            ]
                        ),
                    ),
                    fo.Sample(
                        filepath="/path/to/image2.png",
                        predictions=fo.Polylines(
                            polylines=[
                                fo.Polyline(
                                    label="lane",
                                    points=[[(0.4, 0.4), (0.9, 0.4)]],
                                    filled=False,
                                ),
                                fo.Polyline(
                                    label="road",
                                    points=[[(0.6, 0.6), (0.9, 0.9), (0.6, 0.9)]],
                                    filled=True,
                                ),
                            ]
                        ),
                    ),
                    fo.Sample(
                        filepath="/path/to/image3.png",
                        predictions=None,
                    ),
                ]
            )

            #
            # Only include polylines in the `predictions` field that are filled
            #

            view = dataset.filter_labels("predictions", F("filled") == True)

            #
            # Only include polylines in the `predictions` field whose `label`
            # is "lane"
            #

            view = dataset.filter_labels("predictions", F("label") == "lane")

            #
            # Only include polylines in the `predictions` field with at least
            # 3 vertices
            #

            num_vertices = F("points").map(F().length()).sum()
            view = dataset.filter_labels("predictions", num_vertices >= 3)

        Keypoints Examples::

            import fiftyone as fo
            from fiftyone import ViewField as F

            dataset = fo.Dataset()
            dataset.add_samples(
                [
                    fo.Sample(
                        filepath="/path/to/image1.png",
                        predictions=fo.Keypoint(
                            label="house",
                            points=[(0.1, 0.1), (0.1, 0.9), (0.9, 0.9), (0.9, 0.1)],
                        ),
                    ),
                    fo.Sample(
                        filepath="/path/to/image2.png",
                        predictions=fo.Keypoint(
                            label="window",
                            points=[(0.4, 0.4), (0.5, 0.5), (0.6, 0.6)],
                        ),
                    ),
                    fo.Sample(
                        filepath="/path/to/image3.png",
                        predictions=None,
                    ),
                ]
            )

            #
            # Only include keypoints in the `predictions` field whose `label`
            # is "house"
            #

            view = dataset.filter_labels("predictions", F("label") == "house")

            #
            # Only include keypoints in the `predictions` field with less than
            # four points
            #

            view = dataset.filter_labels("predictions", F("points").length() < 4)

        Args:
            field: the label field to filter
            filter: a :class:`fiftyone.core.expressions.ViewExpression` or
                `MongoDB expression <https://docs.mongodb.com/manual/meta/aggregation-quick-reference/#aggregation-expressions>`_
                that returns a boolean describing the filter to apply
            only_matches (True): whether to only include samples with at least
                one label after filtering (True) or include all samples (False)
            trajectories (False): whether to match entire object trajectories
                for which the object matches the given filter on at least one
                frame. Only applicable to datasets that contain videos and
                frame-level label fields whose objects have their ``index``
                attributes populated

        Returns:
            a :class:`fiftyone.core.view.DatasetView`
        """
        return self._add_view_stage(
            fos.FilterLabels(
                field,
                filter,
                only_matches=only_matches,
                trajectories=trajectories,
            )
        )

    @view_stage
    def filter_keypoints(
        self, field, filter=None, labels=None, only_matches=True
    ):
        """Filters the individual :attr:`fiftyone.core.labels.Keypoint.points`
        elements in the specified keypoints field of each sample in the
        collection.

        .. note::

            Use :meth:`filter_labels` if you simply want to filter entire
            :class:`fiftyone.core.labels.Keypoint` objects in a field.

        Examples::

            import fiftyone as fo
            from fiftyone import ViewField as F

            dataset = fo.Dataset()
            dataset.add_samples(
                [
                    fo.Sample(
                        filepath="/path/to/image1.png",
                        predictions=fo.Keypoints(
                            keypoints=[
                                fo.Keypoint(
                                    label="person",
                                    points=[(0.1, 0.1), (0.1, 0.9), (0.9, 0.9), (0.9, 0.1)],
                                    confidence=[0.7, 0.8, 0.95, 0.99],
                                )
                            ]
                        )
                    ),
                    fo.Sample(filepath="/path/to/image2.png"),
                ]
            )

            dataset.default_skeleton = fo.KeypointSkeleton(
                labels=["nose", "left eye", "right eye", "left ear", "right ear"],
                edges=[[0, 1, 2, 0], [0, 3], [0, 4]],
            )

            #
            # Only include keypoints in the `predictions` field whose
            # `confidence` is greater than 0.9
            #

            view = dataset.filter_keypoints(
                "predictions", filter=F("confidence") > 0.9
            )

            #
            # Only include keypoints in the `predictions` field with less than
            # four points
            #

            view = dataset.filter_keypoints(
                "predictions", labels=["left eye", "right eye"]
            )

        Args:
            field: the :class:`fiftyone.core.labels.Keypoint` or
                :class:`fiftyone.core.labels.Keypoints` field to filter
            filter (None): a :class:`fiftyone.core.expressions.ViewExpression`
                or `MongoDB expression <https://docs.mongodb.com/manual/meta/aggregation-quick-reference/#aggregation-expressions>`_
                that returns a boolean, like ``F("confidence") > 0.5`` or
                ``F("occluded") == False``, to apply elementwise to the
                specified field, which must be a list of same length as
                :attr:`fiftyone.core.labels.Keypoint.points`
            labels (None): a label or iterable of keypoint skeleton labels to
                keep
            only_matches (True): whether to only include keypoints/samples with
                at least one point after filtering (True) or include all
                keypoints/samples (False)

        Returns:
            a :class:`fiftyone.core.view.DatasetView`
        """
        return self._add_view_stage(
            fos.FilterKeypoints(
                field,
                filter=filter,
                labels=labels,
                only_matches=only_matches,
            )
        )

    @view_stage
    def geo_near(
        self,
        point,
        location_field=None,
        min_distance=None,
        max_distance=None,
        query=None,
    ):
        """Sorts the samples in the collection by their proximity to a
        specified geolocation.

        .. note::

            This stage must be the **first stage** in any
            :class:`fiftyone.core.view.DatasetView` in which it appears.

        Examples::

            import fiftyone as fo
            import fiftyone.zoo as foz

            TIMES_SQUARE = [-73.9855, 40.7580]

            dataset = foz.load_zoo_dataset("quickstart-geo")

            #
            # Sort the samples by their proximity to Times Square
            #

            view = dataset.geo_near(TIMES_SQUARE)

            #
            # Sort the samples by their proximity to Times Square, and only
            # include samples within 5km
            #

            view = dataset.geo_near(TIMES_SQUARE, max_distance=5000)

            #
            # Sort the samples by their proximity to Times Square, and only
            # include samples that are in Manhattan
            #

            import fiftyone.utils.geojson as foug

            in_manhattan = foug.geo_within(
                "location.point",
                [
                    [
                        [-73.949701, 40.834487],
                        [-73.896611, 40.815076],
                        [-73.998083, 40.696534],
                        [-74.031751, 40.715273],
                        [-73.949701, 40.834487],
                    ]
                ]
            )

            view = dataset.geo_near(
                TIMES_SQUARE, location_field="location", query=in_manhattan
            )

        Args:
            point: the reference point to compute distances to. Can be any of
                the following:

                -   A ``[longitude, latitude]`` list
                -   A GeoJSON dict with ``Point`` type
                -   A :class:`fiftyone.core.labels.GeoLocation` instance whose
                    ``point`` attribute contains the point

            location_field (None): the location data of each sample to use. Can
                be any of the following:

                -   The name of a :class:`fiftyone.core.fields.GeoLocation`
                    field whose ``point`` attribute to use as location data
                -   An ``embedded.field.name`` containing GeoJSON data to use
                    as location data
                -   ``None``, in which case there must be a single
                    :class:`fiftyone.core.fields.GeoLocation` field on the
                    samples, which is used by default

            min_distance (None): filter samples that are less than this
                distance (in meters) from ``point``
            max_distance (None): filter samples that are greater than this
                distance (in meters) from ``point``
            query (None): an optional dict defining a
                `MongoDB read query <https://docs.mongodb.com/manual/tutorial/query-documents/#read-operations-query-argument>`_
                that samples must match in order to be included in this view

        Returns:
            a :class:`fiftyone.core.view.DatasetView`
        """
        return self._add_view_stage(
            fos.GeoNear(
                point,
                location_field=location_field,
                min_distance=min_distance,
                max_distance=max_distance,
                query=query,
            )
        )

    @view_stage
    def geo_within(self, boundary, location_field=None, strict=True):
        """Filters the samples in this collection to only include samples whose
        geolocation is within a specified boundary.

        Examples::

            import fiftyone as fo
            import fiftyone.zoo as foz

            MANHATTAN = [
                [
                    [-73.949701, 40.834487],
                    [-73.896611, 40.815076],
                    [-73.998083, 40.696534],
                    [-74.031751, 40.715273],
                    [-73.949701, 40.834487],
                ]
            ]

            dataset = foz.load_zoo_dataset("quickstart-geo")

            #
            # Create a view that only contains samples in Manhattan
            #

            view = dataset.geo_within(MANHATTAN)

        Args:
            boundary: a :class:`fiftyone.core.labels.GeoLocation`,
                :class:`fiftyone.core.labels.GeoLocations`, GeoJSON dict, or
                list of coordinates that define a ``Polygon`` or
                ``MultiPolygon`` to search within
            location_field (None): the location data of each sample to use. Can
                be any of the following:

                -   The name of a :class:`fiftyone.core.fields.GeoLocation`
                    field whose ``point`` attribute to use as location data
                -   An ``embedded.field.name`` that directly contains the
                    GeoJSON location data to use
                -   ``None``, in which case there must be a single
                    :class:`fiftyone.core.fields.GeoLocation` field on the
                    samples, which is used by default

            strict (True): whether a sample's location data must strictly fall
                within boundary (True) in order to match, or whether any
                intersection suffices (False)

        Returns:
            a :class:`fiftyone.core.view.DatasetView`
        """
        return self._add_view_stage(
            fos.GeoWithin(
                boundary, location_field=location_field, strict=strict
            )
        )

    @view_stage
    def group_by(
        self,
        field_or_expr,
        match_expr=None,
        sort_expr=None,
        reverse=False,
    ):
        """Creates a view that reorganizes the samples in the collection so
        that they are grouped by a specified field or expression.

        Examples::

            import fiftyone as fo
            import fiftyone.zoo as foz
            from fiftyone import ViewField as F

            dataset = foz.load_zoo_dataset("cifar10", split="test")

            # Take a random sample of 1000 samples and organize them by ground
            # truth label with groups arranged in decreasing order of size
            view = dataset.take(1000).group_by(
                "ground_truth.label",
                sort_expr=F().length(),
                reverse=True,
            )

            print(view.values("ground_truth.label"))
            print(
                sorted(
                    view.count_values("ground_truth.label").items(),
                    key=lambda kv: kv[1],
                    reverse=True,
                )
            )

        Args:
            field_or_expr: the field or ``embedded.field.name`` to group by, or
                a :class:`fiftyone.core.expressions.ViewExpression` or
                `MongoDB aggregation expression <https://docs.mongodb.com/manual/meta/aggregation-quick-reference/#aggregation-expressions>`_
                that defines the value to group by
            match_expr (None): an optional
                :class:`fiftyone.core.expressions.ViewExpression` or
                `MongoDB aggregation expression <https://docs.mongodb.com/manual/meta/aggregation-quick-reference/#aggregation-expressions>`_
                that defines which groups to include in the output view. If
                provided, this expression will be evaluated on the list of
                samples in each group
            sort_expr (None): an optional
                :class:`fiftyone.core.expressions.ViewExpression` or
                `MongoDB aggregation expression <https://docs.mongodb.com/manual/meta/aggregation-quick-reference/#aggregation-expressions>`_
                that defines how to sort the groups in the output view. If
                provided, this expression will be evaluated on the list of
                samples in each group
            reverse (False): whether to return the results in descending order

        Returns:
            a :class:`fiftyone.core.view.DatasetView`
        """
        return self._add_view_stage(
            fos.GroupBy(
                field_or_expr,
                match_expr=match_expr,
                sort_expr=sort_expr,
                reverse=reverse,
            )
        )

    @view_stage
    def limit(self, limit):
        """Returns a view with at most the given number of samples.

        Examples::

            import fiftyone as fo

            dataset = fo.Dataset()
            dataset.add_samples(
                [
                    fo.Sample(
                        filepath="/path/to/image1.png",
                        ground_truth=fo.Classification(label="cat"),
                    ),
                    fo.Sample(
                        filepath="/path/to/image2.png",
                        ground_truth=fo.Classification(label="dog"),
                    ),
                    fo.Sample(
                        filepath="/path/to/image3.png",
                        ground_truth=None,
                    ),
                ]
            )

            #
            # Only include the first 2 samples in the view
            #

            view = dataset.limit(2)

        Args:
            limit: the maximum number of samples to return. If a non-positive
                number is provided, an empty view is returned

        Returns:
            a :class:`fiftyone.core.view.DatasetView`
        """
        return self._add_view_stage(fos.Limit(limit))

    @view_stage
    def limit_labels(self, field, limit):
        """Limits the number of :class:`fiftyone.core.labels.Label` instances
        in the specified labels list field of each sample in the collection.

        The specified ``field`` must be one of the following types:

        -   :class:`fiftyone.core.labels.Classifications`
        -   :class:`fiftyone.core.labels.Detections`
        -   :class:`fiftyone.core.labels.Keypoints`
        -   :class:`fiftyone.core.labels.Polylines`

        Examples::

            import fiftyone as fo
            from fiftyone import ViewField as F

            dataset = fo.Dataset()
            dataset.add_samples(
                [
                    fo.Sample(
                        filepath="/path/to/image1.png",
                        predictions=fo.Detections(
                            detections=[
                                fo.Detection(
                                    label="cat",
                                    bounding_box=[0.1, 0.1, 0.5, 0.5],
                                    confidence=0.9,
                                ),
                                fo.Detection(
                                    label="dog",
                                    bounding_box=[0.2, 0.2, 0.3, 0.3],
                                    confidence=0.8,
                                ),
                            ]
                        ),
                    ),
                    fo.Sample(
                        filepath="/path/to/image2.png",
                        predictions=fo.Detections(
                            detections=[
                                fo.Detection(
                                    label="cat",
                                    bounding_box=[0.5, 0.5, 0.4, 0.4],
                                    confidence=0.95,
                                ),
                                fo.Detection(label="rabbit"),
                            ]
                        ),
                    ),
                    fo.Sample(
                        filepath="/path/to/image4.png",
                        predictions=None,
                    ),
                ]
            )

            #
            # Only include the first detection in the `predictions` field of
            # each sample
            #

            view = dataset.limit_labels("predictions", 1)

        Args:
            field: the labels list field to filter
            limit: the maximum number of labels to include in each labels list.
                If a non-positive number is provided, all lists will be empty

        Returns:
            a :class:`fiftyone.core.view.DatasetView`
        """
        return self._add_view_stage(fos.LimitLabels(field, limit))

    @view_stage
    def map_labels(self, field, map):
        """Maps the ``label`` values of a :class:`fiftyone.core.labels.Label`
        field to new values for each sample in the collection.

        Examples::

            import fiftyone as fo
            from fiftyone import ViewField as F

            dataset = fo.Dataset()
            dataset.add_samples(
                [
                    fo.Sample(
                        filepath="/path/to/image1.png",
                        weather=fo.Classification(label="sunny"),
                        predictions=fo.Detections(
                            detections=[
                                fo.Detection(
                                    label="cat",
                                    bounding_box=[0.1, 0.1, 0.5, 0.5],
                                    confidence=0.9,
                                ),
                                fo.Detection(
                                    label="dog",
                                    bounding_box=[0.2, 0.2, 0.3, 0.3],
                                    confidence=0.8,
                                ),
                            ]
                        ),
                    ),
                    fo.Sample(
                        filepath="/path/to/image2.png",
                        weather=fo.Classification(label="cloudy"),
                        predictions=fo.Detections(
                            detections=[
                                fo.Detection(
                                    label="cat",
                                    bounding_box=[0.5, 0.5, 0.4, 0.4],
                                    confidence=0.95,
                                ),
                                fo.Detection(label="rabbit"),
                            ]
                        ),
                    ),
                    fo.Sample(
                        filepath="/path/to/image3.png",
                        weather=fo.Classification(label="partly cloudy"),
                        predictions=fo.Detections(
                            detections=[
                                fo.Detection(
                                    label="squirrel",
                                    bounding_box=[0.25, 0.25, 0.5, 0.5],
                                    confidence=0.5,
                                ),
                            ]
                        ),
                    ),
                    fo.Sample(
                        filepath="/path/to/image4.png",
                        predictions=None,
                    ),
                ]
            )

            #
            # Map the "partly cloudy" weather label to "cloudy"
            #

            view = dataset.map_labels("weather", {"partly cloudy": "cloudy"})

            #
            # Map "rabbit" and "squirrel" predictions to "other"
            #

            view = dataset.map_labels(
                "predictions", {"rabbit": "other", "squirrel": "other"}
            )

        Args:
            field: the labels field to map
            map: a dict mapping label values to new label values

        Returns:
            a :class:`fiftyone.core.view.DatasetView`
        """
        return self._add_view_stage(fos.MapLabels(field, map))

    @view_stage
    def set_field(self, field, expr, _allow_missing=False):
        """Sets a field or embedded field on each sample in a collection by
        evaluating the given expression.

        This method can process embedded list fields. To do so, simply append
        ``[]`` to any list component(s) of the field path.

        .. note::

            There are two cases where FiftyOne will automatically unwind array
            fields without requiring you to explicitly specify this via the
            ``[]`` syntax:

            **Top-level lists:** when you specify a ``field`` path that refers
            to a top-level list field of a dataset; i.e., ``list_field`` is
            automatically coerced to ``list_field[]``, if necessary.

            **List fields:** When you specify a ``field`` path that refers to
            the list field of a |Label| class, such as the
            :attr:`Detections.detections <fiftyone.core.labels.Detections.detections>`
            attribute; i.e., ``ground_truth.detections.label`` is automatically
            coerced to ``ground_truth.detections[].label``, if necessary.

            See the examples below for demonstrations of this behavior.

        The provided ``expr`` is interpreted relative to the document on which
        the embedded field is being set. For example, if you are setting a
        nested field ``field="embedded.document.field"``, then the expression
        ``expr`` you provide will be applied to the ``embedded.document``
        document. Note that you can override this behavior by defining an
        expression that is bound to the root document by prepending ``"$"`` to
        any field name(s) in the expression.

        See the examples below for more information.

        .. note::

            Note that you cannot set a non-existing top-level field using this
            stage, since doing so would violate the dataset's schema. You can,
            however, first declare a new field via
            :meth:`fiftyone.core.dataset.Dataset.add_sample_field` and then
            populate it in a view via this stage.

        Examples::

            import fiftyone as fo
            import fiftyone.zoo as foz
            from fiftyone import ViewField as F

            dataset = foz.load_zoo_dataset("quickstart")

            #
            # Replace all values of the `uniqueness` field that are less than
            # 0.5 with `None`
            #

            view = dataset.set_field(
                "uniqueness",
                (F("uniqueness") >= 0.5).if_else(F("uniqueness"), None)
            )
            print(view.bounds("uniqueness"))

            #
            # Lower bound all object confidences in the `predictions` field at
            # 0.5
            #

            view = dataset.set_field(
                "predictions.detections.confidence", F("confidence").max(0.5)
            )
            print(view.bounds("predictions.detections.confidence"))

            #
            # Add a `num_predictions` property to the `predictions` field that
            # contains the number of objects in the field
            #

            view = dataset.set_field(
                "predictions.num_predictions",
                F("$predictions.detections").length(),
            )
            print(view.bounds("predictions.num_predictions"))

            #
            # Set an `is_animal` field on each object in the `predictions` field
            # that indicates whether the object is an animal
            #

            ANIMALS = [
                "bear", "bird", "cat", "cow", "dog", "elephant", "giraffe",
                "horse", "sheep", "zebra"
            ]

            view = dataset.set_field(
                "predictions.detections.is_animal", F("label").is_in(ANIMALS)
            )
            print(view.count_values("predictions.detections.is_animal"))

        Args:
            field: the field or ``embedded.field.name`` to set
            expr: a :class:`fiftyone.core.expressions.ViewExpression` or
                `MongoDB expression <https://docs.mongodb.com/manual/meta/aggregation-quick-reference/#aggregation-expressions>`_
                that defines the field value to set

        Returns:
            a :class:`fiftyone.core.view.DatasetView`
        """
        return self._add_view_stage(
            fos.SetField(field, expr, _allow_missing=_allow_missing)
        )

    @view_stage
    def match(self, filter):
        """Filters the samples in the collection by the given filter.

        Examples::

            import fiftyone as fo
            from fiftyone import ViewField as F

            dataset = fo.Dataset()
            dataset.add_samples(
                [
                    fo.Sample(
                        filepath="/path/to/image1.png",
                        weather=fo.Classification(label="sunny"),
                        predictions=fo.Detections(
                            detections=[
                                fo.Detection(
                                    label="cat",
                                    bounding_box=[0.1, 0.1, 0.5, 0.5],
                                    confidence=0.9,
                                ),
                                fo.Detection(
                                    label="dog",
                                    bounding_box=[0.2, 0.2, 0.3, 0.3],
                                    confidence=0.8,
                                ),
                            ]
                        ),
                    ),
                    fo.Sample(
                        filepath="/path/to/image2.jpg",
                        weather=fo.Classification(label="cloudy"),
                        predictions=fo.Detections(
                            detections=[
                                fo.Detection(
                                    label="cat",
                                    bounding_box=[0.5, 0.5, 0.4, 0.4],
                                    confidence=0.95,
                                ),
                                fo.Detection(label="rabbit"),
                            ]
                        ),
                    ),
                    fo.Sample(
                        filepath="/path/to/image3.png",
                        weather=fo.Classification(label="partly cloudy"),
                        predictions=fo.Detections(
                            detections=[
                                fo.Detection(
                                    label="squirrel",
                                    bounding_box=[0.25, 0.25, 0.5, 0.5],
                                    confidence=0.5,
                                ),
                            ]
                        ),
                    ),
                    fo.Sample(
                        filepath="/path/to/image4.jpg",
                        predictions=None,
                    ),
                ]
            )

            #
            # Only include samples whose `filepath` ends with ".jpg"
            #

            view = dataset.match(F("filepath").ends_with(".jpg"))

            #
            # Only include samples whose `weather` field is "sunny"
            #

            view = dataset.match(F("weather").label == "sunny")

            #
            # Only include samples with at least 2 objects in their
            # `predictions` field
            #

            view = dataset.match(F("predictions").detections.length() >= 2)

            #
            # Only include samples whose `predictions` field contains at least
            # one object with area smaller than 0.2
            #

            # Bboxes are in [top-left-x, top-left-y, width, height] format
            bbox = F("bounding_box")
            bbox_area = bbox[2] * bbox[3]

            small_boxes = F("predictions.detections").filter(bbox_area < 0.2)
            view = dataset.match(small_boxes.length() > 0)

        Args:
            filter: a :class:`fiftyone.core.expressions.ViewExpression` or
                `MongoDB expression <https://docs.mongodb.com/manual/meta/aggregation-quick-reference/#aggregation-expressions>`_
                that returns a boolean describing the filter to apply

        Returns:
            a :class:`fiftyone.core.view.DatasetView`
        """
        return self._add_view_stage(fos.Match(filter))

    @view_stage
    def match_frames(self, filter, omit_empty=True):
        """Filters the frames in the video collection by the given filter.

        Examples::

            import fiftyone as fo
            import fiftyone.zoo as foz
            from fiftyone import ViewField as F

            dataset = foz.load_zoo_dataset("quickstart-video")

            #
            # Match frames with at least 10 detections
            #

            num_objects = F("detections.detections").length()
            view = dataset.match_frames(num_objects > 10)

            print(dataset.count())
            print(view.count())

            print(dataset.count("frames"))
            print(view.count("frames"))

        Args:
            filter: a :class:`fiftyone.core.expressions.ViewExpression` or
                `MongoDB aggregation expression <https://docs.mongodb.com/manual/meta/aggregation-quick-reference/#aggregation-expressions>`_
                that returns a boolean describing the filter to apply
            omit_empty (True): whether to omit samples with no frame labels
                after filtering

        Returns:
            a :class:`fiftyone.core.view.DatasetView`
        """
        return self._add_view_stage(
            fos.MatchFrames(filter, omit_empty=omit_empty)
        )

    @view_stage
    def match_labels(
        self,
        labels=None,
        ids=None,
        tags=None,
        filter=None,
        fields=None,
        bool=None,
    ):
        """Selects the samples from the collection that contain (or do not
        contain) at least one label that matches the specified criteria.

        Note that, unlike :meth:`select_labels` and :meth:`filter_labels`, this
        stage will not filter the labels themselves; it only selects the
        corresponding samples.

        You can perform a selection via one or more of the following methods:

        -   Provide the ``labels`` argument, which should contain a list of
            dicts in the format returned by
            :meth:`fiftyone.core.session.Session.selected_labels`, to match
            specific labels

        -   Provide the ``ids`` argument to match labels with specific IDs

        -   Provide the ``tags`` argument to match labels with specific tags

        -   Provide the ``filter`` argument to match labels based on a boolean
            :class:`fiftyone.core.expressions.ViewExpression` that is applied
            to each individual :class:`fiftyone.core.labels.Label` element

        -   Pass ``bool=False`` to negate the operation and instead match
            samples that *do not* contain at least one label matching the
            specified criteria

        If multiple criteria are specified, labels must match all of them in
        order to trigger a sample match.

        By default, the selection is applied to all
        :class:`fiftyone.core.labels.Label` fields, but you can provide the
        ``fields`` argument to explicitly define the field(s) in which to
        search.

        Examples::

            import fiftyone as fo
            import fiftyone.zoo as foz
            from fiftyone import ViewField as F

            dataset = foz.load_zoo_dataset("quickstart")

            #
            # Only show samples whose labels are currently selected in the App
            #

            session = fo.launch_app(dataset)

            # Select some labels in the App...

            view = dataset.match_labels(labels=session.selected_labels)

            #
            # Only include samples that contain labels with the specified IDs
            #

            # Grab some label IDs
            ids = [
                dataset.first().ground_truth.detections[0].id,
                dataset.last().predictions.detections[0].id,
            ]

            view = dataset.match_labels(ids=ids)

            print(len(view))
            print(view.count("ground_truth.detections"))
            print(view.count("predictions.detections"))

            #
            # Only include samples that contain labels with the specified tags
            #

            # Grab some label IDs
            ids = [
                dataset.first().ground_truth.detections[0].id,
                dataset.last().predictions.detections[0].id,
            ]

            # Give the labels a "test" tag
            dataset = dataset.clone()  # create copy since we're modifying data
            dataset.select_labels(ids=ids).tag_labels("test")

            print(dataset.count_values("ground_truth.detections.tags"))
            print(dataset.count_values("predictions.detections.tags"))

            # Retrieve the labels via their tag
            view = dataset.match_labels(tags="test")

            print(len(view))
            print(view.count("ground_truth.detections"))
            print(view.count("predictions.detections"))

            #
            # Only include samples that contain labels matching a filter
            #

            filter = F("confidence") > 0.99
            view = dataset.match_labels(filter=filter, fields="predictions")

            print(len(view))
            print(view.count("ground_truth.detections"))
            print(view.count("predictions.detections"))

        Args:
            labels (None): a list of dicts specifying the labels to select in
                the format returned by
                :meth:`fiftyone.core.session.Session.selected_labels`
            ids (None): an ID or iterable of IDs of the labels to select
            tags (None): a tag or iterable of tags of labels to select
            filter (None): a :class:`fiftyone.core.expressions.ViewExpression`
                or `MongoDB aggregation expression <https://docs.mongodb.com/manual/meta/aggregation-quick-reference/#aggregation-expressions>`_
                that returns a boolean describing whether to select a given
                label. In the case of list fields like
                :class:`fiftyone.core.labels.Detections`, the filter is applied
                to the list elements, not the root field
            fields (None): a field or iterable of fields from which to select
            bool (None): whether to match samples that have (None or True) or
                do not have (False) at least one label that matches the
                specified criteria

        Returns:
            a :class:`fiftyone.core.view.DatasetView`
        """
        return self._add_view_stage(
            fos.MatchLabels(
                labels=labels,
                ids=ids,
                tags=tags,
                filter=filter,
                fields=fields,
                bool=bool,
            )
        )

    @view_stage
    def match_tags(self, tags, bool=None, all=False):
        """Returns a view containing the samples in the collection that have
        or don't have any/all of the given tag(s).

        Examples::

            import fiftyone as fo

            dataset = fo.Dataset()
            dataset.add_samples(
                [
                    fo.Sample(filepath="image1.png", tags=["train"]),
                    fo.Sample(filepath="image2.png", tags=["test"]),
                    fo.Sample(filepath="image3.png", tags=["train", "test"]),
                    fo.Sample(filepath="image4.png"),
                ]
            )

            #
            # Only include samples that have the "test" tag
            #

            view = dataset.match_tags("test")

            #
            # Only include samples that do not have the "test" tag
            #

            view = dataset.match_tags("test", bool=False)

            #
            # Only include samples that have the "test" or "train" tags
            #

            view = dataset.match_tags(["test", "train"])

            #
            # Only include samples that have the "test" and "train" tags
            #

            view = dataset.match_tags(["test", "train"], all=True)

            #
            # Only include samples that do not have the "test" or "train" tags
            #

            view = dataset.match_tags(["test", "train"], bool=False)

            #
            # Only include samples that do not have the "test" and "train" tags
            #

            view = dataset.match_tags(["test", "train"], bool=False, all=True)

        Args:
            tags: the tag or iterable of tags to match
            bool (None): whether to match samples that have (None or True) or
                do not have (False) the given tags
            all (False): whether to match samples that have (or don't have) all
                (True) or any (False) of the given tags

        Returns:
            a :class:`fiftyone.core.view.DatasetView`
        """
        return self._add_view_stage(fos.MatchTags(tags, bool=bool, all=all))

    @view_stage
    def mongo(self, pipeline):
        """Adds a view stage defined by a raw MongoDB aggregation pipeline.

        See `MongoDB aggregation pipelines <https://docs.mongodb.com/manual/core/aggregation-pipeline/>`_
        for more details.

        Examples::

            import fiftyone as fo

            dataset = fo.Dataset()
            dataset.add_samples(
                [
                    fo.Sample(
                        filepath="/path/to/image1.png",
                        predictions=fo.Detections(
                            detections=[
                                fo.Detection(
                                    label="cat",
                                    bounding_box=[0.1, 0.1, 0.5, 0.5],
                                    confidence=0.9,
                                ),
                                fo.Detection(
                                    label="dog",
                                    bounding_box=[0.2, 0.2, 0.3, 0.3],
                                    confidence=0.8,
                                ),
                            ]
                        ),
                    ),
                    fo.Sample(
                        filepath="/path/to/image2.png",
                        predictions=fo.Detections(
                            detections=[
                                fo.Detection(
                                    label="cat",
                                    bounding_box=[0.5, 0.5, 0.4, 0.4],
                                    confidence=0.95,
                                ),
                                fo.Detection(label="rabbit"),
                            ]
                        ),
                    ),
                    fo.Sample(
                        filepath="/path/to/image3.png",
                        predictions=fo.Detections(
                            detections=[
                                fo.Detection(
                                    label="squirrel",
                                    bounding_box=[0.25, 0.25, 0.5, 0.5],
                                    confidence=0.5,
                                ),
                            ]
                        ),
                    ),
                    fo.Sample(
                        filepath="/path/to/image4.png",
                        predictions=None,
                    ),
                ]
            )

            #
            # Extract a view containing the second and third samples in the
            # dataset
            #

            view = dataset.mongo([{"$skip": 1}, {"$limit": 2}])

            #
            # Sort by the number of objects in the `precictions` field
            #

            view = dataset.mongo([
                {
                    "$addFields": {
                        "_sort_field": {
                            "$size": {"$ifNull": ["$predictions.detections", []]}
                        }
                    }
                },
                {"$sort": {"_sort_field": -1}},
                {"$unset": "_sort_field"}
            ])

        Args:
            pipeline: a MongoDB aggregation pipeline (list of dicts)

        Returns:
            a :class:`fiftyone.core.view.DatasetView`
        """
        return self._add_view_stage(fos.Mongo(pipeline))

    @view_stage
    def select(self, sample_ids, ordered=False):
        """Selects the samples with the given IDs from the collection.

        Examples::

            import fiftyone as fo
            import fiftyone.zoo as foz

            dataset = foz.load_zoo_dataset("quickstart")

            #
            # Create a view containing the currently selected samples in the App
            #

            session = fo.launch_app(dataset)

            # Select samples in the App...

            view = dataset.select(session.selected)

        Args:
            sample_ids: the samples to select. Can be any of the following:

                -   a sample ID
                -   an iterable of sample IDs
                -   an iterable of booleans of same length as the collection
                    encoding which samples to select
                -   a :class:`fiftyone.core.sample.Sample` or
                    :class:`fiftyone.core.sample.SampleView`
                -   an iterable of :class:`fiftyone.core.sample.Sample` or
                    :class:`fiftyone.core.sample.SampleView` instances
                -   a :class:`fiftyone.core.collections.SampleCollection`

        ordered (False): whether to sort the samples in the returned view to
            match the order of the provided IDs

        Returns:
            a :class:`fiftyone.core.view.DatasetView`
        """
        return self._add_view_stage(fos.Select(sample_ids, ordered=ordered))

    @view_stage
    def select_by(self, field, values, ordered=False):
        """Selects the samples with the given field values from the collection.

        This stage is typically used to work with categorical fields (strings,
        ints, and bools). If you want to select samples based on floating point
        fields, use :meth:`match`.

        Examples::

            import fiftyone as fo

            dataset = fo.Dataset()
            dataset.add_samples(
                [
                    fo.Sample(filepath="image%d.jpg" % i, int=i, str=str(i))
                    for i in range(100)
                ]
            )

            #
            # Create a view containing samples whose `int` field have the given
            # values
            #

            view = dataset.select_by("int", [1, 51, 11, 41, 21, 31])
            print(view.head(6))

            #
            # Create a view containing samples whose `str` field have the given
            # values, in order
            #

            view = dataset.select_by(
                "str", ["1", "51", "11", "41", "21", "31"], ordered=True
            )
            print(view.head(6))

        Args:
            field: a field or ``embedded.field.name``
            values: a value or iterable of values to select by
            ordered (False): whether to sort the samples in the returned view
                to match the order of the provided values

        Returns:
            a :class:`fiftyone.core.view.DatasetView`
        """
        return self._add_view_stage(
            fos.SelectBy(field, values, ordered=ordered)
        )

    @view_stage
    def select_fields(self, field_names=None, _allow_missing=False):
        """Selects only the fields with the given names from the samples in the
        collection. All other fields are excluded.

        Note that default sample fields are always selected.

        Examples::

            import fiftyone as fo

            dataset = fo.Dataset()
            dataset.add_samples(
                [
                    fo.Sample(
                        filepath="/path/to/image1.png",
                        uniqueness=1.0,
                        ground_truth=fo.Detections(
                            detections=[
                                fo.Detection(
                                    label="cat",
                                    bounding_box=[0.1, 0.1, 0.5, 0.5],
                                    mood="surly",
                                    age=51,
                                ),
                                fo.Detection(
                                    label="dog",
                                    bounding_box=[0.2, 0.2, 0.3, 0.3],
                                    mood="happy",
                                    age=52,
                                ),
                            ]
                        )
                    ),
                    fo.Sample(
                        filepath="/path/to/image2.png",
                        uniqueness=0.0,
                    ),
                    fo.Sample(
                        filepath="/path/to/image3.png",
                    ),
                ]
            )

            #
            # Include only the default fields on each sample
            #

            view = dataset.select_fields()

            #
            # Include only the `uniqueness` field (and the default fields) on
            # each sample
            #

            view = dataset.select_fields("uniqueness")

            #
            # Include only the `mood` attribute (and the default attributes) of
            # each `Detection` in the `ground_truth` field
            #

            view = dataset.select_fields("ground_truth.detections.mood")

        Args:
            field_names (None): a field name or iterable of field names to
                select. My contain ``embedded.field.name`` as well

        Returns:
            a :class:`fiftyone.core.view.DatasetView`
        """
        return self._add_view_stage(
            fos.SelectFields(field_names, _allow_missing=_allow_missing)
        )

    @view_stage
    def select_frames(self, frame_ids, omit_empty=True):
        """Selects the frames with the given IDs from the video collection.

        Examples::

            import fiftyone as fo
            import fiftyone.zoo as foz

            dataset = foz.load_zoo_dataset("quickstart-video")

            #
            # Select some specific frames
            #

            frame_ids = [
                dataset.first().frames.first().id,
                dataset.last().frames.last().id,
            ]

            view = dataset.select_frames(frame_ids)

            print(dataset.count())
            print(view.count())

            print(dataset.count("frames"))
            print(view.count("frames"))

        Args:
            frame_ids: the frames to select. Can be any of the following:

                -   a frame ID
                -   an iterable of frame IDs
                -   a :class:`fiftyone.core.frame.Frame` or
                    :class:`fiftyone.core.frame.FrameView`
                -   an iterable of :class:`fiftyone.core.frame.Frame` or
                    :class:`fiftyone.core.frame.FrameView` instances
                -   a :class:`fiftyone.core.collections.SampleCollection`
                    whose frames to select

            omit_empty (True): whether to omit samples that have no frames
                after selecting the specified frames

        Returns:
            a :class:`fiftyone.core.view.DatasetView`
        """
        return self._add_view_stage(
            fos.SelectFrames(frame_ids, omit_empty=omit_empty)
        )

    @view_stage
    def select_groups(self, group_ids, ordered=False):
        """Selects the groups with the given IDs from the grouped collection.

        Examples::

            import fiftyone as fo
            import fiftyone.zoo as foz

            dataset = foz.load_zoo_dataset("quickstart-groups")

            #
            # Select some specific groups by ID
            #

            group_ids = dataset.take(10).values("group.id")

            view = dataset.select_groups(group_ids)

            assert set(view.values("group.id")) == set(group_ids)

            view = dataset.select_groups(group_ids, ordered=True)

            assert view.values("group.id") == group_ids

        Args:
            groups_ids: the groups to select. Can be any of the following:

                -   a group ID
                -   an iterable of group IDs
                -   a :class:`fiftyone.core.sample.Sample` or
                    :class:`fiftyone.core.sample.SampleView`
                -   a group dict returned by
                    :meth:`get_group() <fiftyone.core.collections.SampleCollection.get_group>`
                -   an iterable of :class:`fiftyone.core.sample.Sample` or
                    :class:`fiftyone.core.sample.SampleView` instances
                -   an iterable of group dicts returned by
                    :meth:`get_group() <fiftyone.core.collections.SampleCollection.get_group>`
                -   a :class:`fiftyone.core.collections.SampleCollection`

            ordered (False): whether to sort the groups in the returned view to
                match the order of the provided IDs

        Returns:
            a :class:`fiftyone.core.view.DatasetView`
        """
        return self._add_view_stage(
            fos.SelectGroups(group_ids, ordered=ordered)
        )

    @view_stage
    def select_group_slices(
        self, slices=None, media_type=None, _allow_mixed=False
    ):
        """Selects the samples in the group collection from the given slice(s).

        The returned view is a flattened non-grouped view containing only the
        slice(s) of interest.

        .. note::

            This stage performs a ``$lookup`` that pulls the requested slice(s)
            for each sample in the input collection from the source dataset.
            As a result, this stage always emits *unfiltered samples*.

        Examples::

            import fiftyone as fo

            dataset = fo.Dataset()
            dataset.add_group_field("group", default="ego")

            group1 = fo.Group()
            group2 = fo.Group()

            dataset.add_samples(
                [
                    fo.Sample(
                        filepath="/path/to/left-image1.jpg",
                        group=group1.element("left"),
                    ),
                    fo.Sample(
                        filepath="/path/to/video1.mp4",
                        group=group1.element("ego"),
                    ),
                    fo.Sample(
                        filepath="/path/to/right-image1.jpg",
                        group=group1.element("right"),
                    ),
                    fo.Sample(
                        filepath="/path/to/left-image2.jpg",
                        group=group2.element("left"),
                    ),
                    fo.Sample(
                        filepath="/path/to/video2.mp4",
                        group=group2.element("ego"),
                    ),
                    fo.Sample(
                        filepath="/path/to/right-image2.jpg",
                        group=group2.element("right"),
                    ),
                ]
            )

            #
            # Retrieve the samples from the "ego" group slice
            #

            view = dataset.select_group_slices("ego")

            #
            # Retrieve the samples from the "left" or "right" group slices
            #

            view = dataset.select_group_slices(["left", "right"])

            #
            # Retrieve all image samples
            #

            view = dataset.select_group_slices(media_type="image")

        Args:
            slices (None): a group slice or iterable of group slices to select.
                If neither argument is provided, a flattened list of all
                samples is returned
            media_type (None): a media type whose slice(s) to select

        Returns:
            a :class:`fiftyone.core.view.DatasetView`
        """
        return self._add_view_stage(
            fos.SelectGroupSlices(
                slices=slices,
                media_type=media_type,
                _allow_mixed=_allow_mixed,
            )
        )

    @view_stage
    def select_labels(
        self, labels=None, ids=None, tags=None, fields=None, omit_empty=True
    ):
        """Selects only the specified labels from the collection.

        The returned view will omit samples, sample fields, and individual
        labels that do not match the specified selection criteria.

        You can perform a selection via one or more of the following methods:

        -   Provide the ``labels`` argument, which should contain a list of
            dicts in the format returned by
            :meth:`fiftyone.core.session.Session.selected_labels`, to select
            specific labels

        -   Provide the ``ids`` argument to select labels with specific IDs

        -   Provide the ``tags`` argument to select labels with specific tags

        If multiple criteria are specified, labels must match all of them in
        order to be selected.

        By default, the selection is applied to all
        :class:`fiftyone.core.labels.Label` fields, but you can provide the
        ``fields`` argument to explicitly define the field(s) in which to
        select.

        Examples::

            import fiftyone as fo
            import fiftyone.zoo as foz

            dataset = foz.load_zoo_dataset("quickstart")

            #
            # Only include the labels currently selected in the App
            #

            session = fo.launch_app(dataset)

            # Select some labels in the App...

            view = dataset.select_labels(labels=session.selected_labels)

            #
            # Only include labels with the specified IDs
            #

            # Grab some label IDs
            ids = [
                dataset.first().ground_truth.detections[0].id,
                dataset.last().predictions.detections[0].id,
            ]

            view = dataset.select_labels(ids=ids)

            print(view.count("ground_truth.detections"))
            print(view.count("predictions.detections"))

            #
            # Only include labels with the specified tags
            #

            # Grab some label IDs
            ids = [
                dataset.first().ground_truth.detections[0].id,
                dataset.last().predictions.detections[0].id,
            ]

            # Give the labels a "test" tag
            dataset = dataset.clone()  # create copy since we're modifying data
            dataset.select_labels(ids=ids).tag_labels("test")

            print(dataset.count_label_tags())

            # Retrieve the labels via their tag
            view = dataset.select_labels(tags="test")

            print(view.count("ground_truth.detections"))
            print(view.count("predictions.detections"))

        Args:
            labels (None): a list of dicts specifying the labels to select in
                the format returned by
                :meth:`fiftyone.core.session.Session.selected_labels`
            ids (None): an ID or iterable of IDs of the labels to select
            tags (None): a tag or iterable of tags of labels to select
            fields (None): a field or iterable of fields from which to select
            omit_empty (True): whether to omit samples that have no labels
                after filtering

        Returns:
            a :class:`fiftyone.core.view.DatasetView`
        """
        return self._add_view_stage(
            fos.SelectLabels(
                labels=labels,
                ids=ids,
                tags=tags,
                fields=fields,
                omit_empty=omit_empty,
            )
        )

    @view_stage
    def shuffle(self, seed=None):
        """Randomly shuffles the samples in the collection.

        Examples::

            import fiftyone as fo

            dataset = fo.Dataset()
            dataset.add_samples(
                [
                    fo.Sample(
                        filepath="/path/to/image1.png",
                        ground_truth=fo.Classification(label="cat"),
                    ),
                    fo.Sample(
                        filepath="/path/to/image2.png",
                        ground_truth=fo.Classification(label="dog"),
                    ),
                    fo.Sample(
                        filepath="/path/to/image3.png",
                        ground_truth=None,
                    ),
                ]
            )

            #
            # Return a view that contains a randomly shuffled version of the
            # samples in the dataset
            #

            view = dataset.shuffle()

            #
            # Shuffle the samples with a fixed random seed
            #

            view = dataset.shuffle(seed=51)

        Args:
            seed (None): an optional random seed to use when shuffling the
                samples

        Returns:
            a :class:`fiftyone.core.view.DatasetView`
        """
        return self._add_view_stage(fos.Shuffle(seed=seed))

    @view_stage
    def skip(self, skip):
        """Omits the given number of samples from the head of the collection.

        Examples::

            import fiftyone as fo

            dataset = fo.Dataset()
            dataset.add_samples(
                [
                    fo.Sample(
                        filepath="/path/to/image1.png",
                        ground_truth=fo.Classification(label="cat"),
                    ),
                    fo.Sample(
                        filepath="/path/to/image2.png",
                        ground_truth=fo.Classification(label="dog"),
                    ),
                    fo.Sample(
                        filepath="/path/to/image3.png",
                        ground_truth=fo.Classification(label="rabbit"),
                    ),
                    fo.Sample(
                        filepath="/path/to/image4.png",
                        ground_truth=None,
                    ),
                ]
            )

            #
            # Omit the first two samples from the dataset
            #

            view = dataset.skip(2)

        Args:
            skip: the number of samples to skip. If a non-positive number is
                provided, no samples are omitted

        Returns:
            a :class:`fiftyone.core.view.DatasetView`
        """
        return self._add_view_stage(fos.Skip(skip))

    @view_stage
    def sort_by(self, field_or_expr, reverse=False):
        """Sorts the samples in the collection by the given field(s) or
        expression(s).

        Examples::

            import fiftyone as fo
            import fiftyone.zoo as foz
            from fiftyone import ViewField as F

            dataset = foz.load_zoo_dataset("quickstart")

            #
            # Sort the samples by their `uniqueness` field in ascending order
            #

            view = dataset.sort_by("uniqueness", reverse=False)

            #
            # Sorts the samples in descending order by the number of detections
            # in their `predictions` field whose bounding box area is less than
            # 0.2
            #

            # Bboxes are in [top-left-x, top-left-y, width, height] format
            bbox = F("bounding_box")
            bbox_area = bbox[2] * bbox[3]

            small_boxes = F("predictions.detections").filter(bbox_area < 0.2)
            view = dataset.sort_by(small_boxes.length(), reverse=True)

            #
            # Performs a compound sort where samples are first sorted in
            # descending or by number of detections and then in ascending order
            # of uniqueness for samples with the same number of predictions
            #

            view = dataset.sort_by(
                [
                    (F("predictions.detections").length(), -1),
                    ("uniqueness", 1),
                ]
            )

            num_objects, uniqueness = view[:5].values(
                [F("predictions.detections").length(), "uniqueness"]
            )
            print(list(zip(num_objects, uniqueness)))

        Args:
            field_or_expr: the field(s) or expression(s) to sort by. This can
                be any of the following:

                -   a field to sort by
                -   an ``embedded.field.name`` to sort by
                -   a :class:`fiftyone.core.expressions.ViewExpression` or a
                    `MongoDB aggregation expression <https://docs.mongodb.com/manual/meta/aggregation-quick-reference/#aggregation-expressions>`_
                    that defines the quantity to sort by
                -   a list of ``(field_or_expr, order)`` tuples defining a
                    compound sort criteria, where ``field_or_expr`` is a field
                    or expression as defined above, and ``order`` can be 1 or
                    any string starting with "a" for ascending order, or -1 or
                    any string starting with "d" for descending order

            reverse (False): whether to return the results in descending order

        Returns:
            a :class:`fiftyone.core.view.DatasetView`
        """
        return self._add_view_stage(fos.SortBy(field_or_expr, reverse=reverse))

    @view_stage
    def sort_by_similarity(
        self, query_ids, k=None, reverse=False, dist_field=None, brain_key=None
    ):
        """Sorts the samples in the collection by visual similiarity to a
        specified set of query ID(s).

        In order to use this stage, you must first use
        :meth:`fiftyone.brain.compute_similarity` to index your dataset by
        visual similiarity.

        Examples::

            import fiftyone as fo
            import fiftyone.brain as fob
            import fiftyone.zoo as foz

            dataset = foz.load_zoo_dataset("quickstart")

            fob.compute_similarity(dataset, brain_key="similarity")

            #
            # Sort the samples by their visual similarity to the first sample
            # in the dataset
            #

            query_id = dataset.first().id
            view = dataset.sort_by_similarity(query_id)

        Args:
            query_ids: an ID or iterable of query IDs. These may be sample IDs
                or label IDs depending on ``brain_key``
            k (None): the number of matches to return. By default, the entire
                collection is sorted
            reverse (False): whether to sort by least similarity
            dist_field (None): the name of a float field in which to store the
                distance of each example to the specified query. The field is
                created if necessary
            brain_key (None): the brain key of an existing
                :meth:`fiftyone.brain.compute_similarity` run on the dataset.
                If not specified, the dataset must have an applicable run,
                which will be used by default

        Returns:
            a :class:`fiftyone.core.view.DatasetView`
        """
        return self._add_view_stage(
            fos.SortBySimilarity(
                query_ids,
                k=k,
                reverse=reverse,
                dist_field=dist_field,
                brain_key=brain_key,
            )
        )

    @view_stage
    def take(self, size, seed=None):
        """Randomly samples the given number of samples from the collection.

        Examples::

            import fiftyone as fo

            dataset = fo.Dataset()
            dataset.add_samples(
                [
                    fo.Sample(
                        filepath="/path/to/image1.png",
                        ground_truth=fo.Classification(label="cat"),
                    ),
                    fo.Sample(
                        filepath="/path/to/image2.png",
                        ground_truth=fo.Classification(label="dog"),
                    ),
                    fo.Sample(
                        filepath="/path/to/image3.png",
                        ground_truth=fo.Classification(label="rabbit"),
                    ),
                    fo.Sample(
                        filepath="/path/to/image4.png",
                        ground_truth=None,
                    ),
                ]
            )

            #
            # Take two random samples from the dataset
            #

            view = dataset.take(2)

            #
            # Take two random samples from the dataset with a fixed seed
            #

            view = dataset.take(2, seed=51)

        Args:
            size: the number of samples to return. If a non-positive number is
                provided, an empty view is returned
            seed (None): an optional random seed to use when selecting the
                samples

        Returns:
            a :class:`fiftyone.core.view.DatasetView`
        """
        return self._add_view_stage(fos.Take(size, seed=seed))

    @view_stage
    def to_patches(self, field, **kwargs):
        """Creates a view that contains one sample per object patch in the
        specified field of the collection.

        Fields other than ``field`` and the default sample fields will not be
        included in the returned view. A ``sample_id`` field will be added that
        records the sample ID from which each patch was taken.

        Examples::

            import fiftyone as fo
            import fiftyone.zoo as foz

            dataset = foz.load_zoo_dataset("quickstart")

            session = fo.launch_app(dataset)

            #
            # Create a view containing the ground truth patches
            #

            view = dataset.to_patches("ground_truth")
            print(view)

            session.view = view

        Args:
            field: the patches field, which must be of type
                :class:`fiftyone.core.labels.Detections` or
                :class:`fiftyone.core.labels.Polylines`
            other_fields (None): controls whether fields other than ``field``
                and the default sample fields are included. Can be any of the
                following:

                -   a field or list of fields to include
                -   ``True`` to include all other fields
                -   ``None``/``False`` to include no other fields
            keep_label_lists (False): whether to store the patches in label
                list fields of the same type as the input collection rather
                than using their single label variants

        Returns:
            a :class:`fiftyone.core.patches.PatchesView`
        """
        return self._add_view_stage(fos.ToPatches(field, **kwargs))

    @view_stage
    def to_evaluation_patches(self, eval_key, **kwargs):
        """Creates a view based on the results of the evaluation with the
        given key that contains one sample for each true positive, false
        positive, and false negative example in the collection, respectively.

        True positive examples will result in samples with both their ground
        truth and predicted fields populated, while false positive/negative
        examples will only have one of their corresponding predicted/ground
        truth fields populated, respectively.

        If multiple predictions are matched to a ground truth object (e.g., if
        the evaluation protocol includes a crowd attribute), then all matched
        predictions will be stored in the single sample along with the ground
        truth object.

        The returned dataset will also have top-level ``type`` and ``iou``
        fields populated based on the evaluation results for that example, as
        well as a ``sample_id`` field recording the sample ID of the example,
        and a ``crowd`` field if the evaluation protocol defines a crowd
        attribute.

        .. note::

            The returned view will contain patches for the contents of this
            collection, which may differ from the view on which the
            ``eval_key`` evaluation was performed. This may exclude some labels
            that were evaluated and/or include labels that were not evaluated.

            If you would like to see patches for the exact view on which an
            evaluation was performed, first call :meth:`load_evaluation_view`
            to load the view and then convert to patches.

        Examples::

            import fiftyone as fo
            import fiftyone.zoo as foz

            dataset = foz.load_zoo_dataset("quickstart")
            dataset.evaluate_detections("predictions", eval_key="eval")

            session = fo.launch_app(dataset)

            #
            # Create a patches view for the evaluation results
            #

            view = dataset.to_evaluation_patches("eval")
            print(view)

            session.view = view

        Args:
            eval_key: an evaluation key that corresponds to the evaluation of
                ground truth/predicted fields that are of type
                :class:`fiftyone.core.labels.Detections` or
                :class:`fiftyone.core.labels.Polylines`
            other_fields (None): controls whether fields other than the
                ground truth/predicted fields and the default sample fields are
                included. Can be any of the following:

                -   a field or list of fields to include
                -   ``True`` to include all other fields
                -   ``None``/``False`` to include no other fields

        Returns:
            a :class:`fiftyone.core.patches.EvaluationPatchesView`
        """
        return self._add_view_stage(
            fos.ToEvaluationPatches(eval_key, **kwargs)
        )

    @view_stage
    def to_clips(self, field_or_expr, **kwargs):
        """Creates a view that contains one sample per clip defined by the
        given field or expression in the video collection.

        The returned view will contain:

        -   A ``sample_id`` field that records the sample ID from which each
            clip was taken
        -   A ``support`` field that records the ``[first, last]`` frame
            support of each clip
        -   All frame-level information from the underlying dataset of the
            input collection

        Refer to :meth:`fiftyone.core.clips.make_clips_dataset` to see the
        available configuration options for generating clips.

        .. note::

            The clip generation logic will respect any frame-level
            modifications defined in the input collection, but the output clips
            will always contain all frame-level labels.

        Examples::

            import fiftyone as fo
            import fiftyone.zoo as foz
            from fiftyone import ViewField as F

            dataset = foz.load_zoo_dataset("quickstart-video")

            #
            # Create a clips view that contains one clip for each contiguous
            # segment that contains at least one road sign in every frame
            #

            clips = (
                dataset
                .filter_labels("frames.detections", F("label") == "road sign")
                .to_clips("frames.detections")
            )
            print(clips)

            #
            # Create a clips view that contains one clip for each contiguous
            # segment that contains at least two road signs in every frame
            #

            signs = F("detections.detections").filter(F("label") == "road sign")
            clips = dataset.to_clips(signs.length() >= 2)
            print(clips)

        Args:
            field_or_expr: can be any of the following:

                -   a :class:`fiftyone.core.labels.TemporalDetection`,
                    :class:`fiftyone.core.labels.TemporalDetections`,
                    :class:`fiftyone.core.fields.FrameSupportField`, or list of
                    :class:`fiftyone.core.fields.FrameSupportField` field
                -   a frame-level label list field of any of the following
                    types:

                    -   :class:`fiftyone.core.labels.Classifications`
                    -   :class:`fiftyone.core.labels.Detections`
                    -   :class:`fiftyone.core.labels.Polylines`
                    -   :class:`fiftyone.core.labels.Keypoints`
                -   a :class:`fiftyone.core.expressions.ViewExpression` that
                    returns a boolean to apply to each frame of the input
                    collection to determine if the frame should be clipped
                -   a list of ``[(first1, last1), (first2, last2), ...]`` lists
                    defining the frame numbers of the clips to extract from
                    each sample
            other_fields (None): controls whether sample fields other than the
                default sample fields are included. Can be any of the
                following:

                -   a field or list of fields to include
                -   ``True`` to include all other fields
                -   ``None``/``False`` to include no other fields
            tol (0): the maximum number of false frames that can be overlooked
                when generating clips. Only applicable when ``field_or_expr``
                is a frame-level list field or expression
            min_len (0): the minimum allowable length of a clip, in frames.
                Only applicable when ``field_or_expr`` is a frame-level list
                field or an expression
            trajectories (False): whether to create clips for each unique
                object trajectory defined by their ``(label, index)``. Only
                applicable when ``field_or_expr`` is a frame-level field

        Returns:
            a :class:`fiftyone.core.clips.ClipsView`
        """
        return self._add_view_stage(fos.ToClips(field_or_expr, **kwargs))

    @view_stage
    def to_frames(self, **kwargs):
        """Creates a view that contains one sample per frame in the video
        collection.

        The returned view will contain all frame-level fields and the ``tags``
        of each video as sample-level fields, as well as a ``sample_id`` field
        that records the IDs of the parent sample for each frame.

        By default, ``sample_frames`` is False and this method assumes that the
        frames of the input collection have ``filepath`` fields populated
        pointing to each frame image. Any frames without a ``filepath``
        populated will be omitted from the returned view.

        When ``sample_frames`` is True, this method samples each video in the
        collection into a directory of per-frame images with filenames
        specified by ``frames_patt``. By default, each folder of images is
        written using the same basename as the input video. For example, if
        ``frames_patt = "%%06d.jpg"``, then videos with the following paths::

            /path/to/video1.mp4
            /path/to/video2.mp4
            ...

        would be sampled as follows::

            /path/to/video1/
                000001.jpg
                000002.jpg
                ...
            /path/to/video2/
                000001.jpg
                000002.jpg
                ...

        However, you can use the optional ``output_dir`` and ``rel_dir``
        parameters to customize the location and shape of the sampled frame
        folders. For example, if ``output_dir = "/tmp"`` and
        ``rel_dir = "/path/to"``, then videos with the following paths::

            /path/to/folderA/video1.mp4
            /path/to/folderA/video2.mp4
            /path/to/folderB/video3.mp4
            ...

        would be sampled as follows::

            /tmp/folderA/
                video1/
                    000001.jpg
                    000002.jpg
                    ...
                video2/
                    000001.jpg
                    000002.jpg
                    ...
            /tmp/folderB/
                video3/
                    000001.jpg
                    000002.jpg
                    ...

        By default, samples will be generated for every video frame at full
        resolution, but this method provides a variety of parameters that can
        be used to customize the sampling behavior.

        .. note::

            If this method is run multiple times with ``sample_frames`` set to
            True, existing frames will not be resampled unless you set
            ``force_sample`` to True.

        Examples::

            import fiftyone as fo
            import fiftyone.zoo as foz
            from fiftyone import ViewField as F

            dataset = foz.load_zoo_dataset("quickstart-video")

            session = fo.launch_app(dataset)

            #
            # Create a frames view for an entire video dataset
            #

            frames = dataset.to_frames(sample_frames=True)
            print(frames)

            session.view = frames

            #
            # Create a frames view that only contains frames with at least 10
            # objects, sampled at a maximum frame rate of 1fps
            #

            num_objects = F("detections.detections").length()
            view = dataset.match_frames(num_objects > 10)

            frames = view.to_frames(max_fps=1)
            print(frames)

            session.view = frames

        Args:
            sample_frames (False): whether to assume that the frame images have
                already been sampled at locations stored in the ``filepath``
                field of each frame (False), or whether to sample the video
                frames now according to the specified parameters (True)
            fps (None): an optional frame rate at which to sample each video's
                frames
            max_fps (None): an optional maximum frame rate at which to sample.
                Videos with frame rate exceeding this value are downsampled
            size (None): an optional ``(width, height)`` at which to sample
                frames. A dimension can be -1, in which case the aspect ratio
                is preserved. Only applicable when ``sample_frames=True``
            min_size (None): an optional minimum ``(width, height)`` for each
                frame. A dimension can be -1 if no constraint should be
                applied. The frames are resized (aspect-preserving) if
                necessary to meet this constraint. Only applicable when
                ``sample_frames=True``
            max_size (None): an optional maximum ``(width, height)`` for each
                frame. A dimension can be -1 if no constraint should be
                applied. The frames are resized (aspect-preserving) if
                necessary to meet this constraint. Only applicable when
                ``sample_frames=True``
            sparse (False): whether to only sample frame images for frame
                numbers for which :class:`fiftyone.core.frame.Frame` instances
                exist in the input collection. This parameter has no effect
                when ``sample_frames==False`` since frames must always exist in
                order to have ``filepath`` information use
            output_dir (None): an optional output directory in which to write
                the sampled frames. By default, the frames are written in
                folders with the same basename of each video
            rel_dir (None): a relative directory to remove from the filepath of
                each video, if possible. The path is converted to an absolute
                path (if necessary) via
                :func:`fiftyone.core.utils.normalize_path`. This argument can
                be used in conjunction with ``output_dir`` to cause the sampled
                frames to be written in a nested directory structure within
                ``output_dir`` matching the shape of the input video's folder
                structure
            frames_patt (None): a pattern specifying the filename/format to use
                to write or check or existing sampled frames, e.g.,
                ``"%%06d.jpg"``. The default value is
                ``fiftyone.config.default_sequence_idx + fiftyone.config.default_image_ext``
            force_sample (False): whether to resample videos whose sampled
                frames already exist. Only applicable when
                ``sample_frames=True``
            skip_failures (True): whether to gracefully continue without
                raising an error if a video cannot be sampled
            verbose (False): whether to log information about the frames that
                will be sampled, if any

        Returns:
            a :class:`fiftyone.core.video.FramesView`
        """
        return self._add_view_stage(fos.ToFrames(**kwargs))

    @classmethod
    def list_aggregations(cls):
        """Returns a list of all available methods on this collection that
        apply :class:`fiftyone.core.aggregations.Aggregation` operations to
        this collection.

        Returns:
            a list of :class:`SampleCollection` method names
        """
        return list(aggregation.all)

    @aggregation
    def bounds(self, field_or_expr, expr=None, safe=False):
        """Computes the bounds of a numeric field of the collection.

        ``None``-valued fields are ignored.

        This aggregation is typically applied to *numeric* field types (or
        lists of such types):

        -   :class:`fiftyone.core.fields.IntField`
        -   :class:`fiftyone.core.fields.FloatField`

        Examples::

            import fiftyone as fo
            from fiftyone import ViewField as F

            dataset = fo.Dataset()
            dataset.add_samples(
                [
                    fo.Sample(
                        filepath="/path/to/image1.png",
                        numeric_field=1.0,
                        numeric_list_field=[1, 2, 3],
                    ),
                    fo.Sample(
                        filepath="/path/to/image2.png",
                        numeric_field=4.0,
                        numeric_list_field=[1, 2],
                    ),
                    fo.Sample(
                        filepath="/path/to/image3.png",
                        numeric_field=None,
                        numeric_list_field=None,
                    ),
                ]
            )

            #
            # Compute the bounds of a numeric field
            #

            bounds = dataset.bounds("numeric_field")
            print(bounds)  # (min, max)

            #
            # Compute the a bounds of a numeric list field
            #

            bounds = dataset.bounds("numeric_list_field")
            print(bounds)  # (min, max)

            #
            # Compute the bounds of a transformation of a numeric field
            #

            bounds = dataset.bounds(2 * (F("numeric_field") + 1))
            print(bounds)  # (min, max)

        Args:
            field_or_expr: a field name, ``embedded.field.name``,
                :class:`fiftyone.core.expressions.ViewExpression`, or
                `MongoDB expression <https://docs.mongodb.com/manual/meta/aggregation-quick-reference/#aggregation-expressions>`_
                defining the field or expression to aggregate. This can also
                be a list or tuple of such arguments, in which case a tuple of
                corresponding aggregation results (each receiving the same
                additional keyword arguments, if any) will be returned
            expr (None): a :class:`fiftyone.core.expressions.ViewExpression` or
                `MongoDB expression <https://docs.mongodb.com/manual/meta/aggregation-quick-reference/#aggregation-expressions>`_
                to apply to ``field_or_expr`` (which must be a field) before
                aggregating
            safe (False): whether to ignore nan/inf values when dealing with
                floating point values

        Returns:
            the ``(min, max)`` bounds
        """
        make = lambda field_or_expr: foa.Bounds(
            field_or_expr, expr=expr, safe=safe
        )
        return self._make_and_aggregate(make, field_or_expr)

    @aggregation
    def count(self, field_or_expr=None, expr=None, safe=False):
        """Counts the number of field values in the collection.

        ``None``-valued fields are ignored.

        If no field is provided, the samples themselves are counted.

        Examples::

            import fiftyone as fo
            from fiftyone import ViewField as F

            dataset = fo.Dataset()
            dataset.add_samples(
                [
                    fo.Sample(
                        filepath="/path/to/image1.png",
                        predictions=fo.Detections(
                            detections=[
                                fo.Detection(label="cat"),
                                fo.Detection(label="dog"),
                            ]
                        ),
                    ),
                    fo.Sample(
                        filepath="/path/to/image2.png",
                        predictions=fo.Detections(
                            detections=[
                                fo.Detection(label="cat"),
                                fo.Detection(label="rabbit"),
                                fo.Detection(label="squirrel"),
                            ]
                        ),
                    ),
                    fo.Sample(
                        filepath="/path/to/image3.png",
                        predictions=None,
                    ),
                ]
            )

            #
            # Count the number of samples in the dataset
            #

            count = dataset.count()
            print(count)  # the count

            #
            # Count the number of samples with `predictions`
            #

            count = dataset.count("predictions")
            print(count)  # the count

            #
            # Count the number of objects in the `predictions` field
            #

            count = dataset.count("predictions.detections")
            print(count)  # the count

            #
            # Count the number of objects in samples with > 2 predictions
            #

            count = dataset.count(
                (F("predictions.detections").length() > 2).if_else(
                    F("predictions.detections"), None
                )
            )
            print(count)  # the count

        Args:
            field_or_expr (None): a field name, ``embedded.field.name``,
                :class:`fiftyone.core.expressions.ViewExpression`, or
                `MongoDB expression <https://docs.mongodb.com/manual/meta/aggregation-quick-reference/#aggregation-expressions>`_
                defining the field or expression to aggregate. If neither
                ``field_or_expr`` or ``expr`` is provided, the samples
                themselves are counted. This can also be a list or tuple of
                such arguments, in which case a tuple of corresponding
                aggregation results (each receiving the same additional keyword
                arguments, if any) will be returned
            expr (None): a :class:`fiftyone.core.expressions.ViewExpression` or
                `MongoDB expression <https://docs.mongodb.com/manual/meta/aggregation-quick-reference/#aggregation-expressions>`_
                to apply to ``field_or_expr`` (which must be a field) before
                aggregating
            safe (False): whether to ignore nan/inf values when dealing with
                floating point values

        Returns:
            the count
        """
        make = lambda field_or_expr: foa.Count(
            field_or_expr, expr=expr, safe=safe
        )
        return self._make_and_aggregate(make, field_or_expr)

    @aggregation
    def count_values(self, field_or_expr, expr=None, safe=False):
        """Counts the occurrences of field values in the collection.

        This aggregation is typically applied to *countable* field types (or
        lists of such types):

        -   :class:`fiftyone.core.fields.BooleanField`
        -   :class:`fiftyone.core.fields.IntField`
        -   :class:`fiftyone.core.fields.StringField`

        Examples::

            import fiftyone as fo
            from fiftyone import ViewField as F

            dataset = fo.Dataset()
            dataset.add_samples(
                [
                    fo.Sample(
                        filepath="/path/to/image1.png",
                        tags=["sunny"],
                        predictions=fo.Detections(
                            detections=[
                                fo.Detection(label="cat"),
                                fo.Detection(label="dog"),
                            ]
                        ),
                    ),
                    fo.Sample(
                        filepath="/path/to/image2.png",
                        tags=["cloudy"],
                        predictions=fo.Detections(
                            detections=[
                                fo.Detection(label="cat"),
                                fo.Detection(label="rabbit"),
                            ]
                        ),
                    ),
                    fo.Sample(
                        filepath="/path/to/image3.png",
                        predictions=None,
                    ),
                ]
            )

            #
            # Compute the tag counts in the dataset
            #

            counts = dataset.count_values("tags")
            print(counts)  # dict mapping values to counts

            #
            # Compute the predicted label counts in the dataset
            #

            counts = dataset.count_values("predictions.detections.label")
            print(counts)  # dict mapping values to counts

            #
            # Compute the predicted label counts after some normalization
            #

            counts = dataset.count_values(
                F("predictions.detections.label").map_values(
                    {"cat": "pet", "dog": "pet"}
                ).upper()
            )
            print(counts)  # dict mapping values to counts

        Args:
            field_or_expr: a field name, ``embedded.field.name``,
                :class:`fiftyone.core.expressions.ViewExpression`, or
                `MongoDB expression <https://docs.mongodb.com/manual/meta/aggregation-quick-reference/#aggregation-expressions>`_
                defining the field or expression to aggregate. This can also
                be a list or tuple of such arguments, in which case a tuple of
                corresponding aggregation results (each receiving the same
                additional keyword arguments, if any) will be returned
            expr (None): a :class:`fiftyone.core.expressions.ViewExpression` or
                `MongoDB expression <https://docs.mongodb.com/manual/meta/aggregation-quick-reference/#aggregation-expressions>`_
                to apply to ``field_or_expr`` (which must be a field) before
                aggregating
            safe (False): whether to treat nan/inf values as None when dealing
                with floating point values

        Returns:
            a dict mapping values to counts
        """
        make = lambda field_or_expr: foa.CountValues(
            field_or_expr, expr=expr, safe=safe
        )
        return self._make_and_aggregate(make, field_or_expr)

    @aggregation
    def distinct(self, field_or_expr, expr=None, safe=False):
        """Computes the distinct values of a field in the collection.

        ``None``-valued fields are ignored.

        This aggregation is typically applied to *countable* field types (or
        lists of such types):

        -   :class:`fiftyone.core.fields.BooleanField`
        -   :class:`fiftyone.core.fields.IntField`
        -   :class:`fiftyone.core.fields.StringField`

        Examples::

            import fiftyone as fo
            from fiftyone import ViewField as F

            dataset = fo.Dataset()
            dataset.add_samples(
                [
                    fo.Sample(
                        filepath="/path/to/image1.png",
                        tags=["sunny"],
                        predictions=fo.Detections(
                            detections=[
                                fo.Detection(label="cat"),
                                fo.Detection(label="dog"),
                            ]
                        ),
                    ),
                    fo.Sample(
                        filepath="/path/to/image2.png",
                        tags=["sunny", "cloudy"],
                        predictions=fo.Detections(
                            detections=[
                                fo.Detection(label="cat"),
                                fo.Detection(label="rabbit"),
                            ]
                        ),
                    ),
                    fo.Sample(
                        filepath="/path/to/image3.png",
                        predictions=None,
                    ),
                ]
            )

            #
            # Get the distinct tags in a dataset
            #

            values = dataset.distinct("tags")
            print(values)  # list of distinct values

            #
            # Get the distinct predicted labels in a dataset
            #

            values = dataset.distinct("predictions.detections.label")
            print(values)  # list of distinct values

            #
            # Get the distinct predicted labels after some normalization
            #

            values = dataset.distinct(
                F("predictions.detections.label").map_values(
                    {"cat": "pet", "dog": "pet"}
                ).upper()
            )
            print(values)  # list of distinct values

        Args:
            field_or_expr: a field name, ``embedded.field.name``,
                :class:`fiftyone.core.expressions.ViewExpression`, or
                `MongoDB expression <https://docs.mongodb.com/manual/meta/aggregation-quick-reference/#aggregation-expressions>`_
                defining the field or expression to aggregate. This can also
                be a list or tuple of such arguments, in which case a tuple of
                corresponding aggregation results (each receiving the same
                additional keyword arguments, if any) will be returned
            expr (None): a :class:`fiftyone.core.expressions.ViewExpression` or
                `MongoDB expression <https://docs.mongodb.com/manual/meta/aggregation-quick-reference/#aggregation-expressions>`_
                to apply to ``field_or_expr`` (which must be a field) before
                aggregating
            safe (False): whether to ignore nan/inf values when dealing with
                floating point values

        Returns:
            a sorted list of distinct values
        """
        make = lambda field_or_expr: foa.Distinct(
            field_or_expr, expr=expr, safe=safe
        )
        return self._make_and_aggregate(make, field_or_expr)

    @aggregation
    def histogram_values(
        self, field_or_expr, expr=None, bins=None, range=None, auto=False
    ):
        """Computes a histogram of the field values in the collection.

        This aggregation is typically applied to *numeric* field types (or
        lists of such types):

        -   :class:`fiftyone.core.fields.IntField`
        -   :class:`fiftyone.core.fields.FloatField`

        Examples::

            import numpy as np
            import matplotlib.pyplot as plt

            import fiftyone as fo
            from fiftyone import ViewField as F

            samples = []
            for idx in range(100):
                samples.append(
                    fo.Sample(
                        filepath="/path/to/image%d.png" % idx,
                        numeric_field=np.random.randn(),
                        numeric_list_field=list(np.random.randn(10)),
                    )
                )

            dataset = fo.Dataset()
            dataset.add_samples(samples)

            def plot_hist(counts, edges):
                counts = np.asarray(counts)
                edges = np.asarray(edges)
                left_edges = edges[:-1]
                widths = edges[1:] - edges[:-1]
                plt.bar(left_edges, counts, width=widths, align="edge")

            #
            # Compute a histogram of a numeric field
            #

            counts, edges, other = dataset.histogram_values(
                "numeric_field", bins=50, range=(-4, 4)
            )

            plot_hist(counts, edges)
            plt.show(block=False)

            #
            # Compute the histogram of a numeric list field
            #

            counts, edges, other = dataset.histogram_values(
                "numeric_list_field", bins=50
            )

            plot_hist(counts, edges)
            plt.show(block=False)

            #
            # Compute the histogram of a transformation of a numeric field
            #

            counts, edges, other = dataset.histogram_values(
                2 * (F("numeric_field") + 1), bins=50
            )

            plot_hist(counts, edges)
            plt.show(block=False)

        Args:
            field_or_expr: a field name, ``embedded.field.name``,
                :class:`fiftyone.core.expressions.ViewExpression`, or
                `MongoDB expression <https://docs.mongodb.com/manual/meta/aggregation-quick-reference/#aggregation-expressions>`_
                defining the field or expression to aggregate. This can also
                be a list or tuple of such arguments, in which case a tuple of
                corresponding aggregation results (each receiving the same
                additional keyword arguments, if any) will be returned
            expr (None): a :class:`fiftyone.core.expressions.ViewExpression` or
                `MongoDB expression <https://docs.mongodb.com/manual/meta/aggregation-quick-reference/#aggregation-expressions>`_
                to apply to ``field_or_expr`` (which must be a field) before
                aggregating
            bins (None): can be either an integer number of bins to generate or
                a monotonically increasing sequence specifying the bin edges to
                use. By default, 10 bins are created. If ``bins`` is an integer
                and no ``range`` is specified, bin edges are automatically
                distributed in an attempt to evenly distribute the counts in
                each bin
            range (None): a ``(lower, upper)`` tuple specifying a range in
                which to generate equal-width bins. Only applicable when
                ``bins`` is an integer
            auto (False): whether to automatically choose bin edges in an
                attempt to evenly distribute the counts in each bin. If this
                option is chosen, ``bins`` will only be used if it is an
                integer, and the ``range`` parameter is ignored

        Returns:
            a tuple of

            -   counts: a list of counts in each bin
            -   edges: an increasing list of bin edges of length
                ``len(counts) + 1``. Note that each bin is treated as having an
                inclusive lower boundary and exclusive upper boundary,
                ``[lower, upper)``, including the rightmost bin
            -   other: the number of items outside the bins
        """
        make = lambda field_or_expr: foa.HistogramValues(
            field_or_expr, expr=expr, bins=bins, range=range, auto=auto
        )
        return self._make_and_aggregate(make, field_or_expr)

    @aggregation
    def mean(self, field_or_expr, expr=None, safe=False):
        """Computes the arithmetic mean of the field values of the collection.

        ``None``-valued fields are ignored.

        This aggregation is typically applied to *numeric* field types (or
        lists of such types):

        -   :class:`fiftyone.core.fields.IntField`
        -   :class:`fiftyone.core.fields.FloatField`

        Examples::

            import fiftyone as fo
            from fiftyone import ViewField as F

            dataset = fo.Dataset()
            dataset.add_samples(
                [
                    fo.Sample(
                        filepath="/path/to/image1.png",
                        numeric_field=1.0,
                        numeric_list_field=[1, 2, 3],
                    ),
                    fo.Sample(
                        filepath="/path/to/image2.png",
                        numeric_field=4.0,
                        numeric_list_field=[1, 2],
                    ),
                    fo.Sample(
                        filepath="/path/to/image3.png",
                        numeric_field=None,
                        numeric_list_field=None,
                    ),
                ]
            )

            #
            # Compute the mean of a numeric field
            #

            mean = dataset.mean("numeric_field")
            print(mean)  # the mean

            #
            # Compute the mean of a numeric list field
            #

            mean = dataset.mean("numeric_list_field")
            print(mean)  # the mean

            #
            # Compute the mean of a transformation of a numeric field
            #

            mean = dataset.mean(2 * (F("numeric_field") + 1))
            print(mean)  # the mean

        Args:
            field_or_expr: a field name, ``embedded.field.name``,
                :class:`fiftyone.core.expressions.ViewExpression`, or
                `MongoDB expression <https://docs.mongodb.com/manual/meta/aggregation-quick-reference/#aggregation-expressions>`_
                defining the field or expression to aggregate. This can also
                be a list or tuple of such arguments, in which case a tuple of
                corresponding aggregation results (each receiving the same
                additional keyword arguments, if any) will be returned
            expr (None): a :class:`fiftyone.core.expressions.ViewExpression` or
                `MongoDB expression <https://docs.mongodb.com/manual/meta/aggregation-quick-reference/#aggregation-expressions>`_
                to apply to ``field_or_expr`` (which must be a field) before
                aggregating
            safe (False): whether to ignore nan/inf values when dealing with
                floating point values

        Returns:
            the mean
        """
        make = lambda field_or_expr: foa.Mean(
            field_or_expr, expr=expr, safe=safe
        )
        return self._make_and_aggregate(make, field_or_expr)

    @aggregation
    def quantiles(self, field_or_expr, quantiles, expr=None, safe=False):
        """Computes the quantile(s) of the field values of a collection.

        ``None``-valued fields are ignored.

        This aggregation is typically applied to *numeric* field types (or
        lists of such types):

        -   :class:`fiftyone.core.fields.IntField`
        -   :class:`fiftyone.core.fields.FloatField`

        Examples::

            import fiftyone as fo
            from fiftyone import ViewField as F

            dataset = fo.Dataset()
            dataset.add_samples(
                [
                    fo.Sample(
                        filepath="/path/to/image1.png",
                        numeric_field=1.0,
                        numeric_list_field=[1, 2, 3],
                    ),
                    fo.Sample(
                        filepath="/path/to/image2.png",
                        numeric_field=4.0,
                        numeric_list_field=[1, 2],
                    ),
                    fo.Sample(
                        filepath="/path/to/image3.png",
                        numeric_field=None,
                        numeric_list_field=None,
                    ),
                ]
            )

            #
            # Compute the quantiles of a numeric field
            #

            quantiles = dataset.quantiles("numeric_field", [0.1, 0.5, 0.9])
            print(quantiles)  # the quantiles

            #
            # Compute the quantiles of a numeric list field
            #

            quantiles = dataset.quantiles("numeric_list_field", [0.1, 0.5, 0.9])
            print(quantiles)  # the quantiles

            #
            # Compute the mean of a transformation of a numeric field
            #

            quantiles = dataset.quantiles(2 * (F("numeric_field") + 1), [0.1, 0.5, 0.9])
            print(quantiles)  # the quantiles

        Args:
            field_or_expr: a field name, ``embedded.field.name``,
                :class:`fiftyone.core.expressions.ViewExpression`, or
                `MongoDB expression <https://docs.mongodb.com/manual/meta/aggregation-quick-reference/#aggregation-expressions>`_
                defining the field or expression to aggregate
            quantiles: the quantile or iterable of quantiles to compute. Each
                quantile must be a numeric value in ``[0, 1]``
            expr (None): a :class:`fiftyone.core.expressions.ViewExpression` or
                `MongoDB expression <https://docs.mongodb.com/manual/meta/aggregation-quick-reference/#aggregation-expressions>`_
                to apply to ``field_or_expr`` (which must be a field) before
                aggregating
            safe (False): whether to ignore nan/inf values when dealing with
                floating point values

        Returns:
            the quantile or list of quantiles
        """
        make = lambda field_or_expr: foa.Quantiles(
            field_or_expr, quantiles, expr=expr, safe=safe
        )
        return self._make_and_aggregate(make, field_or_expr)

    @aggregation
    def schema(
        self,
        field_or_expr,
        expr=None,
        dynamic_only=False,
        _include_private=False,
    ):
        """Extracts the names and types of the attributes of a specified
        embedded document field across all samples in the collection.

        Schema aggregations are useful for detecting the presence and types of
        dynamic attributes of :class:`fiftyone.core.labels.Label` fields
        across a collection.

        Examples::

            import fiftyone as fo

            dataset = fo.Dataset()

            sample1 = fo.Sample(
                filepath="image1.png",
                ground_truth=fo.Detections(
                    detections=[
                        fo.Detection(
                            label="cat",
                            bounding_box=[0.1, 0.1, 0.4, 0.4],
                            foo="bar",
                            hello=True,
                        ),
                        fo.Detection(
                            label="dog",
                            bounding_box=[0.5, 0.5, 0.4, 0.4],
                            hello=None,
                        )
                    ]
                )
            )

            sample2 = fo.Sample(
                filepath="image2.png",
                ground_truth=fo.Detections(
                    detections=[
                        fo.Detection(
                            label="rabbit",
                            bounding_box=[0.1, 0.1, 0.4, 0.4],
                            foo=None,
                        ),
                        fo.Detection(
                            label="squirrel",
                            bounding_box=[0.5, 0.5, 0.4, 0.4],
                            hello="there",
                        ),
                    ]
                )
            )

            dataset.add_samples([sample1, sample2])

            #
            # Get schema of all dynamic attributes on the detections in a
            # `Detections` field
            #

            print(dataset.schema("ground_truth.detections", dynamic_only=True))
            # {'foo': StringField, 'hello': [BooleanField, StringField]}

        Args:
            field_or_expr: a field name, ``embedded.field.name``,
                :class:`fiftyone.core.expressions.ViewExpression`, or
                `MongoDB expression <https://docs.mongodb.com/manual/meta/aggregation-quick-reference/#aggregation-expressions>`_
                defining the field or expression to aggregate
            expr (None): a :class:`fiftyone.core.expressions.ViewExpression` or
                `MongoDB expression <https://docs.mongodb.com/manual/meta/aggregation-quick-reference/#aggregation-expressions>`_
                to apply to ``field_or_expr`` (which must be a field) before
                aggregating
            dynamic_only (False): whether to only include dynamically added
                attributes

        Returns:
            a dict mapping field names to :class:`fiftyone.core.fields.Field`
            instances. If a field's values takes multiple non-None types, the
            list of observed types will be returned
        """
        make = lambda field_or_expr: foa.Schema(
            field_or_expr,
            expr=expr,
            dynamic_only=dynamic_only,
            _include_private=_include_private,
        )
        return self._make_and_aggregate(make, field_or_expr)

    @aggregation
    def std(self, field_or_expr, expr=None, safe=False, sample=False):
        """Computes the standard deviation of the field values of the
        collection.

        ``None``-valued fields are ignored.

        This aggregation is typically applied to *numeric* field types (or
        lists of such types):

        -   :class:`fiftyone.core.fields.IntField`
        -   :class:`fiftyone.core.fields.FloatField`

        Examples::

            import fiftyone as fo
            from fiftyone import ViewField as F

            dataset = fo.Dataset()
            dataset.add_samples(
                [
                    fo.Sample(
                        filepath="/path/to/image1.png",
                        numeric_field=1.0,
                        numeric_list_field=[1, 2, 3],
                    ),
                    fo.Sample(
                        filepath="/path/to/image2.png",
                        numeric_field=4.0,
                        numeric_list_field=[1, 2],
                    ),
                    fo.Sample(
                        filepath="/path/to/image3.png",
                        numeric_field=None,
                        numeric_list_field=None,
                    ),
                ]
            )

            #
            # Compute the standard deviation of a numeric field
            #

            std = dataset.std("numeric_field")
            print(std)  # the standard deviation

            #
            # Compute the standard deviation of a numeric list field
            #

            std = dataset.std("numeric_list_field")
            print(std)  # the standard deviation

            #
            # Compute the standard deviation of a transformation of a numeric field
            #

            std = dataset.std(2 * (F("numeric_field") + 1))
            print(std)  # the standard deviation

        Args:
            field_or_expr: a field name, ``embedded.field.name``,
                :class:`fiftyone.core.expressions.ViewExpression`, or
                `MongoDB expression <https://docs.mongodb.com/manual/meta/aggregation-quick-reference/#aggregation-expressions>`_
                defining the field or expression to aggregate. This can also
                be a list or tuple of such arguments, in which case a tuple of
                corresponding aggregation results (each receiving the same
                additional keyword arguments, if any) will be returned
            expr (None): a :class:`fiftyone.core.expressions.ViewExpression` or
                `MongoDB expression <https://docs.mongodb.com/manual/meta/aggregation-quick-reference/#aggregation-expressions>`_
                to apply to ``field_or_expr`` (which must be a field) before
                aggregating
            safe (False): whether to ignore nan/inf values when dealing with
                floating point values
            sample (False): whether to compute the sample standard deviation rather
                than the population standard deviation

        Returns:
            the standard deviation
        """
        make = lambda field_or_expr: foa.Std(
            field_or_expr, expr=expr, safe=safe, sample=sample
        )
        return self._make_and_aggregate(make, field_or_expr)

    @aggregation
    def sum(self, field_or_expr, expr=None, safe=False):
        """Computes the sum of the field values of the collection.

        ``None``-valued fields are ignored.

        This aggregation is typically applied to *numeric* field types (or
        lists of such types):

        -   :class:`fiftyone.core.fields.IntField`
        -   :class:`fiftyone.core.fields.FloatField`

        Examples::

            import fiftyone as fo
            from fiftyone import ViewField as F

            dataset = fo.Dataset()
            dataset.add_samples(
                [
                    fo.Sample(
                        filepath="/path/to/image1.png",
                        numeric_field=1.0,
                        numeric_list_field=[1, 2, 3],
                    ),
                    fo.Sample(
                        filepath="/path/to/image2.png",
                        numeric_field=4.0,
                        numeric_list_field=[1, 2],
                    ),
                    fo.Sample(
                        filepath="/path/to/image3.png",
                        numeric_field=None,
                        numeric_list_field=None,
                    ),
                ]
            )

            #
            # Compute the sum of a numeric field
            #

            total = dataset.sum("numeric_field")
            print(total)  # the sum

            #
            # Compute the sum of a numeric list field
            #

            total = dataset.sum("numeric_list_field")
            print(total)  # the sum

            #
            # Compute the sum of a transformation of a numeric field
            #

            total = dataset.sum(2 * (F("numeric_field") + 1))
            print(total)  # the sum

        Args:
            field_or_expr: a field name, ``embedded.field.name``,
                :class:`fiftyone.core.expressions.ViewExpression`, or
                `MongoDB expression <https://docs.mongodb.com/manual/meta/aggregation-quick-reference/#aggregation-expressions>`_
                defining the field or expression to aggregate. This can also
                be a list or tuple of such arguments, in which case a tuple of
                corresponding aggregation results (each receiving the same
                additional keyword arguments, if any) will be returned
            expr (None): a :class:`fiftyone.core.expressions.ViewExpression` or
                `MongoDB expression <https://docs.mongodb.com/manual/meta/aggregation-quick-reference/#aggregation-expressions>`_
                to apply to ``field_or_expr`` (which must be a field) before
                aggregating
            safe (False): whether to ignore nan/inf values when dealing with
                floating point values

        Returns:
            the sum
        """
        make = lambda field_or_expr: foa.Sum(
            field_or_expr, expr=expr, safe=safe
        )
        return self._make_and_aggregate(make, field_or_expr)

    @aggregation
    def values(
        self,
        field_or_expr,
        expr=None,
        missing_value=None,
        unwind=False,
        _allow_missing=False,
        _big_result=True,
        _raw=False,
    ):
        """Extracts the values of a field from all samples in the collection.

        Values aggregations are useful for efficiently extracting a slice of
        field or embedded field values across all samples in a collection. See
        the examples below for more details.

        The dual function of :meth:`values` is :meth:`set_values`, which can be
        used to efficiently set a field or embedded field of all samples in a
        collection by providing lists of values of same structure returned by
        this aggregation.

        .. note::

            Unlike other aggregations, :meth:`values` does not automatically
            unwind list fields, which ensures that the returned values match
            the potentially-nested structure of the documents.

            You can opt-in to unwinding specific list fields using the ``[]``
            syntax, or you can pass the optional ``unwind=True`` parameter to
            unwind all supported list fields. See
            :ref:`aggregations-list-fields` for more information.

        Examples::

            import fiftyone as fo
            import fiftyone.zoo as foz
            from fiftyone import ViewField as F

            dataset = fo.Dataset()
            dataset.add_samples(
                [
                    fo.Sample(
                        filepath="/path/to/image1.png",
                        numeric_field=1.0,
                        numeric_list_field=[1, 2, 3],
                    ),
                    fo.Sample(
                        filepath="/path/to/image2.png",
                        numeric_field=4.0,
                        numeric_list_field=[1, 2],
                    ),
                    fo.Sample(
                        filepath="/path/to/image3.png",
                        numeric_field=None,
                        numeric_list_field=None,
                    ),
                ]
            )

            #
            # Get all values of a field
            #

            values = dataset.values("numeric_field")
            print(values)  # [1.0, 4.0, None]

            #
            # Get all values of a list field
            #

            values = dataset.values("numeric_list_field")
            print(values)  # [[1, 2, 3], [1, 2], None]

            #
            # Get all values of transformed field
            #

            values = dataset.values(2 * (F("numeric_field") + 1))
            print(values)  # [4.0, 10.0, None]

            #
            # Get values from a label list field
            #

            dataset = foz.load_zoo_dataset("quickstart")

            # list of `Detections`
            detections = dataset.values("ground_truth")

            # list of lists of `Detection` instances
            detections = dataset.values("ground_truth.detections")

            # list of lists of detection labels
            labels = dataset.values("ground_truth.detections.label")

        Args:
            field_or_expr: a field name, ``embedded.field.name``,
                :class:`fiftyone.core.expressions.ViewExpression`, or
                `MongoDB expression <https://docs.mongodb.com/manual/meta/aggregation-quick-reference/#aggregation-expressions>`_
                defining the field or expression to aggregate. This can also
                be a list or tuple of such arguments, in which case a tuple of
                corresponding aggregation results (each receiving the same
                additional keyword arguments, if any) will be returned
            expr (None): a :class:`fiftyone.core.expressions.ViewExpression` or
                `MongoDB expression <https://docs.mongodb.com/manual/meta/aggregation-quick-reference/#aggregation-expressions>`_
                to apply to ``field_or_expr`` (which must be a field) before
                aggregating
            missing_value (None): a value to insert for missing or
                ``None``-valued fields
            unwind (False): whether to automatically unwind all recognized list
                fields (True) or unwind all list fields except the top-level
                sample field (-1)

        Returns:
            the list of values
        """
        make = lambda field_or_expr: foa.Values(
            field_or_expr,
            expr=expr,
            missing_value=missing_value,
            unwind=unwind,
            _allow_missing=_allow_missing,
            _big_result=_big_result,
            _raw=_raw,
        )
        return self._make_and_aggregate(make, field_or_expr)

    def draw_labels(
        self,
        output_dir,
        rel_dir=None,
        label_fields=None,
        overwrite=False,
        config=None,
        **kwargs,
    ):
        """Renders annotated versions of the media in the collection with the
        specified label data overlaid to the given directory.

        The filenames of the sample media are maintained, unless a name
        conflict would occur in ``output_dir``, in which case an index of the
        form ``"-%d" % count`` is appended to the base filename.

        Images are written in format ``fo.config.default_image_ext``, and
        videos are written in format ``fo.config.default_video_ext``.

        Args:
            output_dir: the directory to write the annotated media
            rel_dir (None): an optional relative directory to strip from each
                input filepath to generate a unique identifier that is joined
                with ``output_dir`` to generate an output path for each
                annotated media. This argument allows for populating nested
                subdirectories in ``output_dir`` that match the shape of the
                input paths. The path is converted to an absolute path (if
                necessary) via :func:`fiftyone.core.utils.normalize_path`
            label_fields (None): a label field or list of label fields to
                render. By default, all :class:`fiftyone.core.labels.Label`
                fields are drawn
            overwrite (False): whether to delete ``output_dir`` if it exists
                before rendering
            config (None): an optional
                :class:`fiftyone.utils.annotations.DrawConfig` configuring how
                to draw the labels
            **kwargs: optional keyword arguments specifying parameters of the
                default :class:`fiftyone.utils.annotations.DrawConfig` to
                override

        Returns:
            the list of paths to the rendered media
        """
        if os.path.isdir(output_dir):
            if overwrite:
                etau.delete_dir(output_dir)
            else:
                logger.warning(
                    "Directory '%s' already exists; outputs will be merged "
                    "with existing files",
                    output_dir,
                )

        if label_fields is None:
            label_fields = self._get_label_fields()

        if self.media_type == fom.IMAGE:
            return foua.draw_labeled_images(
                self,
                output_dir,
                rel_dir=rel_dir,
                label_fields=label_fields,
                config=config,
                **kwargs,
            )

        if self.media_type == fom.VIDEO:
            return foua.draw_labeled_videos(
                self,
                output_dir,
                rel_dir=rel_dir,
                label_fields=label_fields,
                config=config,
                **kwargs,
            )

        if self.media_type == fom.GROUP:
            raise fom.SelectGroupSlicesError((fom.IMAGE, fom.VIDEO))

        raise fom.MediaTypeError(
            "Unsupported media type '%s'" % self.media_type
        )

    def export(
        self,
        export_dir=None,
        dataset_type=None,
        data_path=None,
        labels_path=None,
        export_media=None,
        rel_dir=None,
        dataset_exporter=None,
        label_field=None,
        frame_labels_field=None,
        overwrite=False,
        **kwargs,
    ):
        """Exports the samples in the collection to disk.

        You can perform exports with this method via the following basic
        patterns:

        (a) Provide ``export_dir`` and ``dataset_type`` to export the content
            to a directory in the default layout for the specified format, as
            documented in :ref:`this page <exporting-datasets>`

        (b) Provide ``dataset_type`` along with ``data_path``, ``labels_path``,
            and/or ``export_media`` to directly specify where to export the
            source media and/or labels (if applicable) in your desired format.
            This syntax provides the flexibility to, for example, perform
            workflows like labels-only exports

        (c) Provide a ``dataset_exporter`` to which to feed samples to perform
            a fully-customized export

        In all workflows, the remaining parameters of this method can be
        provided to further configure the export.

        See :ref:`this page <exporting-datasets>` for more information about
        the available export formats and examples of using this method.

        See :ref:`this guide <custom-dataset-exporter>` for more details about
        exporting datasets in custom formats by defining your own
        :class:`fiftyone.utils.data.exporters.DatasetExporter`.

        This method will automatically coerce the data to match the requested
        export in the following cases:

        -   When exporting in either an unlabeled image or image classification
            format, if a spatial label field is provided
            (:class:`fiftyone.core.labels.Detection`,
            :class:`fiftyone.core.labels.Detections`,
            :class:`fiftyone.core.labels.Polyline`, or
            :class:`fiftyone.core.labels.Polylines`), then the
            **image patches** of the provided samples will be exported

        -   When exporting in labeled image dataset formats that expect
            list-type labels (:class:`fiftyone.core.labels.Classifications`,
            :class:`fiftyone.core.labels.Detections`,
            :class:`fiftyone.core.labels.Keypoints`, or
            :class:`fiftyone.core.labels.Polylines`), if a label field contains
            labels in non-list format
            (e.g., :class:`fiftyone.core.labels.Classification`), the labels
            will be automatically upgraded to single-label lists

        -   When exporting in labeled image dataset formats that expect
            :class:`fiftyone.core.labels.Detections` labels, if a
            :class:`fiftyone.core.labels.Classification` field is provided, the
            labels will be automatically upgraded to detections that span the
            entire images

        Args:
            export_dir (None): the directory to which to export the samples in
                format ``dataset_type``. This parameter may be omitted if you
                have provided appropriate values for the ``data_path`` and/or
                ``labels_path`` parameters. Alternatively, this can also be an
                archive path with one of the following extensions::

                    .zip, .tar, .tar.gz, .tgz, .tar.bz, .tbz

                If an archive path is specified, the export is performed in a
                directory of same name (minus extension) and then automatically
                archived and the directory then deleted
            dataset_type (None): the :class:`fiftyone.types.Dataset` type to
                write. If not specified, the default type for ``label_field``
                is used
            data_path (None): an optional parameter that enables explicit
                control over the location of the exported media for certain
                export formats. Can be any of the following:

                -   a folder name like ``"data"`` or ``"data/"`` specifying a
                    subfolder of ``export_dir`` in which to export the media
                -   an absolute directory path in which to export the media. In
                    this case, the ``export_dir`` has no effect on the location
                    of the data
                -   a filename like ``"data.json"`` specifying the filename of
                    a JSON manifest file in ``export_dir`` generated when
                    ``export_media`` is ``"manifest"``
                -   an absolute filepath specifying the location to write the
                    JSON manifest file when ``export_media`` is ``"manifest"``.
                    In this case, ``export_dir`` has no effect on the location
                    of the data

                If None, a default value of this parameter will be chosen based
                on the value of the ``export_media`` parameter. Note that this
                parameter is not applicable to certain export formats such as
                binary types like TF records
            labels_path (None): an optional parameter that enables explicit
                control over the location of the exported labels. Only
                applicable when exporting in certain labeled dataset formats.
                Can be any of the following:

                -   a type-specific folder name like ``"labels"`` or
                    ``"labels/"`` or a filename like ``"labels.json"`` or
                    ``"labels.xml"`` specifying the location in ``export_dir``
                    in which to export the labels
                -   an absolute directory or filepath in which to export the
                    labels. In this case, the ``export_dir`` has no effect on
                    the location of the labels

                For labeled datasets, the default value of this parameter will
                be chosen based on the export format so that the labels will be
                exported into ``export_dir``
            export_media (None): controls how to export the raw media. The
                supported values are:

                -   ``True``: copy all media files into the output directory
                -   ``False``: don't export media. This option is only useful
                    when exporting labeled datasets whose label format stores
                    sufficient information to locate the associated media
                -   ``"move"``: move all media files into the output directory
                -   ``"symlink"``: create symlinks to the media files in the
                    output directory
                -   ``"manifest"``: create a ``data.json`` in the output
                    directory that maps UUIDs used in the labels files to the
                    filepaths of the source media, rather than exporting the
                    actual media

                If None, an appropriate default value of this parameter will be
                chosen based on the value of the ``data_path`` parameter. Note
                that some dataset formats may not support certain values for
                this parameter (e.g., when exporting in binary formats such as
                TF records, "symlink" is not an option)
            rel_dir (None): an optional relative directory to strip from each
                input filepath to generate a unique identifier for each media.
                When exporting media, this identifier is joined with
                ``data_path`` to generate an output path for each exported
                media. This argument allows for populating nested
                subdirectories that match the shape of the input paths. The
                path is converted to an absolute path (if necessary) via
                :func:`fiftyone.core.utils.normalize_path`
            dataset_exporter (None): a
                :class:`fiftyone.utils.data.exporters.DatasetExporter` to use
                to export the samples. When provided, parameters such as
                ``export_dir``, ``dataset_type``, ``data_path``, and
                ``labels_path`` have no effect
            label_field (None): controls the label field(s) to export. Only
                applicable to labeled image datasets or labeled video datasets
                with sample-level labels. Can be any of the following:

                -   the name of a label field to export
                -   a glob pattern of label field(s) to export
                -   a list or tuple of label field(s) to export
                -   a dictionary mapping label field names to keys to use when
                    constructing the label dictionaries to pass to the exporter

                Note that multiple fields can only be specified when the
                exporter used can handle dictionaries of labels. By default,
                the first field of compatible type for the exporter is used
            frame_labels_field (None): controls the frame label field(s) to
                export. Only applicable to labeled video datasets. Can be any
                of the following:

                -   the name of a frame label field to export
                -   a glob pattern of frame label field(s) to export
                -   a list or tuple of frame label field(s) to export
                -   a dictionary mapping frame label field names to keys to use
                    when constructing the frame label dictionaries to pass to
                    the exporter

                Note that multiple fields can only be specified when the
                exporter used can handle dictionaries of frame labels. By
                default, the first field of compatible type for the exporter is
                used
            overwrite (False): whether to delete existing directories before
                performing the export (True) or to merge the export with
                existing files and directories (False)
            **kwargs: optional keyword arguments to pass to the dataset
                exporter's constructor. If you are exporting image patches,
                this can also contain keyword arguments for
                :class:`fiftyone.utils.patches.ImagePatchesExtractor`
        """
        archive_path = None

        # If the user requested an archive, first populate a directory
        if export_dir is not None and etau.is_archive(export_dir):
            archive_path = export_dir
            export_dir, _ = etau.split_archive(archive_path)

        # Perform the export
        _export(
            self,
            export_dir=export_dir,
            dataset_type=dataset_type,
            data_path=data_path,
            labels_path=labels_path,
            export_media=export_media,
            rel_dir=rel_dir,
            dataset_exporter=dataset_exporter,
            label_field=label_field,
            frame_labels_field=frame_labels_field,
            overwrite=overwrite,
            **kwargs,
        )

        # Make archive, if requested
        if archive_path is not None:
            etau.make_archive(export_dir, archive_path, cleanup=True)

    def annotate(
        self,
        anno_key,
        label_schema=None,
        label_field=None,
        label_type=None,
        classes=None,
        attributes=True,
        mask_targets=None,
        allow_additions=True,
        allow_deletions=True,
        allow_label_edits=True,
        allow_index_edits=True,
        allow_spatial_edits=True,
        media_field="filepath",
        backend=None,
        launch_editor=False,
        **kwargs,
    ):
        """Exports the samples and optional label field(s) in this collection
        to the given annotation backend.

        The ``backend`` parameter controls which annotation backend to use.
        Depending on the backend you use, you may want/need to provide extra
        keyword arguments to this function for the constructor of the backend's
        :class:`fiftyone.utils.annotations.AnnotationBackendConfig` class.

        The natively provided backends and their associated config classes are:

        -   ``"cvat"``: :class:`fiftyone.utils.cvat.CVATBackendConfig`
        -   ``"labelbox"``: :class:`fiftyone.utils.labelbox.LabelboxBackendConfig`

        See :ref:`this page <requesting-annotations>` for more information
        about using this method, including how to define label schemas and how
        to configure login credentials for your annotation provider.

        Args:
            anno_key: a string key to use to refer to this annotation run
            label_schema (None): a dictionary defining the label schema to use.
                If this argument is provided, it takes precedence over the
                other schema-related arguments
            label_field (None): a string indicating a new or existing label
                field to annotate
            label_type (None): a string indicating the type of labels to
                annotate. The possible values are:

                -   ``"classification"``: a single classification stored in
                    :class:`fiftyone.core.labels.Classification` fields
                -   ``"classifications"``: multilabel classifications stored in
                    :class:`fiftyone.core.labels.Classifications` fields
                -   ``"detections"``: object detections stored in
                    :class:`fiftyone.core.labels.Detections` fields
                -   ``"instances"``: instance segmentations stored in
                    :class:`fiftyone.core.labels.Detections` fields with their
                    :attr:`mask <fiftyone.core.labels.Detection.mask>`
                    attributes populated
                -   ``"polylines"``: polylines stored in
                    :class:`fiftyone.core.labels.Polylines` fields with their
                    :attr:`filled <fiftyone.core.labels.Polyline.filled>`
                    attributes set to ``False``
                -   ``"polygons"``: polygons stored in
                    :class:`fiftyone.core.labels.Polylines` fields with their
                    :attr:`filled <fiftyone.core.labels.Polyline.filled>`
                    attributes set to ``True``
                -   ``"keypoints"``: keypoints stored in
                    :class:`fiftyone.core.labels.Keypoints` fields
                -   ``"segmentation"``: semantic segmentations stored in
                    :class:`fiftyone.core.labels.Segmentation` fields
                -   ``"scalar"``: scalar labels stored in
                    :class:`fiftyone.core.fields.IntField`,
                    :class:`fiftyone.core.fields.FloatField`,
                    :class:`fiftyone.core.fields.StringField`, or
                    :class:`fiftyone.core.fields.BooleanField` fields

                All new label fields must have their type specified via this
                argument or in ``label_schema``. Note that annotation backends
                may not support all label types
            classes (None): a list of strings indicating the class options for
                ``label_field`` or all fields in ``label_schema`` without
                classes specified. All new label fields must have a class list
                provided via one of the supported methods. For existing label
                fields, if classes are not provided by this argument nor
                ``label_schema``, they are retrieved from :meth:`get_classes`
                if possible, or else the observed labels on your dataset are
                used
            attributes (True): specifies the label attributes of each label
                field to include (other than their ``label``, which is always
                included) in the annotation export. Can be any of the
                following:

                -   ``True``: export all label attributes
                -   ``False``: don't export any custom label attributes
                -   a list of label attributes to export
                -   a dict mapping attribute names to dicts specifying the
                    ``type``, ``values``, and ``default`` for each attribute

                If a ``label_schema`` is also provided, this parameter
                determines which attributes are included for all fields that do
                not explicitly define their per-field attributes (in addition
                to any per-class attributes)
            mask_targets (None): a dict mapping pixel values to semantic label
                strings. Only applicable when annotating semantic segmentations
            allow_additions (True): whether to allow new labels to be added.
                Only applicable when editing existing label fields
            allow_deletions (True): whether to allow labels to be deleted. Only
                applicable when editing existing label fields
            allow_label_edits (True): whether to allow the ``label`` attribute
                of existing labels to be modified. Only applicable when editing
                existing fields with ``label`` attributes
            allow_index_edits (True): whether to allow the ``index`` attribute
                of existing video tracks to be modified. Only applicable when
                editing existing frame fields with ``index`` attributes
            allow_spatial_edits (True): whether to allow edits to the spatial
                properties (bounding boxes, vertices, keypoints, masks, etc) of
                labels. Only applicable when editing existing spatial label
                fields
            media_field ("filepath"): the field containing the paths to the
                media files to upload
            backend (None): the annotation backend to use. The supported values
                are ``fiftyone.annotation_config.backends.keys()`` and the
                default is ``fiftyone.annotation_config.default_backend``
            launch_editor (False): whether to launch the annotation backend's
                editor after uploading the samples
            **kwargs: keyword arguments for the
                :class:`fiftyone.utils.annotations.AnnotationBackendConfig`

        Returns:
            an :class:`fiftyone.utils.annotations.AnnnotationResults`
        """
        return foua.annotate(
            self,
            anno_key,
            label_schema=label_schema,
            label_field=label_field,
            label_type=label_type,
            classes=classes,
            attributes=attributes,
            mask_targets=mask_targets,
            allow_additions=allow_additions,
            allow_deletions=allow_deletions,
            allow_label_edits=allow_label_edits,
            allow_index_edits=allow_index_edits,
            allow_spatial_edits=allow_spatial_edits,
            media_field=media_field,
            backend=backend,
            launch_editor=launch_editor,
            **kwargs,
        )

    @property
    def has_annotation_runs(self):
        """Whether this colection has any annotation runs."""
        return bool(self.list_annotation_runs())

    def has_annotation_run(self, anno_key):
        """Whether this collection has an annotation run with the given key.

        Args:
            anno_key: an annotation key

        Returns:
            True/False
        """
        return anno_key in self.list_annotation_runs()

    def list_annotation_runs(self):
        """Returns a list of all annotation keys on this collection.

        Returns:
            a list of annotation keys
        """
        return foan.AnnotationMethod.list_runs(self)

    def get_annotation_info(self, anno_key):
        """Returns information about the annotation run with the given key on
        this collection.

        Args:
            anno_key: an annotation key

        Returns:
            a :class:`fiftyone.core.annotation.AnnotationInfo`
        """
        return foan.AnnotationMethod.get_run_info(self, anno_key)

    def load_annotation_results(self, anno_key, **kwargs):
        """Loads the results for the annotation run with the given key on this
        collection.

        The :class:`fiftyone.utils.annotations.AnnotationResults` object
        returned by this method will provide a variety of backend-specific
        methods allowing you to perform actions such as checking the status and
        deleting this run from the annotation backend.

        Use :meth:`load_annotations` to load the labels from an annotation
        run onto your FiftyOne dataset.

        Args:
            anno_key: an annotation key
            **kwargs: optional keyword arguments for
                :meth:`fiftyone.utils.annotations.AnnotationResults.load_credentials`

        Returns:
            a :class:`fiftyone.utils.annotations.AnnotationResults`
        """
        results = foan.AnnotationMethod.load_run_results(
            self, anno_key, load_view=False
        )
        results.load_credentials(**kwargs)
        return results

    def load_annotation_view(self, anno_key, select_fields=False):
        """Loads the :class:`fiftyone.core.view.DatasetView` on which the
        specified annotation run was performed on this collection.

        Args:
            anno_key: an annotation key
            select_fields (False): whether to select only the fields involved
                in the annotation run

        Returns:
            a :class:`fiftyone.core.view.DatasetView`
        """
        return foan.AnnotationMethod.load_run_view(
            self, anno_key, select_fields=select_fields
        )

    def load_annotations(
        self,
        anno_key,
        dest_field=None,
        unexpected="prompt",
        cleanup=False,
        **kwargs,
    ):
        """Downloads the labels from the given annotation run from the
        annotation backend and merges them into this collection.

        See :ref:`this page <loading-annotations>` for more information
        about using this method to import annotations that you have scheduled
        by calling :meth:`annotate`.

        Args:
            anno_key: an annotation key
            dest_field (None): an optional name of a new destination field
                into which to load the annotations, or a dict mapping field names
                in the run's label schema to new desination field names
            unexpected ("prompt"): how to deal with any unexpected labels that
                don't match the run's label schema when importing. The
                supported values are:

                -   ``"prompt"``: present an interactive prompt to
                    direct/discard unexpected labels
                -   ``"ignore"``: automatically ignore any unexpected labels
                -   ``"return"``: return a dict containing all unexpected
                    labels, or ``None`` if there aren't any
            cleanup (False): whether to delete any informtation regarding this
                run from the annotation backend after loading the annotations
            **kwargs: optional keyword arguments for
                :meth:`fiftyone.utils.annotations.AnnotationResults.load_credentials`

        Returns:
            ``None``, unless ``unexpected=="return"`` and unexpected labels are
            found, in which case a dict containing the extra labels is returned
        """
        return foua.load_annotations(
            self,
            anno_key,
            dest_field=dest_field,
            unexpected=unexpected,
            cleanup=cleanup,
            **kwargs,
        )

    def delete_annotation_run(self, anno_key):
        """Deletes the annotation run with the given key from this collection.

        Calling this method only deletes the **record** of the annotation run
        from the collection; it will not delete any annotations loaded onto
        your dataset via :meth:`load_annotations`, nor will it delete any
        associated information from the annotation backend.

        Use :meth:`load_annotation_results` to programmatically manage/delete
        a run from the annotation backend.

        Args:
            anno_key: an annotation key
        """
        foan.AnnotationMethod.delete_run(self, anno_key)

    def delete_annotation_runs(self):
        """Deletes all annotation runs from this collection.

        Calling this method only deletes the **records** of the annotation runs
        from this collection; it will not delete any annotations loaded onto
        your dataset via :meth:`load_annotations`, nor will it delete any
        associated information from the annotation backend.

        Use :meth:`load_annotation_results` to programmatically manage/delete
        runs in the annotation backend.
        """
        foan.AnnotationMethod.delete_runs(self)

    def list_indexes(self):
        """Returns the list of index names on this collection.

        Single-field indexes are referenced by their field name, while compound
        indexes are referenced by more complicated strings. See
        :meth:`pymongo:pymongo.collection.Collection.index_information` for
        details on the compound format.

        Returns:
            the list of index names
        """
        return list(self.get_index_information().keys())

    def get_index_information(self):
        """Returns a dictionary of information about the indexes on this
        collection.

        See :meth:`pymongo:pymongo.collection.Collection.index_information` for
        details on the structure of this dictionary.

        Returns:
            a dict mapping index names to info dicts
        """
        index_info = {}

        # Sample-level indexes
        fields_map = self._get_db_fields_map(reverse=True)
        sample_info = self._dataset._sample_collection.index_information()
        for key, info in sample_info.items():
            if len(info["key"]) == 1:
                field = info["key"][0][0]
                key = fields_map.get(field, field)

            index_info[key] = info

        if self._has_frame_fields():
            # Frame-level indexes
            fields_map = self._get_db_fields_map(frames=True, reverse=True)
            frame_info = self._dataset._frame_collection.index_information()
            for key, info in frame_info.items():
                if len(info["key"]) == 1:
                    field = info["key"][0][0]
                    key = fields_map.get(field, field)

                index_info[self._FRAMES_PREFIX + key] = info

        return index_info

    def create_index(self, field_or_spec, unique=False, **kwargs):
        """Creates an index on the given field or with the given specification,
        if necessary.

        Indexes enable efficient sorting, merging, and other such operations.

        Frame-level fields can be indexed by prepending ``"frames."`` to the
        field name.

        If you are indexing a single field and it already has a unique
        constraint, it will be retained regardless of the ``unique`` value you
        specify. Conversely, if the given field already has a non-unique index
        but you requested a unique index, the existing index will be replaced
        with a unique index. Use :meth:`drop_index` to drop an existing index
        first if you wish to modify an existing index in other ways.

        Args:
            field_or_spec: the field name, ``embedded.field.name``, or index
                specification list. See
                :meth:`pymongo:pymongo.collection.Collection.create_index` for
                supported values
            unique (False): whether to add a uniqueness constraint to the index
            **kwargs: optional keyword arguments for
                :meth:`pymongo:pymongo.collection.Collection.create_index`

        Returns:
            the name of the index
        """
        if etau.is_str(field_or_spec):
            input_spec = [(field_or_spec, 1)]
        else:
            input_spec = list(field_or_spec)

        single_field_index = len(input_spec) == 1

        # For single field indexes, provide special handling based on `unique`
        # constraint
        if single_field_index:
            field = input_spec[0][0]

            index_info = self.get_index_information()
            if field in index_info:
                _unique = index_info[field].get("unique", False)
                if _unique or (unique == _unique):
                    # Satisfactory index already exists
                    return field

                _field, is_frame_field = self._handle_frame_field(field)

                if _field == "id":
                    # For some reason ID indexes are not reported by
                    # `get_index_information()` as being unique like other
                    # manually created indexes, but they are, so nothing needs
                    # to be done here
                    return field

                if _field in self._get_default_indexes(frames=is_frame_field):
                    raise ValueError(
                        "Cannot modify default index '%s'" % field
                    )

                # We need to drop existing index and replace with a unique one
                self.drop_index(field)

        is_frame_fields = []
        index_spec = []
        for field, option in input_spec:
            self._validate_root_field(field, include_private=True)
            _field, _ = self._parse_field(field, include_private=True)
            _field, is_frame_field = self._handle_frame_field(_field)
            is_frame_fields.append(is_frame_field)
            index_spec.append((_field, option))

        if len(set(is_frame_fields)) > 1:
            raise ValueError(
                "Fields in a compound index must be either all sample-level "
                "or all frame-level fields"
            )

        is_frame_index = all(is_frame_fields)

        if is_frame_index:
            coll = self._dataset._frame_collection
        else:
            coll = self._dataset._sample_collection

        name = coll.create_index(index_spec, unique=unique, **kwargs)

        if single_field_index:
            name = input_spec[0][0]
        elif is_frame_index:
            name = self._FRAMES_PREFIX + name

        return name

    def drop_index(self, field_or_name):
        """Drops the index for the given field or name.

        Args:
            field_or_name: a field name, ``embedded.field.name``, or compound
                index name. Use :meth:`list_indexes` to see the available
                indexes
        """
        name, is_frame_index = self._handle_frame_field(field_or_name)

        if is_frame_index:
            if name in self._get_default_indexes(frames=True):
                raise ValueError("Cannot drop default frame index '%s'" % name)

            coll = self._dataset._frame_collection
        else:
            if name in self._get_default_indexes():
                raise ValueError("Cannot drop default index '%s'" % name)

            coll = self._dataset._sample_collection

        index_map = {}
        fields_map = self._get_db_fields_map(
            frames=is_frame_index, reverse=True
        )
        for key, info in coll.index_information().items():
            if len(info["key"]) == 1:
                # We use field name, not pymongo name, for single field indexes
                field = info["key"][0][0]
                index_map[fields_map.get(field, field)] = key
            else:
                index_map[key] = key

        if name not in index_map:
            itype = "frame index" if is_frame_index else "index"
            raise ValueError(
                "%s has no %s '%s'" % (self.__class__.__name__, itype, name)
            )

        coll.drop_index(index_map[name])

    def _get_default_indexes(self, frames=False):
        if frames:
            if self._has_frame_fields():
                return ["id", "_sample_id_1_frame_number_1"]

            return []

        if self._is_patches:
            names = ["id", "filepath", "sample_id"]
            if self._is_frames:
                names.extend(["frame_id", "_sample_id_1_frame_number_1"])

            return names

        if self._is_frames:
            return [
                "id",
                "filepath",
                "sample_id",
                "_sample_id_1_frame_number_1",
            ]

        if self._is_clips:
            return ["id", "filepath", "sample_id"]

        return ["id", "filepath"]

    def reload(self):
        """Reloads the collection from the database."""
        raise NotImplementedError("Subclass must implement reload()")

    def to_dict(
        self,
        rel_dir=None,
        include_private=False,
        include_frames=False,
        frame_labels_dir=None,
        pretty_print=False,
    ):
        """Returns a JSON dictionary representation of the collection.

        Args:
            rel_dir (None): a relative directory to remove from the
                ``filepath`` of each sample, if possible. The path is converted
                to an absolute path (if necessary) via
                :func:`fiftyone.core.utils.normalize_path`. The typical use
                case for this argument is that your source data lives in a
                single directory and you wish to serialize relative, rather
                than absolute, paths to the data within that directory
            include_private (False): whether to include private fields
            include_frames (False): whether to include the frame labels for
                video samples
            frame_labels_dir (None): a directory in which to write per-sample
                JSON files containing the frame labels for video samples. If
                omitted, frame labels will be included directly in the returned
                JSON dict (which can be quite quite large for video datasets
                containing many frames). Only applicable to datasets that
                contain videos when ``include_frames`` is True
            pretty_print (False): whether to render frame labels JSON in human
                readable format with newlines and indentations. Only applicable
                to datasets that contain videos when a ``frame_labels_dir`` is
                provided

        Returns:
            a JSON dict
        """
        if rel_dir is not None:
            rel_dir = fou.normalize_path(rel_dir) + os.path.sep

        contains_videos = self._contains_videos(any_slice=True)
        write_frame_labels = (
            contains_videos and include_frames and frame_labels_dir is not None
        )

        d = {
            "name": self._dataset.name,
            "version": self._dataset.version,
            "media_type": self.media_type,
        }

        if self.media_type == fom.GROUP:
            d["group_field"] = self.group_field
            d["group_media_types"] = self.group_media_types
            d["default_group_slice"] = self.default_group_slice

        d["sample_fields"] = self._serialize_field_schema()

        if contains_videos:
            d["frame_fields"] = self._serialize_frame_field_schema()

        d["info"] = self.info

        if self.classes:
            d["classes"] = self.classes

        if self.default_classes:
            d["default_classes"] = self.default_classes

        if self.mask_targets:
            d["mask_targets"] = self._serialize_mask_targets()

        if self.default_mask_targets:
            d["default_mask_targets"] = self._serialize_default_mask_targets()

        if self.skeletons:
            d["skeletons"] = self._serialize_skeletons()

        if self.default_skeleton:
            d["default_skeleton"] = self._serialize_default_skeleton()

        if self.media_type == fom.GROUP:
            view = self.select_group_slices(_allow_mixed=True)
        else:
            view = self

        # Serialize samples
        samples = []
        for sample in view.iter_samples(progress=True):
            sd = sample.to_dict(
                include_frames=include_frames,
                include_private=include_private,
            )

            if write_frame_labels and sample.media_type == fom.VIDEO:
                frames = {"frames": sd.pop("frames", {})}
                filename = sample.id + ".json"
                sd["frames"] = filename
                frames_path = os.path.join(frame_labels_dir, filename)
                etas.write_json(frames, frames_path, pretty_print=pretty_print)

            if rel_dir and sd["filepath"].startswith(rel_dir):
                sd["filepath"] = sd["filepath"][len(rel_dir) :]

            samples.append(sd)

        d["samples"] = samples

        return d

    def to_json(
        self,
        rel_dir=None,
        include_private=False,
        include_frames=False,
        frame_labels_dir=None,
        pretty_print=False,
    ):
        """Returns a JSON string representation of the collection.

        The samples will be written as a list in a top-level ``samples`` field
        of the returned dictionary.

        Args:
            rel_dir (None): a relative directory to remove from the
                ``filepath`` of each sample, if possible. The path is converted
                to an absolute path (if necessary) via
                :func:`fiftyone.core.utils.normalize_path`. The typical use
                case for this argument is that your source data lives in a
                single directory and you wish to serialize relative, rather
                than absolute, paths to the data within that directory
            include_private (False): whether to include private fields
            include_frames (False): whether to include the frame labels for
                video samples
            frame_labels_dir (None): a directory in which to write per-sample
                JSON files containing the frame labels for video samples. If
                omitted, frame labels will be included directly in the returned
                JSON dict (which can be quite quite large for video datasets
                containing many frames). Only applicable to datasets that
                contain videos when ``include_frames`` is True
            pretty_print (False): whether to render the JSON in human readable
                format with newlines and indentations

        Returns:
            a JSON string
        """
        d = self.to_dict(
            rel_dir=rel_dir,
            include_private=include_private,
            include_frames=include_frames,
            frame_labels_dir=frame_labels_dir,
            pretty_print=pretty_print,
        )
        return etas.json_to_str(d, pretty_print=pretty_print)

    def write_json(
        self,
        json_path,
        rel_dir=None,
        include_private=False,
        include_frames=False,
        frame_labels_dir=None,
        pretty_print=False,
    ):
        """Writes the colllection to disk in JSON format.

        Args:
            json_path: the path to write the JSON
            rel_dir (None): a relative directory to remove from the
                ``filepath`` of each sample, if possible. The path is converted
                to an absolute path (if necessary) via
                :func:`fiftyone.core.utils.normalize_path`. The typical use
                case for this argument is that your source data lives in a
                single directory and you wish to serialize relative, rather
                than absolute, paths to the data within that directory
            include_private (False): whether to include private fields
            include_frames (False): whether to include the frame labels for
                video samples
            frame_labels_dir (None): a directory in which to write per-sample
                JSON files containing the frame labels for video samples. If
                omitted, frame labels will be included directly in the returned
                JSON dict (which can be quite quite large for video datasets
                containing many frames). Only applicable to datasets that
                contain videos when ``include_frames`` is True
            pretty_print (False): whether to render the JSON in human readable
                format with newlines and indentations
        """
        d = self.to_dict(
            rel_dir=rel_dir,
            include_private=include_private,
            include_frames=include_frames,
            frame_labels_dir=frame_labels_dir,
            pretty_print=pretty_print,
        )
        etas.write_json(d, json_path, pretty_print=pretty_print)

    def _add_view_stage(self, stage):
        """Returns a :class:`fiftyone.core.view.DatasetView` containing the
        contents of the collection with the given
        :class:fiftyone.core.stages.ViewStage` appended to its aggregation
        pipeline.

        Subclasses are responsible for performing any validation on the view
        stage to ensure that it is a valid stage to add to this collection.

        Args:
            stage: a :class:fiftyone.core.stages.ViewStage`

        Returns:
            a :class:`fiftyone.core.view.DatasetView`
        """
        raise NotImplementedError("Subclass must implement _add_view_stage()")

    def aggregate(self, aggregations):
        """Aggregates one or more
        :class:`fiftyone.core.aggregations.Aggregation` instances.

        Note that it is best practice to group aggregations into a single call
        to :meth:`aggregate`, as this will be more efficient than performing
        multiple aggregations in series.

        Args:
            aggregations: an :class:`fiftyone.core.aggregations.Aggregation` or
                iterable of :class:`fiftyone.core.aggregations.Aggregation`
                instances

        Returns:
            an aggregation result or list of aggregation results corresponding
            to the input aggregation(s)
        """
        if not aggregations:
            return []

        scalar_result = isinstance(aggregations, foa.Aggregation)

        if scalar_result:
            aggregations = [aggregations]

        # Partition aggregations by type
        big_aggs, batch_aggs, facet_aggs = self._parse_aggregations(
            aggregations, allow_big=True
        )

        # Placeholder to store results
        results = [None] * len(aggregations)

        idx_map = {}
        pipelines = []

        # Build batch pipeline
        if batch_aggs:
            pipeline = self._build_batch_pipeline(batch_aggs)
            pipelines.append(pipeline)

        # Build big pipelines
        for idx, aggregation in big_aggs.items():
            pipeline = self._build_big_pipeline(aggregation)
            idx_map[idx] = len(pipelines)
            pipelines.append(pipeline)

        # Build facet-able pipelines
        compiled_facet_aggs, facet_pipelines = self._build_facets(facet_aggs)
        for idx, pipeline in facet_pipelines.items():
            idx_map[idx] = len(pipelines)
            pipelines.append(pipeline)

        # Run all aggregations
        _results = foo.aggregate(self._dataset._sample_collection, pipelines)

        # Parse batch results
        if batch_aggs:
            result = list(_results[0])
            for idx, aggregation in batch_aggs.items():
                results[idx] = self._parse_big_result(aggregation, result)

        # Parse big results
        for idx, aggregation in big_aggs.items():
            result = list(_results[idx_map[idx]])
            results[idx] = self._parse_big_result(aggregation, result)

        # Parse facet-able results
        for idx, aggregation in compiled_facet_aggs.items():
            result = list(_results[idx_map[idx]])
            data = self._parse_faceted_result(aggregation, result)
            if (
                isinstance(aggregation, foa.FacetAggregations)
                and aggregation._compiled
            ):
                for idx, d in data.items():
                    results[idx] = d
            else:
                results[idx] = data

        return results[0] if scalar_result else results

    async def _async_aggregate(self, aggregations):
        if not aggregations:
            return []

        scalar_result = isinstance(aggregations, foa.Aggregation)

        if scalar_result:
            aggregations = [aggregations]

        _, _, facet_aggs = self._parse_aggregations(
            aggregations, allow_big=False
        )

        # Placeholder to store results
        results = [None] * len(aggregations)

        idx_map = {}
        pipelines = []

        if facet_aggs:
            # Build facet-able pipelines
            compiled_facet_aggs, facet_pipelines = self._build_facets(
                facet_aggs
            )
            for idx, pipeline in facet_pipelines.items():
                idx_map[idx] = len(pipelines)
                pipelines.append(pipeline)

            # Run all aggregations
            coll_name = self._dataset._sample_collection_name
            collection = foo.get_async_db_conn()[coll_name]
            _results = await foo.aggregate(collection, pipelines)

            # Parse facet-able results
            for idx, aggregation in compiled_facet_aggs.items():
                result = list(_results[idx_map[idx]])
                data = self._parse_faceted_result(aggregation, result)
                if (
                    isinstance(aggregation, foa.FacetAggregations)
                    and aggregation._compiled
                ):
                    for idx, d in data.items():
                        results[idx] = d
                else:
                    results[idx] = data

        return results[0] if scalar_result else results

    def _parse_aggregations(self, aggregations, allow_big=True):
        big_aggs = {}
        batch_aggs = {}
        facet_aggs = {}
        for idx, aggregation in enumerate(aggregations):
            if aggregation._is_big_batchable:
                batch_aggs[idx] = aggregation
            elif aggregation._has_big_result:
                big_aggs[idx] = aggregation
            else:
                facet_aggs[idx] = aggregation

        if not allow_big and (big_aggs or batch_aggs):
            raise ValueError(
                "This method does not support aggregations that return big "
                "results"
            )

        return big_aggs, batch_aggs, facet_aggs

    def _build_batch_pipeline(self, aggs_map):
        project = {}
        attach_frames = False
        group_slices = set()
        for idx, aggregation in aggs_map.items():
            big_field = "value%d" % idx

            _pipeline = aggregation.to_mongo(self, big_field=big_field)
            attach_frames |= aggregation._needs_frames(self)
            _group_slices = aggregation._needs_group_slices(self)
            if _group_slices:
                group_slices.update(_group_slices)

            try:
                assert len(_pipeline) == 1
                project[big_field] = _pipeline[0]["$project"][big_field]
            except:
                raise ValueError(
                    "Batchable aggregations must have pipelines with a single "
                    "$project stage; found %s" % _pipeline
                )

        return self._pipeline(
            pipeline=[{"$project": project}],
            attach_frames=attach_frames,
            group_slices=group_slices,
        )

    def _build_big_pipeline(self, aggregation):
        return self._pipeline(
            pipeline=aggregation.to_mongo(self, big_field="values"),
            attach_frames=aggregation._needs_frames(self),
            group_slices=aggregation._needs_group_slices(self),
        )

    def _build_facets(self, aggs_map):
        pipelines = {}

        compiled = defaultdict(dict)
        for idx, aggregation in aggs_map.items():
            if aggregation.field_name is None or isinstance(
                aggregation, foa.FacetAggregations
            ):
                compiled[idx] = aggregation
                continue

            keys = aggregation.field_name.split(".")
            path = ""
            subfield_name = keys[-1]
            for num in range(len(keys), 0, -1):
                path = ".".join(keys[:num])
                subfield_name = ".".join(keys[num:])
                field = self.get_field(path)
                if isinstance(field, fof.ListField) and isinstance(
                    field.field, fof.EmbeddedDocumentField
                ):
                    break

            aggregation = copy(aggregation)
            aggregation._field_name = subfield_name
            compiled[path][idx] = aggregation

        for field_name, aggregations in compiled.items():
            if isinstance(aggregations, foa.Aggregation):
                continue

            compiled[field_name] = foa.FacetAggregations(
                field_name, aggregations, _compiled=True
            )

        for idx, aggregation in compiled.items():
            pipelines[idx] = self._pipeline(
                pipeline=aggregation.to_mongo(self),
                attach_frames=aggregation._needs_frames(self),
                group_slices=aggregation._needs_group_slices(self),
            )

        return compiled, pipelines

    def _parse_big_result(self, aggregation, result):
        if result:
            return aggregation.parse_result(result)

        return aggregation.default_result()

    def _parse_faceted_result(self, aggregation, result):
        if result:
            return aggregation.parse_result(result[0])

        return aggregation.default_result()

    def _pipeline(
        self,
        pipeline=None,
        media_type=None,
        attach_frames=False,
        detach_frames=False,
        frames_only=False,
        support=None,
        group_slice=None,
        group_slices=None,
        groups_only=False,
        detach_groups=False,
        manual_group_select=False,
        post_pipeline=None,
    ):
        """Returns the MongoDB aggregation pipeline for the collection.

        Args:
            pipeline (None): a MongoDB aggregation pipeline (list of dicts) to
                append to the current pipeline
            media_type (None): the media type of the collection, if different
                than the source dataset's media type
            attach_frames (False): whether to attach the frame documents
                immediately prior to executing ``pipeline``. Only applicable to
                datasets that contain videos
            detach_frames (False): whether to detach the frame documents at the
                end of the pipeline. Only applicable to datasets that contain
                videos
            frames_only (False): whether to generate a pipeline that contains
                *only* the frames in the collection
            support (None): an optional ``[first, last]`` range of frames to
                attach. Only applicable when attaching frames
            group_slice (None): the current group slice of the collection, if
                different than the source dataset's group slice. Only
                applicable for grouped collections
            group_slices (None): a list of group slices to attach immediately
                prior to executing ``pipeline``. Only applicable for grouped
                collections
            groups_only (False): whether to generate a pipeline that contains
                *only* the flattened group documents for the collection
            detach_groups (False): whether to detach the group documents at the
                end of the pipeline. Only applicable to grouped collections
            manual_group_select (False): whether the pipeline has manually
                handled the initial group selection. Only applicable to grouped
                collections
            post_pipeline (None): a MongoDB aggregation pipeline (list of
                dicts) to append to the very end of the pipeline, after all
                other arguments are applied

        Returns:
            the aggregation pipeline
        """
        raise NotImplementedError("Subclass must implement _pipeline()")

    def _aggregate(
        self,
        pipeline=None,
        media_type=None,
        attach_frames=False,
        detach_frames=False,
        frames_only=False,
        support=None,
        group_slice=None,
        group_slices=None,
        groups_only=False,
        detach_groups=False,
        manual_group_select=False,
        post_pipeline=None,
    ):
        """Runs the MongoDB aggregation pipeline on the collection and returns
        the result.

        Args:
            pipeline (None): a MongoDB aggregation pipeline (list of dicts) to
                append to the current pipeline
            media_type (None): the media type of the collection, if different
                than the source dataset's media type
            attach_frames (False): whether to attach the frame documents
                immediately prior to executing ``pipeline``. Only applicable to
                datasets that contain videos
            detach_frames (False): whether to detach the frame documents at the
                end of the pipeline. Only applicable to datasets that contain
                videos
            frames_only (False): whether to generate a pipeline that contains
                *only* the frames in the colection
            support (None): an optional ``[first, last]`` range of frames to
                attach. Only applicable when attaching frames
            group_slice (None): the current group slice of the collection, if
                different than the source dataset's group slice. Only
                applicable for grouped collections
            group_slices (None): a list of group slices to attach immediately
                prior to executing ``pipeline``. Only applicable for grouped
                collections
            groups_only (False): whether to generate a pipeline that contains
                *only* the flattened group documents for the collection
            detach_groups (False): whether to detach the group documents at the
                end of the pipeline. Only applicable to grouped collections
            manual_group_select (False): whether the pipeline has manually
                handled the initial group selection. Only applicable to grouped
                collections
            post_pipeline (None): a MongoDB aggregation pipeline (list of
                dicts) to append to the very end of the pipeline, after all
                other arguments are applied

        Returns:
            the aggregation result dict
        """
        raise NotImplementedError("Subclass must implement _aggregate()")

    def _make_and_aggregate(self, make, args):
        if isinstance(args, (list, tuple)):
            return tuple(self.aggregate([make(arg) for arg in args]))

        return self.aggregate(make(args))

    def _build_aggregation(self, aggregations):
        scalar_result = isinstance(aggregations, foa.Aggregation)
        if scalar_result:
            aggregations = [aggregations]
        elif not aggregations:
            return False, [], None

        pipelines = {}
        for idx, agg in enumerate(aggregations):
            if not isinstance(agg, foa.Aggregation):
                raise TypeError(
                    "'%s' is not an %s" % (agg.__class__, foa.Aggregation)
                )

            pipelines[str(idx)] = agg.to_mongo(self)

        return scalar_result, aggregations, [{"$facet": pipelines}]

    def _process_aggregations(self, aggregations, result, scalar_result):
        results = []
        for idx, agg in enumerate(aggregations):
            _result = result[str(idx)]
            if _result:
                results.append(agg.parse_result(_result[0]))
            else:
                results.append(agg.default_result())

        return results[0] if scalar_result else results

    def _serialize(self):
        # pylint: disable=no-member
        return self._doc.to_dict(extended=True)

    def _serialize_field_schema(self):
        return self._serialize_schema(self.get_field_schema())

    def _serialize_frame_field_schema(self):
        return self._serialize_schema(self.get_frame_field_schema())

    def _serialize_schema(self, schema):
        return {field_name: str(field) for field_name, field in schema.items()}

    def _serialize_mask_targets(self):
        return self._root_dataset._doc.field_to_mongo("mask_targets")

    def _serialize_default_mask_targets(self):
        return self._root_dataset._doc.field_to_mongo("default_mask_targets")

    def _parse_mask_targets(self, mask_targets):
        if not mask_targets:
            return mask_targets

        return self._root_dataset._doc.field_to_python(
            "mask_targets", mask_targets
        )

    def _parse_default_mask_targets(self, default_mask_targets):
        if not default_mask_targets:
            return default_mask_targets

        return self._root_dataset._doc.field_to_python(
            "default_mask_targets", default_mask_targets
        )

    def _serialize_skeletons(self):
        return self._root_dataset._doc.field_to_mongo("skeletons")

    def _serialize_default_skeleton(self):
        return self._root_dataset._doc.field_to_mongo("default_skeleton")

    def _parse_skeletons(self, skeletons):
        if not skeletons:
            return skeletons

        return self._root_dataset._doc.field_to_python("skeletons", skeletons)

    def _parse_default_skeleton(self, default_skeleton):
        if not default_skeleton:
            return default_skeleton

        return self._root_dataset._doc.field_to_python(
            "default_skeleton", default_skeleton
        )

    def _to_fields_str(self, field_schema):
        max_len = max([len(field_name) for field_name in field_schema]) + 1
        return "\n".join(
            "    %s %s" % ((field_name + ":").ljust(max_len), str(field))
            for field_name, field in field_schema.items()
        )

    def _split_frame_fields(self, fields):
        if etau.is_str(fields):
            fields = [fields]

        if self._has_frame_fields():
            return fou.split_frame_fields(fields)

        return fields, []

    def _parse_field_name(
        self,
        field_name,
        auto_unwind=True,
        omit_terminal_lists=False,
        allow_missing=False,
        new_field=None,
    ):
        return _parse_field_name(
            self,
            field_name,
            auto_unwind,
            omit_terminal_lists,
            allow_missing,
            new_field=new_field,
        )

    def _has_field(self, field_path):
        return self.get_field(field_path) is not None

    def _handle_frame_field(self, field_name):
        is_frame_field = self._is_frame_field(field_name)
        if is_frame_field:
            field_name = field_name[len(self._FRAMES_PREFIX) :]

        return field_name, is_frame_field

    def _is_frame_field(self, field_name):
        return self._has_frame_fields() and (
            field_name.startswith(self._FRAMES_PREFIX)
            or field_name == self._FRAMES_PREFIX[:-1]
        )

    def _handle_group_field(self, field_name):
        is_group_field = self._is_group_field(field_name)
        if is_group_field:
            try:
                field_name = field_name.split(".", 2)[2]
            except IndexError:
                field_name = ""

        return field_name, is_group_field

    def _is_group_field(self, field_name):
        return (self.media_type == fom.GROUP) and (
            field_name.startswith(self._GROUPS_PREFIX)
            or field_name == self._GROUPS_PREFIX[:-1]
        )

    def _get_group_slices(self, field_names):
        if etau.is_str(field_names):
            field_names = [field_names]

        group_slices = set()
        for field_name in field_names:
            if field_name.startswith(self._GROUPS_PREFIX):
                group_slice = field_name.split(".", 2)[1]
                group_slices.add(group_slice)

        return list(group_slices)

    def _get_group_media_types(self):
        return self._dataset._doc.group_media_types

    def _contains_videos(self, any_slice=False):
        if self.media_type == fom.VIDEO:
            return True

        if self.media_type == fom.GROUP:
            if any_slice:
                return any(
                    slice_media_type == fom.VIDEO
                    for slice_media_type in self.group_media_types.values()
                )

            return (
                self.group_media_types.get(self.group_slice, None) == fom.VIDEO
            )

        if self.media_type == fom.MIXED:
            return any(
                slice_media_type == fom.VIDEO
                for slice_media_type in self._get_group_media_types().values()
            )

        return False

    def _has_frame_fields(self):
        return self._contains_videos(any_slice=True)

    def _handle_id_fields(self, field_name):
        return _handle_id_fields(self, field_name)

    def _is_label_field(self, field_name, label_type_or_types):
        try:
            label_type = self._get_label_field_type(field_name)
        except:
            return False

        if etau.is_container(label_type_or_types):
            label_type_or_types = tuple(label_type_or_types)

        return issubclass(label_type, label_type_or_types)

    def _parse_label_field(
        self,
        label_field,
        dataset_exporter=None,
        allow_coercion=False,
        force_dict=False,
        required=False,
    ):
        return _parse_label_field(
            self,
            label_field,
            dataset_exporter=dataset_exporter,
            allow_coercion=allow_coercion,
            force_dict=force_dict,
            required=required,
        )

    def _parse_frame_labels_field(
        self,
        frame_labels_field,
        dataset_exporter=None,
        allow_coercion=False,
        force_dict=False,
        required=False,
    ):
        return _parse_frame_labels_field(
            self,
            frame_labels_field,
            dataset_exporter=dataset_exporter,
            allow_coercion=allow_coercion,
            force_dict=force_dict,
            required=required,
        )

    def _get_db_fields_map(
        self, include_private=False, frames=False, reverse=False
    ):
        if frames:
            schema = self.get_frame_field_schema(
                include_private=include_private, flat=True
            )
        else:
            schema = self.get_field_schema(
                include_private=include_private, flat=True
            )

        if schema is None:
            return None

        fields_map = {}
        for path, field in schema.items():
            chunks = path.rsplit(".", 1)
            field_name = chunks[-1]
            db_field_name = field.db_field

            if db_field_name not in (None, field_name):
                if len(chunks) > 1:
                    _path = chunks[0] + "." + db_field_name
                else:
                    _path = db_field_name

                if reverse:
                    fields_map[_path] = path
                else:
                    fields_map[path] = _path

        return fields_map

    def _handle_db_field(self, path, frames=False):
        # @todo handle "groups.<slice>.field.name", if it becomes necessary
        db_fields_map = self._get_db_fields_map(frames=frames)
        return db_fields_map.get(path, path)

    def _handle_db_fields(self, paths, frames=False):
        # @todo handle "groups.<slice>.field.name", if it becomes necessary
        db_fields_map = self._get_db_fields_map(frames=frames)
        return [db_fields_map.get(p, p) for p in paths]

    def _get_media_fields(
        self, include_filepath=True, whitelist=None, frames=False
    ):
        media_fields = {}

        if frames:
            schema = self.get_frame_field_schema()
            app_media_fields = set()
        else:
            schema = self.get_field_schema()
            app_media_fields = set(self._dataset.app_config.media_fields)

        if not include_filepath:
            app_media_fields.discard("filepath")

        for field_name, field in schema.items():
            if field_name in app_media_fields:
                media_fields[field_name] = None
            elif isinstance(field, fof.EmbeddedDocumentField) and issubclass(
                field.document_type, fol._HasMedia
            ):
                media_fields[field_name] = field.document_type

        if whitelist is not None:
            if etau.is_container(whitelist):
                whitelist = set(whitelist)
            else:
                whitelist = {whitelist}

            media_fields = {
                k: v for k, v in media_fields.items() if k in whitelist
            }

        return media_fields

    def _get_label_fields(self):
        fields = self._get_sample_label_fields()

        if self._has_frame_fields():
            fields.extend(self._get_frame_label_fields())

        return fields

    def _get_sample_label_fields(self):
        return list(
            self.get_field_schema(
                ftype=fof.EmbeddedDocumentField, embedded_doc_type=fol.Label
            ).keys()
        )

    def _get_frame_label_fields(self):
        if not self._has_frame_fields():
            return None

        return [
            self._FRAMES_PREFIX + field
            for field in self.get_frame_field_schema(
                ftype=fof.EmbeddedDocumentField, embedded_doc_type=fol.Label
            ).keys()
        ]

    def _get_root_fields(self, fields):
        root_fields = set()
        for field in fields:
            if self._has_frame_fields() and field.startswith(
                self._FRAMES_PREFIX
            ):
                # Converts `frames.root[.x.y]` to `frames.root`
                root = ".".join(field.split(".", 2)[:2])
            else:
                # Converts `root[.x.y]` to `root`
                root = field.split(".", 1)[0]

            root_fields.add(root)

        return list(root_fields)

    def _validate_root_field(self, field_name, include_private=False):
        _ = self._get_root_field_type(
            field_name, include_private=include_private
        )

    def _get_root_field_type(self, field_name, include_private=False):
        field_name, _ = self._handle_group_field(field_name)
        field_name, is_frame_field = self._handle_frame_field(field_name)

        if is_frame_field:
            schema = self.get_frame_field_schema(
                include_private=include_private
            )
        else:
            schema = self.get_field_schema(include_private=include_private)

        root = field_name.split(".", 1)[0]

        if root not in schema:
            ftype = "frame field" if is_frame_field else "field"
            raise ValueError(
                "%s has no %s '%s'" % (self.__class__.__name__, ftype, root)
            )

        return schema[root]

    def _get_label_field_type(self, field_name):
        field_name, _ = self._handle_group_field(field_name)
        field_name, is_frame_field = self._handle_frame_field(field_name)

        if field_name.startswith("__"):
            field_name = field_name[2:]

        if is_frame_field:
            schema = self.get_frame_field_schema()
        else:
            schema = self.get_field_schema()

        if field_name not in schema:
            ftype = "frame field" if is_frame_field else "field"
            raise ValueError(
                "%s has no %s '%s'"
                % (self.__class__.__name__, ftype, field_name)
            )

        field = schema[field_name]

        if not isinstance(field, fof.EmbeddedDocumentField) or not issubclass(
            field.document_type, fol.Label
        ):
            raise ValueError(
                "Field '%s' is not a Label type; found %s"
                % (field_name, field)
            )

        return field.document_type

    def _get_label_field_path(self, field_name, subfield=None):
        label_type = self._get_label_field_type(field_name)

        if issubclass(label_type, fol._LABEL_LIST_FIELDS):
            field_name += "." + label_type._LABEL_LIST_FIELD

        if subfield:
            field_path = field_name + "." + subfield
        else:
            field_path = field_name

        return label_type, field_path

    def _get_geo_location_field(self):
        geo_schema = self.get_field_schema(
            ftype=fof.EmbeddedDocumentField, embedded_doc_type=fol.GeoLocation
        )
        if not geo_schema:
            raise ValueError("No %s field found to use" % fol.GeoLocation)

        if len(geo_schema) > 1:
            raise ValueError(
                "Multiple %s fields found; you must specify which to use"
                % fol.GeoLocation
            )

        return next(iter(geo_schema.keys()))

    def _get_label_attributes_schema(self, label_field):
        label_type, attrs_path = self._get_label_field_path(
            label_field, "attributes"
        )
        dynamic_path = attrs_path.rsplit(".", 1)[0]

        # We're implicitly dealing with nested list fields where possible
        label_type = fol._LABEL_LIST_TO_SINGLE_MAP.get(label_type, label_type)

        if not issubclass(label_type, fol._HasAttributesDict):
            return self.schema(dynamic_path, dynamic_only=True)

        #
        # Handle legacy attributes
        #

        dynamic = foa.Schema(dynamic_path, dynamic_only=True)
        attrs = foa.Schema(attrs_path)

        schema, attrs_map = self.aggregate([dynamic, attrs])

        names = []
        aggs = []
        for name in attrs_map.keys():
            names.append("attributes." + name + ".value")
            aggs.append(foa.Schema(attrs_path + "." + name))

        if not aggs:
            return schema

        for name, attr_schema in zip(names, self.aggregate(aggs)):
            schema[name] = attr_schema.get("value", None)

        return schema

    def _unwind_values(self, field_name, values, keep_top_level=False):
        if values is None:
            return None

        list_fields = self._parse_field_name(field_name, auto_unwind=False)[-2]
        level = len(list_fields)

        if keep_top_level:
            return [_unwind_values(v, level - 1) for v in values]

        return _unwind_values(values, level)

    def _make_set_field_pipeline(
        self,
        field,
        expr,
        embedded_root=False,
        allow_missing=False,
        new_field=None,
    ):
        return _make_set_field_pipeline(
            self,
            field,
            expr,
            embedded_root,
            allow_missing=allow_missing,
            new_field=new_field,
        )


def _unwind_values(values, level):
    if not values:
        return values

    while level > 0:
        values = list(itertools.chain.from_iterable(v for v in values if v))
        level -= 1

    return values


def _parse_label_field(
    sample_collection,
    label_field,
    dataset_exporter=None,
    allow_coercion=False,
    force_dict=False,
    required=False,
):
    if isinstance(label_field, dict):
        return label_field

    if _is_glob_pattern(label_field):
        label_field = _get_matching_fields(sample_collection, label_field)

    if etau.is_container(label_field):
        return {f: f for f in label_field}

    if label_field is None and dataset_exporter is not None:
        label_field = _get_default_label_fields_for_exporter(
            sample_collection,
            dataset_exporter,
            allow_coercion=allow_coercion,
            required=required,
        )

    if label_field is None and required:
        raise ValueError(
            "Unable to find any label fields matching the provided arguments"
        )

    if (
        force_dict
        and label_field is not None
        and not isinstance(label_field, dict)
    ):
        return {label_field: label_field}

    return label_field


def _parse_frame_labels_field(
    sample_collection,
    frame_labels_field,
    dataset_exporter=None,
    allow_coercion=False,
    force_dict=False,
    required=False,
):
    if isinstance(frame_labels_field, dict):
        return frame_labels_field

    if _is_glob_pattern(frame_labels_field):
        frame_labels_field = _get_matching_fields(
            sample_collection, frame_labels_field, frames=True
        )

    if etau.is_container(frame_labels_field):
        return {f: f for f in frame_labels_field}

    if frame_labels_field is None and dataset_exporter is not None:
        frame_labels_field = _get_default_frame_label_fields_for_exporter(
            sample_collection,
            dataset_exporter,
            allow_coercion=allow_coercion,
            required=required,
        )

    if frame_labels_field is None and required:
        raise ValueError(
            "Unable to find any frame label fields matching the provided "
            "arguments"
        )

    if (
        force_dict
        and frame_labels_field is not None
        and not isinstance(frame_labels_field, dict)
    ):
        return {frame_labels_field: frame_labels_field}

    return frame_labels_field


def _is_glob_pattern(s):
    if not etau.is_str(s):
        return False

    return "*" in s or "?" in s or "[" in s


def _get_matching_fields(sample_collection, patt, frames=False):
    if frames:
        schema = sample_collection.get_frame_field_schema()
    else:
        schema = sample_collection.get_field_schema()

    return fnmatch.filter(list(schema.keys()), patt)


def _get_default_label_fields_for_exporter(
    sample_collection, dataset_exporter, allow_coercion=True, required=True
):
    label_cls = dataset_exporter.label_cls

    if label_cls is None:
        if required:
            raise ValueError(
                "Unable to automatically select an appropriate label field to "
                "export because the %s does not provide a `label_cls`"
                % type(dataset_exporter)
            )

        return None

    media_type = sample_collection.media_type
    label_schema = sample_collection.get_field_schema(
        ftype=fof.EmbeddedDocumentField, embedded_doc_type=fol.Label
    )

    label_field_or_dict = _get_fields_with_types(
        media_type,
        label_schema,
        label_cls,
        frames=False,
        allow_coercion=allow_coercion,
    )

    if label_field_or_dict is not None:
        return label_field_or_dict

    if required:
        # Strange formatting is because `label_cls` may be a tuple
        raise ValueError(
            "No compatible field(s) of type %s found" % (label_cls,)
        )

    return None


def _get_default_frame_label_fields_for_exporter(
    sample_collection, dataset_exporter, allow_coercion=True, required=True
):
    frame_labels_cls = dataset_exporter.frame_labels_cls

    if frame_labels_cls is None:
        if required:
            raise ValueError(
                "Cannot select a default frame field when exporter does not "
                "provide a `frame_labels_cls`"
            )

        return None

    media_type = sample_collection.media_type
    frame_label_schema = sample_collection.get_frame_field_schema(
        ftype=fof.EmbeddedDocumentField, embedded_doc_type=fol.Label
    )

    frame_labels_field_or_dict = _get_fields_with_types(
        media_type,
        frame_label_schema,
        frame_labels_cls,
        frames=True,
        allow_coercion=allow_coercion,
    )

    if frame_labels_field_or_dict is not None:
        return frame_labels_field_or_dict

    if required:
        # Strange formatting is because `frame_labels_cls` may be a tuple
        raise ValueError(
            "No compatible frame field(s) of type %s found"
            % (frame_labels_cls,)
        )

    return None


def _get_fields_with_types(
    media_type, label_schema, label_cls, frames=False, allow_coercion=False
):
    if not isinstance(label_cls, dict):
        return _get_field_with_type(
            media_type,
            label_schema,
            label_cls,
            frames=frames,
            allow_coercion=allow_coercion,
        )

    labels_dict = {}
    for name, _label_cls in label_cls.items():
        field = _get_field_with_type(
            media_type,
            label_schema,
            _label_cls,
            frames=frames,
            allow_coercion=allow_coercion,
        )
        if field is not None:
            labels_dict[field] = name

    return labels_dict if labels_dict else None


def _get_field_with_type(
    media_type, label_schema, label_cls, frames=False, allow_coercion=False
):
    field = _get_matching_label_field(label_schema, label_cls)
    if field is not None:
        return field

    if not allow_coercion:
        return None

    # Allow for extraction of image patches when exporting image classification
    # datasets
    if media_type == fom.IMAGE and label_cls is fol.Classification:
        field = _get_matching_label_field(label_schema, fol._PATCHES_FIELDS)
        if field is not None:
            return field

    # Allow for extraction of video clips when exporting temporal detection
    # datasets
    if (
        media_type == fom.VIDEO
        and not frames
        and label_cls is fol.Classification
    ):
        field = _get_matching_label_field(
            label_schema, (fol.TemporalDetection, fol.TemporalDetections)
        )
        if field is not None:
            return field

    # Wrap single label fields as list fields
    _label_cls = fol._LABEL_LIST_TO_SINGLE_MAP.get(label_cls, None)
    if _label_cls is not None:
        field = _get_fields_with_types(
            media_type,
            label_schema,
            _label_cls,
            frames=frames,
            allow_coercion=False,
        )
        if field is not None:
            return field

    # Allow for conversion of `Classification` labels to `Detections` format
    if label_cls is fol.Detections:
        field = _get_matching_label_field(label_schema, fol.Classification)
        if field is not None:
            return field

    return None


def _get_matching_label_field(label_schema, label_type_or_types):
    if etau.is_container(label_type_or_types):
        label_type_or_types = tuple(label_type_or_types)

    valid_fields = []
    for field, field_type in label_schema.items():
        if issubclass(field_type.document_type, label_type_or_types):
            valid_fields.append(field)

    if not valid_fields:
        return None

    if len(valid_fields) > 1:
        logger.info(
            "Found multiple fields %s with compatible type %s; exporting '%s'",
            valid_fields,
            label_type_or_types,
            valid_fields[0],
        )

    return valid_fields[0]


def _parse_values_dict(sample_collection, key_field, values):
    if key_field == "id":
        return zip(*values.items())

    if key_field == "_id":
        sample_ids, values = zip(*values.items())
        return [str(_id) for _id in sample_ids], values

    _key_field = key_field
    (
        key_field,
        is_frame_field,
        list_fields,
        other_list_fields,
        id_to_str,
    ) = sample_collection._parse_field_name(key_field)

    if is_frame_field:
        raise ValueError(
            "Invalid key field '%s'; keys cannot be frame fields" % _key_field
        )

    if list_fields or other_list_fields:
        raise ValueError(
            "Invalid key field '%s'; keys cannot be list fields" % _key_field
        )

    keys = list(values.keys())

    if id_to_str:
        keys = [ObjectId(k) for k in keys]

    view = sample_collection.mongo([{"$match": {key_field: {"$in": keys}}}])
    id_map = {k: v for k, v in zip(*view.values([key_field, "id"]))}

    sample_ids = []
    bad_keys = []
    for key in keys:
        sample_id = id_map.get(key, None)
        if sample_id is not None:
            sample_ids.append(sample_id)
        else:
            bad_keys.append(key)

    if bad_keys:
        raise ValueError(
            "Found %d keys (eg: %s) that do not match the '%s' field of any "
            "samples" % (len(bad_keys), bad_keys[0], key_field)
        )

    values = list(values.values())

    return sample_ids, values


def _parse_frame_values_dicts(sample_collection, sample_ids, values):
    value = _get_non_none_value(values)
    if not isinstance(value, dict):
        return None, values

    if sample_ids is not None:
        view = sample_collection.select(sample_ids, ordered=True)
        frame_ids, frame_numbers = view.values(
            ["frames._id", "frames.frame_number"]
        )
    else:
        sample_ids, frame_ids, frame_numbers = sample_collection.values(
            ["id", "frames._id", "frames.frame_number"]
        )

    id_map = {}
    dicts = []
    for _id, _fids, _fns, _vals in zip(
        sample_ids, frame_ids, frame_numbers, values
    ):
        for _fid, fn in zip(_fids, _fns):
            id_map[(_id, fn)] = _fid

        for fn in set(_vals.keys()) - set(_fns):
            dicts.append({"_sample_id": ObjectId(_id), "frame_number": fn})

    # Insert frame documents for new frame numbers
    if dicts:
        sample_collection._dataset._bulk_write(
            [InsertOne(d) for d in dicts], frames=True
        )  # adds `_id` to each dict

        for d in dicts:
            id_map[(str(d["_sample_id"]), d["frame_number"])] = d["_id"]

    _frame_ids = []
    _values = []
    for _id, _frame_values in zip(sample_ids, values):
        _fns, _vals = zip(*_frame_values.items())
        _fids = [id_map[(_id, fn)] for fn in _fns]

        _frame_ids.append(_fids)
        _values.append(_vals)

    return _frame_ids, _values


def _parse_field_name(
    sample_collection,
    field_name,
    auto_unwind,
    omit_terminal_lists,
    allow_missing,
    new_field=None,
):
    unwind_list_fields = []
    other_list_fields = []

    # Parse explicit array references
    # Note: `field[][]` is valid syntax for list-of-list fields
    chunks = field_name.split("[]")
    for idx in range(len(chunks) - 1):
        unwind_list_fields.append("".join(chunks[: (idx + 1)]))

    # Array references [] have been stripped
    field_name = "".join(chunks)

    # Handle public (string) vs private (ObjectId) ID fields
    field_name, is_id_field, id_to_str = _handle_id_fields(
        sample_collection, field_name
    )

    field_name, is_frame_field = sample_collection._handle_frame_field(
        field_name
    )

    if is_frame_field:
        if field_name == "":
            return "frames", True, [], [], False

        prefix = sample_collection._FRAMES_PREFIX
        unwind_list_fields = [f[len(prefix) :] for f in unwind_list_fields]

        if new_field:
            new_field = new_field[len(prefix) :]
    else:
        prefix = ""

    if not allow_missing and not is_id_field:
        root_field_name = field_name.split(".", 1)[0]

        if sample_collection.get_field(prefix + root_field_name) is None:
            # ftype = "frame field" if is_frame_field else "field"
            ftype = "Frame field" if is_frame_field else "Field"
            raise ValueError(
                "%s '%s' does not exist on collection '%s'"
                % (
                    ftype,
                    root_field_name,
                    sample_collection.__class__.__name__,
                )
            )

    # Detect list fields in schema
    path = None
    for part in field_name.split("."):
        if path is None:
            path = part
        else:
            path += "." + part

        field_type = sample_collection.get_field(prefix + path)

        if field_type is None:
            break

        if isinstance(field_type, fof.ListField):
            if omit_terminal_lists and path == field_name:
                break

            list_count = 1
            while isinstance(field_type.field, fof.ListField):
                list_count += 1
                field_type = field_type.field

            if auto_unwind:
                if path not in unwind_list_fields:
                    unwind_list_fields.extend([path] * list_count)
            elif path not in unwind_list_fields:
                if path not in other_list_fields:
                    other_list_fields.extend([path] * list_count)

    if is_frame_field:
        if auto_unwind:
            unwind_list_fields = [f for f in unwind_list_fields if f != ""]
        else:
            field_name = prefix + field_name
            unwind_list_fields = [
                prefix + f if f else "frames" for f in unwind_list_fields
            ]
            other_list_fields = [
                prefix + f if f else "frames" for f in other_list_fields
            ]
            if "frames" not in unwind_list_fields:
                if "frames" not in other_list_fields:
                    other_list_fields.append("frames")

    # Sorting is important here because one must unwind field `x` before
    # embedded field `x.y`
    unwind_list_fields = sorted(unwind_list_fields)
    other_list_fields = sorted(other_list_fields)

    def _replace(path):
        return ".".join([new_field] + path.split(".")[1:])

    if new_field:
        field_name = _replace(field_name)
        unwind_list_fields = [_replace(p) for p in unwind_list_fields]
        other_list_fields = [_replace(p) for p in other_list_fields]

    return (
        field_name,
        is_frame_field,
        unwind_list_fields,
        other_list_fields,
        id_to_str,
    )


def _handle_id_field(schema, field_name, include_private=False):
    if not include_private and field_name.startswith("_"):
        return None

    if field_name in schema:
        return field_name

    if field_name.startswith("_"):
        _field_name = field_name[1:]
    else:
        _field_name = "_" + field_name

    field = schema.get(_field_name, None)

    if isinstance(field, fof.ObjectIdField):
        return _field_name

    return field_name


def _handle_id_fields(sample_collection, field_name):
    if not field_name:
        return field_name, False, False

    if "." not in field_name:
        root = None
        leaf = field_name
    else:
        root, leaf = field_name.rsplit(".", 1)

    is_private = leaf.startswith("_")

    if is_private:
        private_field = field_name
        public_field = leaf[1:]
        if root is not None:
            public_field = root + "." + public_field
    else:
        public_field = field_name
        private_field = "_" + leaf
        if root is not None:
            private_field = root + "." + private_field

    public_type = sample_collection.get_field(
        public_field, include_private=True
    )
    private_type = sample_collection.get_field(
        private_field, include_private=True
    )

    if isinstance(public_type, fof.ObjectIdField):
        id_to_str = not is_private
        return private_field, True, id_to_str

    if isinstance(private_type, fof.ObjectIdField):
        id_to_str = not is_private
        return private_field, True, id_to_str

    return field_name, False, False


def _transform_values(values, fcn, level=1):
    if level < 1:
        return fcn(values)

    if values is None:
        return None

    return [_transform_values(v, fcn, level=level - 1) for v in values]


def _make_set_field_pipeline(
    sample_collection,
    field,
    expr,
    embedded_root,
    allow_missing=False,
    new_field=None,
):
    (
        path,
        is_frame_field,
        list_fields,
        _,
        _,
    ) = sample_collection._parse_field_name(
        field,
        auto_unwind=True,
        omit_terminal_lists=True,
        allow_missing=allow_missing,
        new_field=new_field,
    )

    if is_frame_field and path != "frames":
        path = sample_collection._FRAMES_PREFIX + path
        list_fields = ["frames"] + [
            sample_collection._FRAMES_PREFIX + lf for lf in list_fields
        ]

    # Case 1: no list fields
    if not list_fields:
        expr_dict = _render_expr(expr, path, embedded_root)
        pipeline = [{"$set": {path: expr_dict}}]
        return pipeline, expr_dict

    # Case 2: one list field
    if len(list_fields) == 1:
        list_field = list_fields[0]
        subfield = path[len(list_field) + 1 :]
        expr, expr_dict = _set_terminal_list_field(
            list_field, subfield, expr, embedded_root
        )
        pipeline = [{"$set": {list_field: expr.to_mongo()}}]
        return pipeline, expr_dict

    # Case 3: multiple list fields

    last_list_field = list_fields[-1]
    terminal_prefix = last_list_field[len(list_fields[-2]) + 1 :]
    subfield = path[len(last_list_field) + 1 :]
    expr, expr_dict = _set_terminal_list_field(
        terminal_prefix, subfield, expr, embedded_root
    )

    for list_field1, list_field2 in zip(
        reversed(list_fields[:-1]), reversed(list_fields[1:])
    ):
        inner_list_field = list_field2[len(list_field1) + 1 :]
        expr = F().map(F().set_field(inner_list_field, expr))

    expr = expr.to_mongo(prefix="$" + list_fields[0])

    pipeline = [{"$set": {list_fields[0]: expr}}]

    return pipeline, expr_dict


def _set_terminal_list_field(list_field, subfield, expr, embedded_root):
    map_path = "$this"
    if subfield:
        map_path += "." + subfield

    expr_dict = _render_expr(expr, map_path, embedded_root)

    if subfield:
        map_expr = F().set_field(subfield, expr_dict)
    else:
        map_expr = foe.ViewExpression(expr_dict)

    set_expr = F(list_field).map(map_expr)

    return set_expr, expr_dict


def _render_expr(expr, path, embedded_root):
    if not embedded_root:
        prefix = path
    elif "." in path:
        prefix = path.rsplit(".", 1)[0]
    else:
        prefix = None

    if prefix:
        prefix = "$" + prefix

    return foe.to_mongo(expr, prefix=prefix)


def _get_random_characters(n):
    return "".join(
        random.choice(string.ascii_lowercase + string.digits) for _ in range(n)
    )


def _get_non_none_value(values, level=1):
    for value in values:
        if value is None:
            continue
        elif level > 1:
            result = _get_non_none_value(value, level - 1)
            if result is not None:
                return result
        else:
            return value

    return None


def _export(
    sample_collection,
    export_dir=None,
    dataset_type=None,
    data_path=None,
    labels_path=None,
    export_media=None,
    rel_dir=None,
    dataset_exporter=None,
    label_field=None,
    frame_labels_field=None,
    overwrite=False,
    **kwargs,
):
    if dataset_type is None and dataset_exporter is None:
        raise ValueError(
            "Either `dataset_type` or `dataset_exporter` must be provided"
        )

    # Overwrite existing directories or warn if files will be merged
    _handle_existing_dirs(
        dataset_exporter=dataset_exporter,
        export_dir=export_dir,
        data_path=data_path,
        labels_path=labels_path,
        export_media=export_media,
        overwrite=overwrite,
    )

    # If no dataset exporter was provided, construct one
    if dataset_exporter is None:
        dataset_exporter, kwargs = foud.build_dataset_exporter(
            dataset_type,
            warn_unused=False,  # don't warn yet, might be patches kwargs
            export_dir=export_dir,
            data_path=data_path,
            labels_path=labels_path,
            export_media=export_media,
            rel_dir=rel_dir,
            **kwargs,
        )

    # Get label field(s) to export
    if isinstance(dataset_exporter, foud.LabeledImageDatasetExporter):
        # Labeled images
        label_field = sample_collection._parse_label_field(
            label_field,
            dataset_exporter=dataset_exporter,
            allow_coercion=True,
            required=True,
        )
        frame_labels_field = None
    elif isinstance(dataset_exporter, foud.LabeledVideoDatasetExporter):
        # Labeled videos
        label_field = sample_collection._parse_label_field(
            label_field,
            dataset_exporter=dataset_exporter,
            allow_coercion=True,
            required=False,
        )
        frame_labels_field = sample_collection._parse_frame_labels_field(
            frame_labels_field,
            dataset_exporter=dataset_exporter,
            allow_coercion=True,
            required=False,
        )

        if label_field is None and frame_labels_field is None:
            raise ValueError(
                "Unable to locate compatible sample or frame-level "
                "field(s) to export"
            )

    # Perform the export
    foud.export_samples(
        sample_collection,
        dataset_exporter=dataset_exporter,
        label_field=label_field,
        frame_labels_field=frame_labels_field,
        **kwargs,
    )


def _handle_existing_dirs(
    dataset_exporter=None,
    export_dir=None,
    data_path=None,
    labels_path=None,
    export_media=False,
    overwrite=False,
):
    if dataset_exporter is not None:
        try:
            export_dir = dataset_exporter.export_dir
        except:
            pass

        try:
            data_path = dataset_exporter.data_path
        except:
            pass

        try:
            labels_path = dataset_exporter.labels_path
        except:
            pass

        try:
            export_media = dataset_exporter.export_media
        except:
            pass

    if export_dir is not None and os.path.isdir(export_dir):
        if overwrite:
            etau.delete_dir(export_dir)
        else:
            logger.warning(
                "Directory '%s' already exists; export will be merged with "
                "existing files",
                export_dir,
            )

    # When `export_media=False`, `data_path` is used as a relative directory
    # for filename purposes, not a sink for writing data
    if data_path is not None and export_media != False:
        if os.path.isabs(data_path) or export_dir is None:
            _data_path = data_path
        else:
            _data_path = os.path.join(export_dir, data_path)

        if os.path.isdir(_data_path):
            if overwrite:
                etau.delete_dir(_data_path)
            else:
                logger.warning(
                    "Directory '%s' already exists; export will be merged "
                    "with existing files",
                    _data_path,
                )
        elif os.path.isfile(_data_path):
            if overwrite:
                etau.delete_file(_data_path)

    if labels_path is not None:
        if os.path.isabs(labels_path) or export_dir is None:
            _labels_path = labels_path
        else:
            _labels_path = os.path.join(export_dir, labels_path)

        if os.path.isdir(_labels_path):
            if overwrite:
                etau.delete_dir(_labels_path)
            else:
                logger.warning(
                    "Directory '%s' already exists; export will be merged "
                    "with existing files",
                    _labels_path,
                )
        elif os.path.isfile(_labels_path):
            if overwrite:
                etau.delete_file(_labels_path)


def _add_db_fields_to_schema(schema):
    additions = {}
    for field in schema.values():
        if field.db_field != field.name:
            additions[field.db_field] = field

    schema.update(additions)<|MERGE_RESOLUTION|>--- conflicted
+++ resolved
@@ -1287,7 +1287,6 @@
                         "Frame field '%s' does not exist" % field_name
                     )
 
-<<<<<<< HEAD
     # def validate_field_type(
     #     self, field_name, ftype, embedded_doc_type=None, subfield=None
     # ):
@@ -1356,9 +1355,6 @@
     def validate_field_type(
         self, path, ftype=None, embedded_doc_type=None, subfield=None
     ):
-=======
-    def validate_field_type(self, path, ftype=None, embedded_doc_type=None):
->>>>>>> d3fba4e6
         """Validates that the collection has a field of the given type.
 
         Args:
