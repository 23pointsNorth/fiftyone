"""
Plotly plots.

| Copyright 2017-2023, Voxel51, Inc.
| `voxel51.com <https://voxel51.com/>`_
|
"""
from collections import defaultdict
import itertools
import logging
import os
import warnings

import numpy as np
from PIL import ImageColor
import plotly.colors as pc
import plotly.express as px
import plotly.graph_objects as go

import eta.core.utils as etau

import fiftyone.core.context as foc
import fiftyone.core.labels as fol
<<<<<<< HEAD
import fiftyone.core.patches as fop
import fiftyone.core.storage as fos
=======
>>>>>>> 7447818e
import fiftyone.core.utils as fou

from .base import Plot, InteractivePlot, ResponsivePlot
from .utils import (
    best_fit_line,
    parse_lines_inputs,
    parse_locations,
    parse_scatter_inputs,
)


logger = logging.getLogger(__name__)


_DEFAULT_LAYOUT = dict(
    template="ggplot2", margin={"r": 0, "t": 30, "l": 0, "b": 0}
)

_DEFAULT_LINE_COLOR = "#FF6D04"
_DEFAULT_CONTINUOUS_COLORSCALE = "viridis"
_MAX_LABEL_TRACES = 25


def plot_confusion_matrix(
    confusion_matrix,
    labels,
    ids=None,
    samples=None,
    eval_key=None,
    gt_field=None,
    pred_field=None,
    colorscale="oranges",
    log_colorscale=False,
    title=None,
    **kwargs,
):
    """Plots a confusion matrix.

    If ``ids`` are provided, this method returns a :class:`InteractiveHeatmap`
    that you can attach to an App session via its
    :attr:`fiftyone.core.session.Session.plots` attribute, which will
    automatically sync the session's view with the currently selected cells in
    the confusion matrix.

    Args:
        confusion_matrix: a ``num_true x num_preds`` confusion matrix
        labels: a ``max(num_true, num_preds)`` array-like of class labels
        ids (None): an array-like of same shape as ``confusion_matrix`` whose
            elements are array-likes of label IDs corresponding to each cell
        samples (None): the :class:`fiftyone.core.collections.SampleCollection`
            for which the confusion matrix was generated. Only used when
            ``ids`` are also provided to update an attached session
        eval_key (None): the evaluation key of the evaluation
        gt_field (None): the name of the ground truth field
        pred_field (None): the name of the predictions field
        colorscale ("oranges"): a plotly colorscale to use. See
            https://plotly.com/python/colorscales for options
        log_colorscale (False): whether to apply the colorscale on a log scale.
            This is useful to better visualize variations in smaller values
            when large values are also present
        title (None): a title for the plot
        **kwargs: optional keyword arguments for
            :meth:`plotly:plotly.graph_objects.Figure.update_layout`

    Returns:
        one of the following

        -   a :class:`InteractiveHeatmap`, if ``ids`` are provided
        -   a :class:`PlotlyNotebookPlot`, if no ``ids`` are provided and you
            are working in a Jupyter notebook
        -   a plotly figure, otherwise
    """
    if log_colorscale:
        maxval = confusion_matrix.max()
        colorscale = _to_log_colorscale(colorscale, maxval)

    if ids is None:
        return _plot_confusion_matrix_static(
            confusion_matrix,
            labels,
            colorscale=colorscale,
            title=title,
            **kwargs,
        )

    return _plot_confusion_matrix_interactive(
        confusion_matrix,
        labels,
        ids,
        samples=samples,
        eval_key=eval_key,
        gt_field=gt_field,
        pred_field=pred_field,
        colorscale=colorscale,
        title=title,
        **kwargs,
    )


def _plot_confusion_matrix_static(
    confusion_matrix, labels, colorscale=None, title=None, **kwargs
):
    confusion_matrix = np.asarray(confusion_matrix)
    num_rows, num_cols = confusion_matrix.shape
    zlim = [0, confusion_matrix.max()]

    hover_lines = [
        "<b>count: %{z:d}</b>",
        "truth: %{y}",
        "predicted: %{x}",
    ]
    hovertemplate = "<br>".join(hover_lines) + "<extra></extra>"

    xlabels = labels[:num_cols]
    ylabels = labels[:num_rows]

    # Flip data so plot will have the standard descending diagnoal
    # Flipping the yaxis via `autorange="reversed"` isn't an option because
    # screenshots don't seem to respect that setting...
    confusion_matrix = np.flip(confusion_matrix, axis=0)
    ylabels = np.flip(ylabels)

    heatmap = go.Heatmap(
        x=xlabels,
        y=ylabels,
        z=confusion_matrix,
        zmin=zlim[0],
        zmax=zlim[1],
        colorbar=dict(lenmode="fraction", len=1),
        colorscale=colorscale,
        hovertemplate=hovertemplate,
    )

    figure = go.Figure(heatmap)

    figure.update_layout(
        xaxis=dict(range=[-0.5, num_cols - 0.5], constrain="domain"),
        yaxis=dict(
            range=[-0.5, num_rows - 0.5],
            constrain="domain",
            scaleanchor="x",
            scaleratio=1,
        ),
        xaxis_title="Predicted label",
        yaxis_title="True label",
        title=title,
    )

    figure.update_layout(**_DEFAULT_LAYOUT)
    figure.update_layout(**kwargs)

    if foc.is_jupyter_context():
        figure = PlotlyNotebookPlot(figure)

    return figure


def _plot_confusion_matrix_interactive(
    confusion_matrix,
    labels,
    ids,
    samples=None,
    eval_key=None,
    gt_field=None,
    pred_field=None,
    colorscale=None,
    title=None,
    **kwargs,
):
    confusion_matrix = np.asarray(confusion_matrix)
    ids = np.asarray(ids)
    num_rows, num_cols = confusion_matrix.shape
    zlim = [0, confusion_matrix.max()]

    if samples is not None and eval_key is not None:
        if gt_field is None or pred_field is None:
            eval_info = samples.get_evaluation_info(eval_key)
            gt_field = eval_info.config.gt_field
            pred_field = eval_info.config.pred_field

        label_type = samples._get_label_field_type(gt_field)
        use_patches = issubclass(label_type, (fol.Detections, fol.Polylines))
    else:
        use_patches = False

    if gt_field is not None and pred_field is not None:
        label_fields = [gt_field, pred_field]
    else:
        label_fields = None

    xlabels = labels[:num_cols]
    ylabels = labels[:num_rows]

    # Flip data so plot will have the standard descending diagnoal
    # Flipping the yaxis via `autorange="reversed"` isn't an option because
    # screenshots don't seem to respect that setting...
    confusion_matrix = np.flip(confusion_matrix, axis=0)
    ids = np.flip(ids, axis=0)
    ylabels = np.flip(ylabels)

    if use_patches:
        selection_mode = "patches"
        init_fcn = lambda view: view.to_evaluation_patches(eval_key)
    else:
        selection_mode = "select"
        init_fcn = None

    plot = InteractiveHeatmap(
        confusion_matrix,
        ids,
        xlabels=xlabels,
        ylabels=ylabels,
        zlim=zlim,
        colorscale=colorscale,
        link_type="labels",
        init_view=samples,
        label_fields=label_fields,
        selection_mode=selection_mode,
        init_fcn=init_fcn,
    )

    plot.update_layout(**_DEFAULT_LAYOUT)
    plot.update_layout(title=title, **kwargs)

    return plot


def plot_regressions(
    ytrue,
    ypred,
    samples=None,
    ids=None,
    labels=None,
    sizes=None,
    classes=None,
    gt_field=None,
    pred_field=None,
    figure=None,
    best_fit_label=None,
    marker_size=None,
    title=None,
    labels_title=None,
    sizes_title=None,
    show_colorbar_title=None,
    **kwargs,
):
    """Plots the given regression results.

    If IDs are provided and you are working in a notebook environment with the
    default plotly backend, this method returns an :class:`InteractiveScatter`
    plot that you can attach to an App session via its
    :attr:`fiftyone.core.session.Session.plots` attribute, which will
    automatically sync the session's view with the currently selected points in
    the plot.

    Args:
        ytrue: an array-like of ground truth values
        ypred: an array-like of predicted values
        samples (None): the :class:`fiftyone.core.collections.SampleCollection`
            for which the results were generated. Only used by the "plotly"
            backend when IDs are provided
        ids (None): an array-like of IDs corresponding to the regressions
        labels (None): data to use to color the points. Can be any of the
            following:

            -   the name of a sample field or ``embedded.field.name`` of
                ``samples`` from which to extract numeric or string values
            -   a :class:`fiftyone.core.expressions.ViewExpression` defining
                numeric or string values to compute from ``samples`` via
                :meth:`fiftyone.core.collections.SampleCollection.values`
            -   an array-like of numeric or string values
            -   a list of array-likes of numeric or string values, if
                ``link_field`` refers to frames
        sizes (None): data to use to scale the sizes of the points. Can be any
            of the following:

            -   the name of a sample field or ``embedded.field.name`` of
                ``samples`` from which to extract numeric values
            -   a :class:`fiftyone.core.expressions.ViewExpression` defining
                numeric values to compute from ``samples`` via
                :meth:`fiftyone.core.collections.SampleCollection.values`
            -   an array-like of numeric values
            -   a list of array-likes of numeric or string values, if
                ``link_field`` refers to frames
        classes (None): a list of classes whose points to plot. Only applicable
            when ``labels`` contains strings. If provided, the element order of
            this list also controls the z-order and legend order of multitrace
            plots (first class is rendered first, and thus on the bottom, and
            appears first in the legend)
        gt_field (None): the name of the ground truth field
        pred_field (None): the name of the predictions field
        figure (None): a :class:`plotly:plotly.graph_objects.Figure` to which
            to add the plot
        best_fit_label (None): a custom legend label for the best fit line
        marker_size (None): the marker size to use. If ``sizes`` are provided,
            this value is used as a reference to scale the sizes of all points
        title (None): a title for the plot
        labels_title (None): a title string to use for ``labels`` in the
            tooltip and the colorbar title. By default, if ``labels`` is a
            field name, this name will be used, otherwise the colorbar will not
            have a title and the tooltip will use "label"
        sizes_title (None): a title string to use for ``sizes`` in the tooltip.
            By default, if ``sizes`` is a field name, this name will be used,
            otherwise the tooltip will use "size"
        show_colorbar_title (None): whether to show the colorbar title. By
            default, a title will be shown only if a value was pasesd to
            ``labels_title`` or an appropriate default can be inferred from
            the ``labels`` parameter
        **kwargs: optional keyword arguments for
            :meth:`plotly:plotly.graph_objects.Figure.update_layout`

    Returns:
        one of the following

        -   a :class:`InteractiveScatter`, if IDs are provided
        -   a :class:`PlotlyNotebookPlot`, if no IDs are provided but you are
            working in a Jupyter notebook
        -   a plotly figure, otherwise
    """
    if (
        samples is not None
        and gt_field is not None
        and samples._is_frame_field(gt_field)
    ):
        link_field = "frames"
    else:
        link_field = None

    points = np.stack([ytrue, ypred], axis=-1)

    labels_title, sizes_title, _ = _parse_titles(
        labels, labels_title, sizes, sizes_title, None
    )

    (
        points,
        ids,
        labels,
        sizes,
        _,
        classes,
        categorical,
    ) = parse_scatter_inputs(
        points,
        samples=samples,
        ids=ids,
        link_field=link_field,
        labels=labels,
        sizes=sizes,
        classes=classes,
    )

    xline, yline, best_fit_label = best_fit_line(points, label=best_fit_label)

    xlabel = gt_field if gt_field is not None else "Ground truth"
    ylabel = pred_field if pred_field is not None else "Predictions"

    if figure is None:
        figure = go.Figure()

    best_fit = go.Scatter(
        x=xline, y=yline, mode="lines", line_color="black", name=best_fit_label
    )

    figure.add_trace(best_fit)
    figure.update_layout(xaxis_title=xlabel, yaxis_title=ylabel)

    if labels is not None and (
        not categorical or len(classes) > _MAX_LABEL_TRACES
    ):
        # Move legend so it doesn't interfere with colorbar
        figure.update_layout(
            legend=dict(y=0.99, x=0.01, yanchor="top", xanchor="left")
        )

    return scatterplot(
        points,
        samples=samples,
        ids=ids,
        link_field=link_field,
        labels=labels,
        sizes=sizes,
        figure=figure,
        marker_size=marker_size,
        title=title,
        trace_title="regressions",
        labels_title=labels_title,
        sizes_title=sizes_title,
        show_colorbar_title=show_colorbar_title,
        axis_equal=True,
        **kwargs,
    )


def plot_pr_curve(
    precision,
    recall,
    thresholds=None,
    label=None,
    style="area",
    figure=None,
    title=None,
    **kwargs,
):
    """Plots a precision-recall (PR) curve.

    Args:
        precision: an array-like of precision values
        recall: an array-like of recall values
        thresholds (None): an array-like of decision thresholds
        label (None): a label for the curve
        style ("area"): a plot style to use. Supported values are
            ``("area", "line")``
        figure (None): a :class:`plotly:plotly.graph_objects.Figure` to which
            to add the plot
        title (None): a title for the plot
        **kwargs: optional keyword arguments for
            :meth:`plotly:plotly.graph_objects.Figure.update_layout`

    Returns:
        one of the following

        -   a :class:`PlotlyNotebookPlot`, if you are working in a Jupyter
            notebook
        -   a plotly figure, otherwise
    """
    if style not in ("line", "area"):
        msg = "Unsupported style '%s'; using 'area' instead" % style
        warnings.warn(msg)
        style = "area"

    if figure is None:
        figure = go.Figure()

    params = {"mode": "lines", "line_color": _DEFAULT_LINE_COLOR}
    if style == "area":
        params["fill"] = "tozeroy"

    hover_lines = [
        "recall: %{x:.3f}",
        "precision: %{y:.3f}",
    ]

    if thresholds is not None:
        hover_lines.append("threshold: %{customdata:.3f}")

    hovertemplate = "<br>".join(hover_lines) + "<extra></extra>"

    figure.add_trace(
        go.Scatter(
            x=recall,
            y=precision,
            hovertemplate=hovertemplate,
            customdata=thresholds,
            **params,
        )
    )

    # Add 50/50 line
    figure.add_shape(
        type="line", x0=0, x1=1, y0=1, y1=0, line=dict(dash="dash")
    )

    if title is None and label is not None:
        title = label

    figure.update_layout(
        xaxis=dict(range=[0, 1], constrain="domain"),
        yaxis=dict(
            range=[0, 1], constrain="domain", scaleanchor="x", scaleratio=1
        ),
        xaxis_title="Recall",
        yaxis_title="Precision",
        title=title,
    )

    figure.update_layout(**_DEFAULT_LAYOUT)
    figure.update_layout(**kwargs)

    if foc.is_jupyter_context():
        figure = PlotlyNotebookPlot(figure)

    return figure


def plot_pr_curves(
    precisions,
    recall,
    classes,
    thresholds=None,
    figure=None,
    title=None,
    **kwargs,
):
    """Plots a set of per-class precision-recall (PR) curves.

    Args:
        precisions: a ``num_classes x num_recalls`` array-like of per-class
            precision values
        recall: an array-like of recall values
        classes: the list of classes
        thresholds (None): a ``num_classes x num_recalls`` array-like of
            decision thresholds
        figure (None): a :class:`plotly:plotly.graph_objects.Figure` to which
            to add the plots
        title (None): a title for the plot
        **kwargs: optional keyword arguments for
            :meth:`plotly:plotly.graph_objects.Figure.update_layout`

    Returns:
        one of the following

        -   a :class:`PlotlyNotebookPlot`, if you are working in a Jupyter
            notebook
        -   a plotly figure, otherwise
    """
    if figure is None:
        figure = go.Figure()

    # Add 50/50 line
    figure.add_shape(
        type="line", line=dict(dash="dash"), x0=0, x1=1, y0=1, y1=0
    )

    hover_lines = [
        "<b>class: %{text}</b>",
        "recall: %{x:.3f}",
        "precision: %{y:.3f}",
    ]

    if thresholds is not None:
        hover_lines.append("threshold: %{customdata:.3f}")

    hovertemplate = "<br>".join(hover_lines) + "<extra></extra>"

    # Plot in descending order of AP
    avg_precisions = np.mean(precisions, axis=1)
    inds = np.argsort(-avg_precisions)  # negative for descending order

    colors = _get_qualitative_colors(len(inds))

    for idx, color in zip(inds, colors):
        precision = precisions[idx]
        _class = classes[idx]
        avg_precision = avg_precisions[idx]
        label = "%s (AP = %.3f)" % (_class, avg_precision)

        if thresholds is not None:
            customdata = thresholds[idx]
        else:
            customdata = None

        line = go.Scatter(
            x=recall,
            y=precision,
            name=label,
            mode="lines",
            line_color=color,
            text=np.full(recall.shape, _class),
            hovertemplate=hovertemplate,
            customdata=customdata,
        )

        figure.add_trace(line)

    figure.update_layout(
        xaxis=dict(range=[0, 1], constrain="domain"),
        yaxis=dict(
            range=[0, 1], constrain="domain", scaleanchor="x", scaleratio=1
        ),
        xaxis_title="Recall",
        yaxis_title="Precision",
        title=title,
    )

    figure.update_layout(**_DEFAULT_LAYOUT)
    figure.update_layout(**kwargs)

    if foc.is_jupyter_context():
        figure = PlotlyNotebookPlot(figure)

    return figure


def plot_roc_curve(
    fpr,
    tpr,
    thresholds=None,
    roc_auc=None,
    style="area",
    figure=None,
    title=None,
    **kwargs,
):
    """Plots a receiver operating characteristic (ROC) curve.

    Args:
        fpr: an array-like of false postive rates
        tpr: an array-like of true postive rates
        thresholds (None): an array-like of decision thresholds
        roc_auc (None): the area under the ROC curve
        style ("area"): a plot style to use. Supported values are
            ``("area", "line")``
        figure (None): a :class:`plotly:plotly.graph_objects.Figure` to which
            to add the plot
        title (None): a title for the plot
        **kwargs: optional keyword arguments for
            :meth:`plotly:plotly.graph_objects.Figure.update_layout`

    Returns:
        one of the following

        -   a :class:`PlotlyNotebookPlot`, if you are working in a Jupyter
            notebook
        -   a plotly figure, otherwise
    """
    if style not in ("line", "area"):
        msg = "Unsupported style '%s'; using 'area' instead" % style
        warnings.warn(msg)
        style = "area"

    if figure is None:
        figure = go.Figure()

    params = {"mode": "lines", "line_color": _DEFAULT_LINE_COLOR}
    if style == "area":
        params["fill"] = "tozeroy"

    hover_lines = ["fpr: %{x:.3f}", "tpr: %{y:.3f}"]

    if thresholds is not None:
        hover_lines.append("threshold: %{customdata:.3f}")

    hovertemplate = "<br>".join(hover_lines) + "<extra></extra>"

    figure.add_trace(
        go.Scatter(
            x=fpr,
            y=tpr,
            hovertemplate=hovertemplate,
            customdata=thresholds,
            **params,
        )
    )

    # Add 50/50 line
    figure.add_shape(
        type="line", line=dict(dash="dash"), x0=0, x1=1, y0=0, y1=1
    )

    if title is None and roc_auc is not None:
        title = dict(text="AUC: %.5f" % roc_auc, x=0.5, xanchor="center")

    figure.update_layout(
        xaxis=dict(range=[0, 1], constrain="domain"),
        yaxis=dict(
            range=[0, 1], constrain="domain", scaleanchor="x", scaleratio=1
        ),
        xaxis_title="False positive rate",
        yaxis_title="True positive rate",
        title=title,
    )

    figure.update_layout(**_DEFAULT_LAYOUT)
    figure.update_layout(**kwargs)

    if foc.is_jupyter_context():
        figure = PlotlyNotebookPlot(figure)

    return figure


def lines(
    x=None,
    y=None,
    samples=None,
    ids=None,
    link_field=None,
    sizes=None,
    labels=None,
    colors=None,
    marker_size=None,
    figure=None,
    title=None,
    xaxis_title=None,
    yaxis_title=None,
    sizes_title=None,
    axis_equal=False,
    **kwargs,
):
    """Plots the given lines(s) data.

    You can attach plots generated by this method to an App session via its
    :attr:`fiftyone.core.session.Session.plots` attribute, which will
    automatically sync the session's view with the currently selected points in
    the plot. To enable this functionality, you must pass ``samples`` to this
    method.

    You can use the ``sizes`` parameter to scale the sizes of the points.

    Args:
        x (None): the x data to plot. Can be any of the following:

            -   an array-like of values
            -   a ``num_lines x n`` array-like or list of length ``num_lines``
                of array-likes of values for multiple line traces
            -   the name of a sample field or ``embedded.field.name`` of
                ``samples`` from which to extract values for a single line
            -   the name of a frame field or ``frames.embbeded.field.name`` of
                ``samples`` from which to extract values for per-sample line
                traces
            -   a :class:`fiftyone.core.expressions.ViewExpression` that
                resolves to a list (one line plot) or list of lists (muliple
                line plots) of numeric values to compute from ``samples`` via
                :meth:`fiftyone.core.collections.SampleCollection.values`
        y (None): the y data to plot. Can be any of the following:

            -   an array-like of values
            -   a ``num_lines x n`` array-like or list of length ``num_lines``
                of array-likes of values for multiple line traces
            -   the name of a sample field or ``embedded.field.name`` of
                ``samples`` from which to extract values for a single line
            -   the name of a frame field or ``frames.embbeded.field.name`` of
                ``samples`` from which to extract values for per-sample line
                traces
            -   a :class:`fiftyone.core.expressions.ViewExpression` that
                resolves to a list (one line plot) or list of lists (muliple
                line plots) of numeric values to compute from ``samples`` via
                :meth:`fiftyone.core.collections.SampleCollection.values`
        samples (None): the :class:`fiftyone.core.collections.SampleCollection`
            whose data is being visualized
        ids (None): an array-like of IDs of same shape as ``y``. If not
            provided but ``samples`` are provided, the appropriate IDs will be
            extracted from the samples
        link_field (None): a field of ``samples`` whose data corresponds to
            ``y``. Can be any of the following:

            -   ``None``, if the line data correspond to samples (single trace)
                or frames (multiple traces)
            -   ``"frames"``, if the line data correspond to frames (multiple
                traces). This option exists only for consistency with other
                plotting methods; in practice, it will be automatically
                inferred whenever multiple traces are being plotted
            -   the name of a :class:`fiftyone.core.labels.Label` field, if the
                line data correspond to the labels in this field
        sizes (None): data to use to scale the sizes of the points. Can be any
            of the following:

            -   an array-like of numeric values of same shape as ``y``
            -   the name of a sample field (single trace) or frame field
                (multiple traces) from which to extract numeric values
            -   a :class:`fiftyone.core.expressions.ViewExpression` defining
                sample-level (single trace) or frame-level (multiple traces)
                numeric values to compute from ``samples`` via
                :meth:`fiftyone.core.collections.SampleCollection.values`
        labels (None): a name or list of names for the line traces
        colors (None): a list of colors to use for the line traces. See
            https://plotly.com/python/colorscales for options
        marker_size (None): the marker size to use. If ``sizes`` are provided,
            this value is used as a reference to scale the sizes of all points
        figure (None): a :class:`plotly:plotly.graph_objects.Figure` to which
            to add the plot
        title (None): a title for the plot
        xaxis_title (None): an x-axis title
        yaxis_title (None): a y-axis title
        sizes_title (None): a title string to use for ``sizes`` in the tooltip.
            By default, if ``sizes`` is a field name, this name will be used,
            otherwise the tooltip will use "size"
        axis_equal (False): whether to set the axes to equal scale
        **kwargs: optional keyword arguments for
            :meth:`plotly:plotly.graph_objects.Figure.update_layout`

    Returns:
        one of the following

        -   an :class:`InteractiveScatter`, when IDs are available
        -   a :class:`PlotlyNotebookPlot`, if you're working in a Jupyter
            notebook but the above conditions aren't met
        -   a plotly figure, otherwise
    """
    if sizes is not None and sizes_title is None:
        if etau.is_str(sizes):
            sizes_title = sizes.rsplit(".", 1)[-1]
        else:
            sizes_title = "size"

    x, y, ids, link_field, labels, sizes, is_frames = parse_lines_inputs(
        x=x,
        y=y,
        samples=samples,
        ids=ids,
        link_field=link_field,
        labels=labels,
        sizes=sizes,
    )

    if is_frames:
        showlegend = True
    else:
        showlegend = labels[0] is not None

    if xaxis_title is not None:
        xtitle = xaxis_title.rsplit(".", 1)[-1]
    else:
        xtitle = "x"

    if yaxis_title is not None:
        ytitle = yaxis_title.rsplit(".", 1)[-1]
    else:
        ytitle = "y"

    hover_lines = ["%s: %%{x}" % xtitle, "%s: %%{y}" % ytitle]

    if sizes[0] is not None:
        hover_lines.append("%s: %%{marker.size}" % sizes_title)

        if marker_size is None:
            marker_size = 15  # max marker size

        try:
            sizeref = 0.5 * max(itertools.chain(*sizes)) / marker_size
        except ValueError:
            sizeref = 1

    if ids[0] is not None:
        hover_lines.append("ID: %{customdata}")

    hovertemplate = "<br>".join(hover_lines) + "<extra></extra>"

    colors = _get_qualitative_colors(len(y), colors=colors)

    traces = []
    for _x, _y, _i, _s, _l, _c in zip(x, y, ids, sizes, labels, colors):
        marker = {}
        if _s is not None:
            marker.update(
                dict(size=_s, sizemode="diameter", sizeref=sizeref, sizemin=4)
            )
        elif marker_size is not None:
            marker.update(dict(size=marker_size))

        traces.append(
            go.Scatter(
                x=_x,
                y=_y,
                customdata=_i,
                mode="lines+markers",
                line_color=_c,
                marker=marker,
                hovertemplate=hovertemplate,
                name=_l,
                showlegend=showlegend,
            )
        )

    if figure is None:
        figure = go.Figure()

    figure.add_traces(traces)

    figure.update_layout(**_DEFAULT_LAYOUT)
    figure.update_layout(
        title=title,
        xaxis_title=xaxis_title,
        yaxis_title=yaxis_title,
        **kwargs,
    )

    if axis_equal:
        figure.update_layout(yaxis_scaleanchor="x")

    if ids is None:
        if foc.is_jupyter_context():
            return PlotlyNotebookPlot(figure)

        return figure

    (
        link_type,
        label_fields,
        selection_mode,
        init_fcn,
    ) = InteractiveScatter.recommend_link_type(
        label_field=link_field,
        samples=samples,
    )

    return InteractiveScatter(
        figure,
        link_type=link_type,
        init_view=samples,
        label_fields=label_fields,
        selection_mode=selection_mode,
        init_fcn=init_fcn,
    )


def scatterplot(
    points,
    samples=None,
    ids=None,
    link_field=None,
    labels=None,
    sizes=None,
    edges=None,
    classes=None,
    figure=None,
    multi_trace=None,
    marker_size=None,
    colorscale=None,
    log_colorscale=False,
    title=None,
    trace_title=None,
    labels_title=None,
    sizes_title=None,
    edges_title=None,
    show_colorbar_title=None,
    axis_equal=False,
    **kwargs,
):
    """Generates an interactive scatterplot of the given points.

    You can attach plots generated by this method to an App session via its
    :attr:`fiftyone.core.session.Session.plots` attribute, which will
    automatically sync the session's view with the currently selected points in
    the plot. To enable this functionality, you must pass ``samples`` to this
    method.

    This method supports 2D or 3D visualizations, but interactive point
    selection is only available in 2D.

    You can use the ``labels`` parameters to define a coloring for the points,
    and you can use the ``sizes`` parameter to scale the sizes of the points.

    Args:
        points: a ``num_points x num_dims`` array-like of points
        samples (None): the :class:`fiftyone.core.collections.SampleCollection`
            whose data is being visualized
        ids (None): an array-like of IDs corresponding to the points. If not
            provided but ``samples`` are provided, the appropriate IDs will be
            extracted from the samples
        link_field (None): a field of ``samples`` whose data corresponds to
            ``points``. Can be any of the following:

            -   None, if the points correspond to samples
            -   ``"frames"``, if the points correspond to frames
            -   the name of a :class:`fiftyone.core.labels.Label` field, if the
                points correspond to the labels in this field
        labels (None): data to use to color the points. Can be any of the
            following:

            -   the name of a sample field or ``embedded.field.name`` of
                ``samples`` from which to extract numeric or string values
            -   a :class:`fiftyone.core.expressions.ViewExpression` defining
                numeric or string values to compute from ``samples`` via
                :meth:`fiftyone.core.collections.SampleCollection.values`
            -   an array-like of numeric or string values
            -   a list of array-likes of numeric or string values, if
                ``link_field`` refers to frames and/or a label list field like
                :class:`fiftyone.core.labels.Detections`
        sizes (None): data to use to scale the sizes of the points. Can be any
            of the following:

            -   the name of a sample field or ``embedded.field.name`` of
                ``samples`` from which to extract numeric values
            -   a :class:`fiftyone.core.expressions.ViewExpression` defining
                numeric values to compute from ``samples`` via
                :meth:`fiftyone.core.collections.SampleCollection.values`
            -   an array-like of numeric values
            -   a list of array-likes of numeric or string values, if
                ``link_field`` refers to frames and/or a label list field like
                :class:`fiftyone.core.labels.Detections`
        edges (None): a ``num_edges x 2`` array of row indices into ``points``
            defining undirected edges between points to render as a separate
            trace on the scatterplot
        classes (None): a list of classes whose points to plot. Only applicable
            when ``labels`` contains strings. If provided, the element order of
            this list also controls the z-order and legend order of multitrace
            plots (first class is rendered first, and thus on the bottom, and
            appears first in the legend)
        figure (None): a :class:`plotly:plotly.graph_objects.Figure` to which
            to add the plot
        multi_trace (None): whether to render each class as a separate trace.
            Only applicable when ``labels`` contains strings. By default, this
            will be true if there are up to 25 classes
        marker_size (None): the marker size to use. If ``sizes`` are provided,
            this value is used as a reference to scale the sizes of all points
        colorscale (None): a plotly colorscale to use. Only applicable when
            ``labels`` contains numeric data. See
            https://plotly.com/python/colorscales for options
        log_colorscale (False): whether to apply the colorscale on a log scale.
            This is useful to better visualize variations in smaller values
            when large values are also present
        title (None): a title for the plot
        trace_title (None): a name for the scatter trace. Only applicable when
            plotting a single trace
        labels_title (None): a title string to use for ``labels`` in the
            tooltip and the colorbar title. By default, if ``labels`` is a
            field name, this name will be used, otherwise the colorbar will not
            have a title and the tooltip will use "label"
        sizes_title (None): a title string to use for ``sizes`` in the tooltip.
            By default, if ``sizes`` is a field name, this name will be used,
            otherwise the tooltip will use "size"
        edges_title (None): a title string to use for ``edges`` in the legend.
            If none is provided, edges are not included in the legend
        show_colorbar_title (None): whether to show the colorbar title. By
            default, a title will be shown only if a value was pasesd to
            ``labels_title`` or an appropriate default can be inferred from
            the ``labels`` parameter
        axis_equal (False): whether to set the axes to equal scale
        **kwargs: optional keyword arguments for
            :meth:`plotly:plotly.graph_objects.Figure.update_layout`

    Returns:
        one of the following

        -   an :class:`InteractiveScatter`, for 2D points and when IDs are
            available
        -   a :class:`PlotlyNotebookPlot`, if you're working in a Jupyter
            notebook but the above conditions aren't met
        -   a plotly figure, otherwise
    """
    points = np.asarray(points)
    num_dims = points.shape[1]

    if num_dims not in {2, 3}:
        raise ValueError("This method only supports 2D or 3D points")

    labels_title, sizes_title, colorbar_title = _parse_titles(
        labels, labels_title, sizes, sizes_title, show_colorbar_title
    )

    (
        points,
        ids,
        labels,
        sizes,
        edges,
        classes,
        categorical,
    ) = parse_scatter_inputs(
        points,
        samples=samples,
        ids=ids,
        link_field=link_field,
        labels=labels,
        sizes=sizes,
        edges=edges,
        classes=classes,
    )

    if categorical:
        if multi_trace is None:
            multi_trace = len(classes) <= _MAX_LABEL_TRACES

        if multi_trace:
            figure = _plot_scatter_categorical(
                points,
                labels,
                classes,
                sizes,
                edges,
                ids,
                figure,
                marker_size,
                labels_title,
                sizes_title,
                edges_title,
                colorbar_title,
                axis_equal,
            )
        else:
            figure = _plot_scatter_categorical_single_trace(
                points,
                labels,
                classes,
                sizes,
                edges,
                ids,
                figure,
                marker_size,
                trace_title,
                labels_title,
                sizes_title,
                edges_title,
                colorbar_title,
                axis_equal,
            )
    else:
        figure = _plot_scatter_numeric(
            points,
            labels,  # numeric values
            sizes,
            edges,
            ids,
            figure,
            marker_size,
            colorscale,
            log_colorscale,
            trace_title,
            labels_title,
            sizes_title,
            edges_title,
            colorbar_title,
            axis_equal,
        )

    figure.update_layout(**_DEFAULT_LAYOUT)
    figure.update_layout(title=title, **kwargs)

    if num_dims == 3:
        if samples is not None:
            msg = "Interactive selection is only supported in 2D"
            warnings.warn(msg)

        if foc.is_jupyter_context():
            figure = PlotlyNotebookPlot(figure)

        return figure

    if ids is None:
        if foc.is_jupyter_context():
            return PlotlyNotebookPlot(figure)

        return figure

    (
        link_type,
        label_fields,
        selection_mode,
        init_fcn,
    ) = InteractiveScatter.recommend_link_type(
        label_field=link_field,
        samples=samples,
    )

    return InteractiveScatter(
        figure,
        link_type=link_type,
        init_view=samples,
        label_fields=label_fields,
        selection_mode=selection_mode,
        init_fcn=init_fcn,
    )


def _parse_titles(
    labels, labels_title, sizes, sizes_title, show_colorbar_title
):
    if labels_title is None and etau.is_str(labels):
        labels_title = labels.rsplit(".", 1)[-1]

    if sizes_title is None:
        if etau.is_str(sizes):
            sizes_title = sizes.rsplit(".", 1)[-1]
        else:
            sizes_title = "size"

    if show_colorbar_title is None:
        show_colorbar_title = labels_title is not None

    if labels_title is None:
        labels_title = "label"

    colorbar_title = labels_title if show_colorbar_title else None

    return labels_title, sizes_title, colorbar_title


def location_scatterplot(
    locations=None,
    samples=None,
    ids=None,
    labels=None,
    sizes=None,
    edges=None,
    classes=None,
    style=None,
    radius=None,
    figure=None,
    multi_trace=None,
    marker_size=None,
    colorscale=None,
    log_colorscale=False,
    title=None,
    trace_title=None,
    labels_title=None,
    sizes_title=None,
    edges_title=None,
    show_colorbar_title=None,
    **kwargs,
):
    """Generates an interactive scatterplot of the given location coordinates
    with a map rendered in the background of the plot.

    Location data is specified via the ``locations`` parameter.

    You can attach plots generated by this method to an App session via its
    :attr:`fiftyone.core.session.Session.plots` attribute, which will
    automatically sync the session's view with the currently selected points in
    the plot. To enable this functionality, you must pass ``samples`` to this
    method.

    You can use the ``labels`` parameters to define a coloring for the points,
    and you can use the ``sizes`` parameter to scale the sizes of the points.

    Args:
        locations (None): the location data to plot. Can be any of the
            following:

            -   None, in which case ``samples`` must have a single
                :class:`fiftyone.core.labels.GeoLocation` field whose ``point``
                attribute contains location data
            -   a ``num_locations x 2`` array-like of ``(longitude, latitude)``
                coordinates
            -   the name of a :class:`fiftyone.core.labels.GeoLocation` field
                of ``samples`` with ``(longitude, latitude)`` coordinates in
                its ``point`` attribute
        samples (None): the :class:`fiftyone.core.collections.SampleCollection`
            whose data is being visualized
        ids (None): an array-like of IDs corresponding to the locations. If not
            provided but ``samples`` are provided, the appropriate IDs will be
            extracted from the samples
        labels (None): data to use to color the points. Can be any of the
            following:

            -   the name of a sample field or ``embedded.field.name`` of
                ``samples`` from which to extract numeric or string values
            -   a :class:`fiftyone.core.expressions.ViewExpression` defining
                numeric or string values to compute from ``samples`` via
                :meth:`fiftyone.core.collections.SampleCollection.values`
            -   an array-like of numeric or string values
        sizes (None): data to use to scale the sizes of the points. Can be any
            of the following:

            -   the name of a sample field or ``embedded.field.name`` of
                ``samples`` from which to extract numeric values
            -   a :class:`fiftyone.core.expressions.ViewExpression` defining
                numeric values to compute from ``samples`` via
                :meth:`fiftyone.core.collections.SampleCollection.values`
            -   an array-like of numeric values
        edges (None): a ``num_edges x 2`` array-like of row indices into
            ``locations`` defining undirected edges between points to render as
            a separate trace on the scatterplot
        classes (None): a list of classes whose points to plot. Only applicable
            when ``labels`` contains strings. If provided, the element order of
            this list also controls the z-order and legend order of multitrace
            plots (first class is rendered first, and thus on the bottom, and
            appears first in the legend)
        style (None): the plot style to use. Only applicable when the color
            data is numeric. Supported values are ``("scatter", "density")``
        radius (None): the radius of influence of each lat/lon point. Only
            applicable when ``style`` is "density". Larger values will make
            density plots smoother and less detailed
        figure (None): a :class:`plotly:plotly.graph_objects.Figure` to which
            to add the plot
        multi_trace (None): whether to render each class as a separate trace.
            Only applicable when ``labels`` contains strings. By default, this
            will be true if there are up to 25 classes
        marker_size (None): the marker size to use. If ``sizes`` are provided,
            this value is used as a reference to scale the sizes of all points
        colorscale (None): a plotly colorscale to use. Only applicable when
            ``labels`` contains numeric data. See
            https://plotly.com/python/colorscales for options
        log_colorscale (False): whether to apply the colorscale on a log scale.
            This is useful to better visualize variations in smaller values
            when large values are also present
        title (None): a title for the plot
        trace_title (None): a name for the scatter trace. Only applicable when
            plotting a single trace
        labels_title (None): a title string to use for ``labels`` in the
            tooltip and the colorbar title. By default, if ``labels`` is a
            field name, this name will be used, otherwise the colorbar will not
            have a title and the tooltip will use "label"
        sizes_title (None): a title string to use for ``sizes`` in the tooltip.
            By default, if ``sizes`` is a field name, this name will be used,
            otherwise the tooltip will use "size"
        edges_title (None): a title string to use for ``edges`` in the legend.
            If none is provided, edges are not included in the legend
        show_colorbar_title (None): whether to show the colorbar title. By
            default, a title will be shown only if a value was pasesd to
            ``labels_title`` or an appropriate default can be inferred from
            the ``labels`` parameter
        **kwargs: optional keyword arguments for
            :meth:`plotly:plotly.graph_objects.Figure.update_layout`

    Returns:
        one of the following

        -   an :class:`InteractiveScatter`, if IDs are available
        -   a :class:`PlotlyNotebookPlot`, if IDs are not available but you're
            working in a Jupyter notebook
        -   a plotly figure, otherwise
    """
    labels_title, sizes_title, colorbar_title = _parse_titles(
        labels, labels_title, sizes, sizes_title, show_colorbar_title
    )

    locations = parse_locations(locations, samples, ids=ids)

    (
        locations,
        ids,
        labels,
        sizes,
        edges,
        classes,
        categorical,
    ) = parse_scatter_inputs(
        locations,
        samples=samples,
        ids=ids,
        labels=labels,
        sizes=sizes,
        edges=edges,
        classes=classes,
    )

    if style not in (None, "scatter", "density"):
        msg = "Ignoring unsupported style '%s'" % style
        warnings.warn(msg)

    if categorical:
        if multi_trace is None:
            multi_trace = len(classes) <= _MAX_LABEL_TRACES

        if multi_trace:
            figure = _plot_scatter_mapbox_categorical(
                locations,
                labels,
                classes,
                sizes,
                edges,
                ids,
                figure,
                marker_size,
                labels_title,
                sizes_title,
                edges_title,
                colorbar_title,
            )
        else:
            figure = _plot_scatter_mapbox_categorical_single_trace(
                locations,
                labels,
                classes,
                sizes,
                edges,
                ids,
                figure,
                marker_size,
                trace_title,
                labels_title,
                sizes_title,
                edges_title,
                colorbar_title,
            )
    elif style == "density":
        if edges is not None:
            logger.warning("Density plots do not support edges")

        figure = _plot_scatter_mapbox_density(
            locations,
            labels,
            sizes,
            ids,
            figure,
            radius,
            colorscale,
            log_colorscale,
            trace_title,
            labels_title,
            sizes_title,
            colorbar_title,
        )
    else:
        figure = _plot_scatter_mapbox_numeric(
            locations,
            labels,
            sizes,
            edges,
            ids,
            figure,
            marker_size,
            colorscale,
            log_colorscale,
            trace_title,
            labels_title,
            sizes_title,
            edges_title,
            colorbar_title,
        )

    figure.update_layout(**_DEFAULT_LAYOUT)
    figure.update_layout(title=title, **kwargs)

    if style == "density" and not categorical:
        msg = "Density plots do not yet support interactivity"
        warnings.warn(msg)

        if foc.is_jupyter_context():
            figure = PlotlyNotebookPlot(figure)

        return figure

    if ids is None:
        if foc.is_jupyter_context():
            return PlotlyNotebookPlot(figure)

        return figure

    return InteractiveScatter(figure, init_view=samples)


def get_colormap(colorscale, n=256, hex_strs=False):
    """Generates a continuous colormap with the specified number of colors from
    the given plotly colorscale.

    The provided ``colorscale`` can be any of the following:

    -   The string name of any colorscale recognized by plotly. See
        https://plotly.com/python/colorscales for possible options

    -   A manually-defined colorscale like the following::

            [
                [0.000, "rgb(165,0,38)"],
                [0.111, "rgb(215,48,39)"],
                [0.222, "rgb(244,109,67)"],
                [0.333, "rgb(253,174,97)"],
                [0.444, "rgb(254,224,144)"],
                [0.555, "rgb(224,243,248)"],
                [0.666, "rgb(171,217,233)"],
                [0.777, "rgb(116,173,209)"],
                [0.888, "rgb(69,117,180)"],
                [1.000, "rgb(49,54,149)"],
            ]

    The colorscale will be sampled evenly at the required resolution in order
    to generate the colormap.

    Args:
        colorscale: a valid colorscale. See above for possible options
        n (256): the desired number of colors
        hex_strs (False): whether to return ``#RRGGBB`` hex strings rather than
            ``(R, G, B)`` tuples

    Returns:
        a list of ``(R, G, B)`` tuples in `[0, 255]`, or, if ``hex_strs`` is
        True, a list of `#RRGGBB` strings
    """
    if etau.is_str(colorscale):
        colorscale = _get_colorscale(colorscale)

    if not colorscale:
        raise ValueError("colorscale must have at least one color")

    values = np.linspace(0, 1, n)
    rgb_strs = [_get_continuous_color(colorscale, v) for v in values]

    # @todo don't cast to int here?
    rgb_tuples = [
        tuple(int(round(float(v.strip()))) for v in rgb_str[4:-1].split(","))
        for rgb_str in rgb_strs
    ]

    if hex_strs:
        return ["#%02x%02x%02x" % rgb for rgb in rgb_tuples]

    return rgb_tuples


def _to_log_colorscale(colorscale, maxval):
    if etau.is_str(colorscale):
        colorscale = _get_colorscale(colorscale)

    # Here we're doing something like the plotly example below
    # https://plotly.com/python/colorscales/#logarithmic-color-scale-with-graph-objects
    m = np.log10(maxval)
    f = lambda x: (np.exp(m * x) - 1) / (np.exp(m) - 1)
    return [[f(x), c] for x, c in colorscale]


def _get_colorscale(name):
    from _plotly_utils.basevalidators import ColorscaleValidator

    cv = ColorscaleValidator("colorscale", "")
    return cv.validate_coerce(name)


def _get_continuous_color(colorscale, value):
    # Returns a string like `rgb(float, float, float)`

    hex_to_rgb = lambda c: "rgb" + str(ImageColor.getcolor(c, "RGB"))

    if value <= 0 or len(colorscale) == 1:
        c = colorscale[0][1]
        return c if c[0] != "#" else hex_to_rgb(c)

    if value >= 1:
        c = colorscale[-1][1]
        return c if c[0] != "#" else hex_to_rgb(c)

    for cutoff, color in colorscale:
        if value > cutoff:
            low_cutoff, low_color = cutoff, color
        else:
            high_cutoff, high_color = cutoff, color
            break

    if (low_color[0] == "#") or (high_color[0] == "#"):
        low_color = hex_to_rgb(low_color)
        high_color = hex_to_rgb(high_color)

    return pc.find_intermediate_color(
        lowcolor=low_color,
        highcolor=high_color,
        intermed=((value - low_cutoff) / (high_cutoff - low_cutoff)),
        colortype="rgb",
    )


class PlotlyWidgetMixin(object):
    """Mixin for Plotly plots that use widgets to display in Jupyter
    notebooks.

    This class can still be used in non-Jupyter notebook environments, but the
    resulting figures will not be interactive.

    Args:
        widget: a :class:`plotly:plotly.graph_objects.FigureWidget`
    """

    def __init__(self, widget):
        self._widget = widget
        self._handle = None

        if foc.is_jupyter_context():
            _check_plotly_jupyter_environment()
        else:
            msg = (
                "Interactive plots are currently only supported in Jupyter "
                "notebooks. Support outside of notebooks and in Google Colab "
                "will be included in an upcoming release. In the meantime, "
                "you can still use this plot, but note that (i) selecting "
                "data will not trigger callbacks, and (ii) you must manually "
                "call `plot.show()` to launch a new plot that reflects the "
                "current state of an attached session.\n\n"
                "See https://voxel51.com/docs/fiftyone/user_guide/plots.html#working-in-notebooks"
                " for more information."
            )
            warnings.warn(msg)

            # If the user is using a widget-based plot outside of a notebook
            # context, go ahead and connect it so they can start manually
            # updating it and `show()`ing it, if desired
            if isinstance(self, ResponsivePlot):
                self.connect()

    def save(self, path, width=None, height=None, scale=None, **kwargs):
        """Saves the plot as an image or HTML.

        Args:
            path: the path to write the image or HTML
            width (None): a desired width in pixels when saving as an image.
                By default, the layout width is used
            height (None): a desired height in pixels when saving as an image.
                By default, the layout height is used
            scale (None): a scale factor to apply to the layout dimensions. By
                default, this is 1.0
            **kwargs: keyword arguments for
                :meth:`plotly:plotly.graph_objects.Figure.to_image` or
                :meth:`plotly:plotly.graph_objects.Figure.write_html`
        """
        fos.ensure_basedir(path)

        if os.path.splitext(path)[1] == ".html":
            with fos.LocalFile(path, "w") as local_path:
                self._widget.write_html(local_path, **kwargs)

            return

        if width is None:
            width = self._widget.layout.width

        if height is None:
            height = self._widget.layout.height

        if scale is None:
            scale = 1.0

        with fos.LocalFile(path, "w") as local_path:
            self._widget.write_image(
                local_path, width=width, height=height, scale=scale, **kwargs
            )

    def _update_layout(self, **kwargs):
        if kwargs:
            self._widget.update_layout(**kwargs)

    def _show(self, **kwargs):
        self._update_layout(**kwargs)

        # Only Jupyter notebooks support interactivity. If we're in another
        # environment, just show the figure
        if not foc.is_jupyter_context():
            self._widget.show()
            return

        #
        # @todo if this plot has already been shown in a different cell,
        # freeze that cell first (like `Session`)
        #
        # The freezing part is easy; the trouble is knowing whether we're in
        # a new cell (technically we could always just freeze, but it can take
        # some time and I don't want to make the user wait on this...)
        #

        from IPython.display import display

        # Create an empty display that we'll use for `freeze()` later
        # Replacing the widget with an image in the same handle didn't work...
        self._handle = display(display_id=True)
        self._handle.display({"text/plain": ""}, raw=True)

        display(self._widget)

    def _freeze(self):
        if not foc.is_jupyter_context():
            return

        self._screenshot()
        self._widget.close()

    def _screenshot(self):
        from IPython.display import Image

        width = self._widget.layout.width
        height = self._widget.layout.height
        image_bytes = self._widget.to_image(
            format="png", height=height, width=width
        )

        self._handle.update(Image(image_bytes))


def _check_plotly_jupyter_environment():
    #
    # Requirements source: https://plotly.com/python/getting-started
    #
    # There is also a `notebook>=5.3` requirement in Jupyter notebooks, but
    # we do not explicitly check that here because the requirement for
    # JupyterLab is different and I don't know how to distinguish Jupyter
    # notebooks from JupyterLab right now...
    #
    fou.ensure_package("ipywidgets>=7.5,<8")


class PlotlyNotebookPlot(PlotlyWidgetMixin, Plot):
    """A wrapper around a Plotly plot for Jupyter notebook contexts that allows
    it to be replaced with a screenshot by calling :meth:`freeze`.

    Args:
        figure: a :class:`plotly:plotly.graph_objects.Figure`
    """

    def __init__(self, figure):
        self._figure = figure
        self._frozen = False

        widget = self._make_widget()

        super().__init__(widget)

    @property
    def is_frozen(self):
        """Whether this plot is currently frozen."""
        return self._frozen

    def update_layout(self, **kwargs):
        """Updates the layout of the plot.

        Args:
            **kwargs: valid arguments for
                :meth:`plotly:plotly.graph_objects.Figure.update_layout`
        """
        self._update_layout(**kwargs)

    def show(self, **kwargs):
        """Shows the plot.

        Args:
            **kwargs: optional parameters for
                :meth:`plotly:plotly.graph_objects.Figure.update_layout`
        """
        if self._frozen:
            self._reopen()

        self._show(**kwargs)

    def freeze(self):
        """Freezes the plot, replacing it with a static image."""
        if not foc.is_jupyter_context():
            raise foc.ContextError(
                "Plots can only be frozen in Jupyter notebooks"
            )

        self._freeze()
        self._frozen = True

    def _make_widget(self):
        return go.FigureWidget(self._figure)

    def _reopen(self):
        self._widget = self._make_widget()
        self._frozen = False


class PlotlyInteractivePlot(PlotlyWidgetMixin, InteractivePlot):
    """Base class for :class:`fiftyone.core.plots.base.InteractivePlot`
    instances with Plotly backends.

    Args:
        widget: a :class:`plotly:plotly.graph_objects.FigureWidget`
        **kwargs: keyword arguments for the
            :class:`fiftyone.core.plots.base.InteractivePlot` constructor
    """

    def __init__(self, widget, **kwargs):
        InteractivePlot.__init__(self, **kwargs)
        PlotlyWidgetMixin.__init__(self, widget)  # must be last

    def update_layout(self, **kwargs):
        """Updates the layout of the plot.

        Args:
            **kwargs: valid arguments for
                :meth:`plotly:plotly.graph_objects.Figure.update_layout`
        """
        self._update_layout(**kwargs)

    def show(self, **kwargs):
        """Shows the plot.

        Args:
            **kwargs: optional parameters for
                :meth:`plotly:plotly.graph_objects.Figure.update_layout`
        """
        super().show(**kwargs)


class InteractiveScatter(PlotlyInteractivePlot):
    """Wrapper class that turns a Plotly figure containing one or more
    scatter-type traces into an
    :class:`fiftyone.core.plots.base.InteractivePlot`.

    This wrapper responds to selection and deselection events (if available)
    triggered on the figure's traces via Plotly's lasso and box selector tools.

    Traces whose ``customdata`` attribute contain lists/arrays are assumed to
    contain the IDs of the points in the trace. Traces with no ``customdata``
    are allowed, but will not have any selection events.

    Args:
        figure: a :class:`plotly:plotly.graph_objects.Figure`
        **kwargs: keyword arguments for the
            :class:`fiftyone.core.plots.base.InteractivePlot` constructor
    """

    def __init__(self, figure, **kwargs):
        self._figure = figure
        self._traces = None
        self._trace_ids = {}
        self._ids_to_traces = {}
        self._ids_to_inds = {}
        self._callback_flags = {}

        widget = self._make_widget()

        super().__init__(widget, **kwargs)

    def _init_traces(self):
        for idx, trace in enumerate(self._traces):
            trace_ids = np.asarray(trace.customdata)
            if trace_ids.ndim > 1:
                trace_ids = trace_ids[:, 0]

            self._trace_ids[idx] = trace_ids

            self._ids_to_traces.update({_id: idx for _id in trace_ids})
            self._ids_to_inds[idx] = {
                _id: idx for idx, _id in enumerate(trace_ids)
            }

    def _init_callback_flags(self):
        self._callback_flags = {t.name: False for t in self._traces}

    @property
    def supports_session_updates(self):
        return True

    @property
    def _selected_ids(self):
        found = False

        ids = []
        for idx, trace in enumerate(self._traces):
            if trace.visible != True:
                continue

            found |= trace.selectedpoints is not None
            if trace.selectedpoints:
                ids.append(self._trace_ids[idx][list(trace.selectedpoints)])

        if not found:
            return None

        return list(itertools.chain.from_iterable(ids))

    def _make_widget(self):
        widget = go.FigureWidget(self._figure)
        self._traces = [
            trace
            for trace in widget.data
            if etau.is_container(trace.customdata)
        ]
        self._init_traces()
        return widget

    def _connect(self):
        self._init_callback_flags()

        def _on_selection(trace, points, selector):
            self._on_select(trace, selector=selector)

        def _on_deselect(trace, points):
            self._on_select(trace)

        with self._widget.batch_update():
            for trace in self._traces:
                trace.on_selection(_on_selection)
                trace.on_deselect(_on_deselect)

    def _disconnect(self):
        with self._widget.batch_update():
            for trace in self._traces:
                trace.on_selection(None)
                trace.on_deselect(None)

    def _reopen(self):
        self._widget = self._make_widget()

    def _select_ids(self, ids, view=None):
        deselect = ids is None
        if deselect:
            ids = []

        # Split IDs into their traces
        per_trace_ids = defaultdict(list)
        for _id in ids:
            trace_id = self._ids_to_traces.get(_id, None)
            if trace_id is not None:
                per_trace_ids[trace_id].append(_id)

        with self._widget.batch_update():
            for idx, trace in enumerate(self._traces):
                # Convert IDs to point indices
                inds_map = self._ids_to_inds[idx]
                trace_ids = per_trace_ids[idx]
                trace_inds = [inds_map[_id] for _id in trace_ids]
                if not trace_inds and deselect:
                    trace_inds = None

                # Select points in trace
                trace.update(selectedpoints=trace_inds)

    def _on_select(self, trace, selector=None):
        if self._selection_callback is None:
            return

        if not self._ready_for_callback(trace):
            return

        self._selection_callback(self.selected_ids)

    def _ready_for_callback(self, trace):
        if trace.visible == True:
            self._callback_flags[trace.name] = True

        # We're ready for callback if there is at least one visible trace and
        # all visible traces have fired their selection events
        visible_traces = [t for t in self._traces if t.visible == True]
        if not visible_traces:
            ready = False
        else:
            ready = all(self._callback_flags[t.name] for t in visible_traces)

        if ready:
            self._init_callback_flags()

        return ready


class InteractiveHeatmap(PlotlyInteractivePlot):
    """An interactive Plotly heatmap.

    Unfortunately, the Plotly team has not gotten around to adding native
    selection utilities to plot types such as heatmaps:
    https://github.com/plotly/plotly.js/issues/170.

    In lieu of this feature, we provide a homebrewed heatmap that supports two
    types of interactivity:

    -   Individual cells can be selected by clicking on them
    -   Groups of cells can be lasso- or box-selected by including their cell
        centers in a selection

    The following events will cause the selection to be cleared:

    -   Clicking any cell, if there are currently multiple cells selected
    -   Clicking the selected cell, if there is only one cell selected

    When heatmap contents are selected via
    :meth:`InteractiveHeatmap.select_ids`, the heatmap is updated to reflect
    the proportions of each cell included in the selection.

    Args:
        Z: a ``num_cols x num_rows`` array-like of heatmap values
        ids: an array-like of same shape as ``Z`` whose elements contain lists
            of IDs for the heatmap cells
        xlabels (None): a ``num_rows`` array of x labels
        ylabels (None): a ``num_cols`` array of y labels
        zlim (None): a ``[zmin, zmax]`` limit to use for the colorbar
        values_title ("count"): the semantic meaning of the heatmap values.
            Used for tooltips
        colorscale (None): a plotly colorscale to use
        grid_opacity (0.1): an opacity value for the grid points
        bg_opacity (0.25): an opacity value for background (unselected) cells
        **kwargs: keyword arguments for the
            :class:`fiftyone.core.plots.base.InteractivePlot` constructor
    """

    def __init__(
        self,
        Z,
        ids,
        xlabels=None,
        ylabels=None,
        zlim=None,
        values_title="count",
        colorscale=None,
        grid_opacity=0.1,
        bg_opacity=0.25,
        **kwargs,
    ):
        Z = np.asarray(Z)
        ids = np.asarray(ids)

        if zlim is None:
            zlim = [Z.min(), Z.max()]

        self.Z = Z
        self.ids = ids
        self.xlabels = xlabels
        self.ylabels = ylabels
        self.zlim = zlim
        self.values_title = values_title
        self.colorscale = colorscale
        self.grid_opacity = grid_opacity
        self.bg_opacity = bg_opacity

        self._figure = self._make_heatmap()
        self._gridw = None
        self._selectedw = None
        self._bgw = None
        self._selected_cells = []

        self._curr_view = None
        self._curr_ids = None
        self._curr_Z = None
        self._curr_zlim = None

        self._cells_map = {}

        widget = self._make_widget()
        self._init_cells_map()

        super().__init__(widget, **kwargs)

    @property
    def supports_session_updates(self):
        return True

    @property
    def init_view(self):
        if self._curr_view is not None:
            return self._curr_view

        return super().init_view

    @property
    def _selected_ids(self):
        if not self._selected_cells:
            return None

        if self._curr_ids is not None:
            ids = self._curr_ids
        else:
            ids = self.ids

        return list(
            itertools.chain.from_iterable(
                ids[y, x] for x, y in self._selected_cells
            )
        )

    def _make_widget(self):
        widget = go.FigureWidget(self._figure)
        gridw, selectedw, bgw = widget.data

        self._gridw = gridw
        self._selectedw = selectedw
        self._bgw = bgw
        return widget

    def _connect(self):
        def _on_click(trace, points, state):
            self._on_click(points.point_inds)

        def _on_selection(trace, points, state):
            self._on_selection(points.point_inds)

        with self._widget.batch_update():
            self._bgw.on_click(_on_click)
            self._gridw.on_selection(_on_selection)

    def _disconnect(self):
        with self._widget.batch_update():
            self._bgw.on_click(None)
            self._gridw.on_selection(None)

    def _reopen(self):
        self._widget = self._make_widget()

    def _select_ids(self, ids, view=None):
        if ids is None:
            self._deselect()
            return

        num_rows, num_cols = self.Z.shape
        curr_ids = np.empty((num_rows, num_cols), dtype=object)
        for i in range(num_rows):
            for j in range(num_cols):
                curr_ids[i, j] = []

        for _id in ids:
            cell = self._cells_map.get(_id, None)
            if cell is not None:
                x, y = cell
                curr_ids[y, x].append(_id)

        Z = np.vectorize(lambda a: len(a))(curr_ids)
        zlim = [0, Z.max()]

        self._curr_view = view
        self._curr_ids = curr_ids
        self._curr_Z = Z
        self._curr_zlim = zlim

        self._update_heatmap([], Z, Z, zlim)

    def _on_click(self, point_inds):
        # `point_inds` is a list of `(y, x)` coordinates of selected cells
        if not point_inds:
            self._deselect()
            return

        # @todo can we get shift-clicking working in plotly to select multiple
        # cells? I've never seen `len(point_inds) > 1` here...
        y, x = point_inds[0]
        cell = (x, y)

        num_selected = len(self._selected_cells)

        if (num_selected > 1) or (
            num_selected == 1 and cell == self._selected_cells[0]
        ):
            self._deselect()
        else:
            self._select_cells([cell])

    def _on_selection(self, point_inds):
        # `point_inds` are linear indices into the flattened meshgrid of points
        # from `_make_heatmap()`
        if point_inds:
            y, x = np.unravel_index(point_inds, self.Z.shape)
            cells = list(zip(x, y))
            self._select_cells(cells)
        else:
            self._deselect()

    def _deselect(self):
        self._curr_view = None
        self._curr_ids = None
        self._curr_Z = None
        self._curr_zlim = None

        self._update_heatmap([], self.Z, self.Z, self.zlim)

    def _select_cells(self, cells):
        if cells is None:
            self._deselect()
            return

        Z_active = np.full(self.Z.shape, None)

        if self._curr_ids is not None:
            Z_bg = self._curr_Z
            zlim = self._curr_zlim
        else:
            Z_bg = self.Z
            zlim = self.zlim

        if cells:
            x, y = zip(*cells)
            Z_active[y, x] = Z_bg[y, x]

        self._update_heatmap(cells, Z_active, Z_bg, zlim)

    def _update_heatmap(self, cells, Z_active, Z_bg, zlim):
        self._selected_cells = cells

        with self._widget.batch_update():
            self._gridw.selectedpoints = []

            self._selectedw.z = Z_active
            self._selectedw.zmin = zlim[0]
            self._selectedw.zmax = zlim[1]

            self._bgw.z = Z_bg
            self._bgw.zmin = zlim[0]
            self._bgw.zmax = zlim[1]

        if self._selection_callback is not None:
            self._selection_callback(self.selected_ids)

    def _init_cells_map(self):
        num_rows, num_cols = self.Z.shape
        self._cells_map = {}
        for y in range(num_rows):
            for x in range(num_cols):
                for _id in self.ids[y, x]:
                    self._cells_map[_id] = (x, y)

    def _make_heatmap(self):
        Z = self.Z

        num_rows, num_cols = Z.shape
        xticks = np.arange(num_cols)
        yticks = np.arange(num_rows)
        X, Y = np.meshgrid(xticks, yticks)

        hover_lines = [
            "<b>%s: %%{z}</b>" % self.values_title,
            "truth: %{y}",
            "predicted: %{x}",
        ]
        hovertemplate = "<br>".join(hover_lines) + "<extra></extra>"

        # Has selection callbacks, no hover
        grid = go.Scatter(
            x=X.flatten(),
            y=Y.flatten(),
            opacity=self.grid_opacity,
            mode="markers",
            hovertemplate=None,
        )

        # No hover, no callbacks
        selected = go.Heatmap(
            z=Z,
            zmin=self.zlim[0],
            zmax=self.zlim[1],
            colorscale=self.colorscale,
            showscale=False,
            hoverinfo="skip",
        )

        # Has callbacks and hover tooltip
        bg = go.Heatmap(
            z=Z,
            zmin=self.zlim[0],
            zmax=self.zlim[1],
            colorbar=dict(lenmode="fraction", len=1),
            colorscale=self.colorscale,
            opacity=self.bg_opacity,
            hovertemplate=hovertemplate,
        )

        figure = go.Figure([grid, selected, bg])

        figure.update_layout(
            xaxis=dict(
                tickmode="array",
                tickvals=xticks,
                ticktext=self.xlabels,
                range=[-0.5, num_cols - 0.5],
                constrain="domain",
            ),
            yaxis=dict(
                tickmode="array",
                tickvals=yticks,
                ticktext=self.ylabels,
                range=[-0.5, num_rows - 0.5],
                constrain="domain",
                scaleanchor="x",
                scaleratio=1,
            ),
            clickmode="event",
        )

        return figure


def _plot_scatter_categorical(
    points,
    labels,
    classes,
    sizes,
    edges,
    ids,
    figure,
    marker_size,
    labels_title,
    sizes_title,
    edges_title,
    colorbar_title,
    axis_equal,
    colors=None,
):
    num_dims = points.shape[1]
    num_classes = len(classes)

    colors = _get_qualitative_colors(num_classes, colors=colors)

    hover_lines = ["<b>%s: %%{text}</b>" % labels_title]

    if sizes is not None:
        if marker_size is None:
            marker_size = 15  # max marker size

        sizeref = 0.5 * max(sizes) / marker_size
        hover_lines.append("%s: %%{marker.size}" % sizes_title)

    if num_dims == 3:
        hover_lines.append("x, y, z = %{x:.3f}, %{y:.3f}, %{z:.3f}")
    else:
        hover_lines.append("x, y = %{x:.3f}, %{y:.3f}")

    if ids is not None:
        hover_lines.append("ID: %{customdata}")

    hovertemplate = "<br>".join(hover_lines) + "<extra></extra>"

    traces = []
    for label, color in zip(classes, colors):
        label_inds = labels == label

        if ids is not None:
            customdata = ids[label_inds]
        else:
            customdata = None

        if sizes is not None:
            marker = dict(
                size=sizes[label_inds],
                sizemode="diameter",
                sizeref=sizeref,
                sizemin=4,
            )
        elif marker_size is not None:
            marker = dict(size=marker_size)
        else:
            marker = None

        kwargs = dict(
            customdata=customdata,
            mode="markers",
            showlegend=True,
            name=label,
            line_color=color,
            marker=marker,
            text=np.full(np.count_nonzero(label_inds), label),
            hovertemplate=hovertemplate,
        )

        if num_dims == 3:
            scatter = go.Scatter3d(
                x=points[label_inds][:, 0],
                y=points[label_inds][:, 1],
                z=points[label_inds][:, 2],
                **kwargs,
            )
        else:
            scatter = go.Scattergl(
                x=points[label_inds][:, 0],
                y=points[label_inds][:, 1],
                **kwargs,
            )

        traces.append(scatter)

    if edges is not None:
        scatter = _make_edges_scatter(points, edges, edges_title)
        traces.insert(0, scatter)

    if figure is None:
        figure = go.Figure()

    figure.add_traces(traces)

    figure.update_layout(
        legend_title_text=colorbar_title, legend_itemsizing="constant"
    )

    if axis_equal:
        figure.update_layout(yaxis_scaleanchor="x")

    return figure


def _plot_scatter_categorical_single_trace(
    points,
    labels,
    classes,
    sizes,
    edges,
    ids,
    figure,
    marker_size,
    trace_title,
    labels_title,
    sizes_title,
    edges_title,
    colorbar_title,
    axis_equal,
    colors=None,
):
    num_dims = points.shape[1]
    num_classes = len(classes)
    targets = [classes.index(l) for l in labels]
    clim = [-0.5, num_classes - 0.5]

    colorscale = _get_qualitative_colorscale(num_classes, colors=colors)

    marker = dict(
        color=targets,
        cmin=clim[0],
        cmax=clim[1],
        autocolorscale=False,
        colorscale=colorscale,
        colorbar=dict(
            title=colorbar_title,
            tickvals=list(range(num_classes)),
            ticktext=classes,
            lenmode="fraction",
            len=1,
        ),
        showscale=True,
    )

    if sizes is not None:
        if marker_size is None:
            marker_size = 15  # max marker size

        try:
            sizeref = 0.5 * max(sizes) / marker_size
        except ValueError:
            sizeref = 1

        marker.update(
            dict(size=sizes, sizemode="diameter", sizeref=sizeref, sizemin=4)
        )
    elif marker_size is not None:
        marker.update(dict(size=marker_size))

    hover_lines = ["<b>%s: %%{text}</b>" % labels_title]

    if sizes is not None:
        hover_lines.append("%s: %%{marker.size}" % sizes_title)

    if num_dims == 3:
        hover_lines.append("x, y, z = %{x:.3f}, %{y:.3f}, %{z:.3f}")
    else:
        hover_lines.append("x, y = %{x:.3f}, %{y:.3f}")

    if ids is not None:
        hover_lines.append("ID: %{customdata}")

    hovertemplate = "<br>".join(hover_lines) + "<extra></extra>"

    kwargs = dict(
        customdata=ids,
        mode="markers",
        marker=marker,
        text=labels,
        name=trace_title,
        hovertemplate=hovertemplate,
    )

    if num_dims == 3:
        scatter = go.Scatter3d(
            x=points[:, 0], y=points[:, 1], z=points[:, 2], **kwargs
        )
    else:
        scatter = go.Scattergl(x=points[:, 0], y=points[:, 1], **kwargs)

    traces = [scatter]

    if edges is not None:
        scatter = _make_edges_scatter(points, edges, edges_title)
        traces.insert(0, scatter)

    if figure is None:
        figure = go.Figure()

    figure.add_traces(traces)

    if axis_equal:
        figure.update_layout(yaxis_scaleanchor="x")
        if num_dims == 3:
            figure.update_layout(zaxis_scaleanchor="x")

    return figure


def _plot_scatter_numeric(
    points,
    values,
    sizes,
    edges,
    ids,
    figure,
    marker_size,
    colorscale,
    log_colorscale,
    trace_title,
    labels_title,
    sizes_title,
    edges_title,
    colorbar_title,
    axis_equal,
):
    num_dims = points.shape[1]

    marker = dict()

    if values is not None:
        if colorscale is None:
            colorscale = _DEFAULT_CONTINUOUS_COLORSCALE

        if log_colorscale:
            maxval = values.max()
            colorscale = _to_log_colorscale(colorscale, maxval)

        marker.update(
            dict(
                color=values,
                colorbar=dict(title=colorbar_title, lenmode="fraction", len=1),
                colorscale=colorscale,
                showscale=True,
            )
        )

    if sizes is not None:
        if marker_size is None:
            marker_size = 15  # max marker size

        try:
            sizeref = 0.5 * max(sizes) / marker_size
        except ValueError:
            sizeref = 1

        marker.update(
            dict(size=sizes, sizemode="diameter", sizeref=sizeref, sizemin=4)
        )
    elif marker_size is not None:
        marker.update(dict(size=marker_size))

    hover_lines = []

    if values is not None:
        hover_lines = ["<b>%s: %%{marker.color}</b>" % labels_title]

    if sizes is not None:
        hover_lines.append("%s: %%{marker.size}" % sizes_title)

    if num_dims == 3:
        hover_lines.append("x, y, z = %{x:.3f}, %{y:.3f}, %{z:.3f}")
    else:
        hover_lines.append("x, y = %{x:.3f}, %{y:.3f}")

    if ids is not None:
        hover_lines.append("ID: %{customdata}")

    hovertemplate = "<br>".join(hover_lines) + "<extra></extra>"

    kwargs = dict(
        customdata=ids,
        mode="markers",
        marker=marker,
        name=trace_title,
        hovertemplate=hovertemplate,
    )

    if num_dims == 3:
        scatter = go.Scatter3d(
            x=points[:, 0], y=points[:, 1], z=points[:, 2], **kwargs
        )
    else:
        scatter = go.Scattergl(x=points[:, 0], y=points[:, 1], **kwargs)

    traces = [scatter]

    if edges is not None:
        scatter = _make_edges_scatter(points, edges, edges_title)
        traces.insert(0, scatter)

    if figure is None:
        figure = go.Figure()

    figure.add_traces(traces)

    if axis_equal:
        figure.update_layout(yaxis_scaleanchor="x")
        if num_dims == 3:
            figure.update_layout(zaxis_scaleanchor="x")

    return figure


def _plot_scatter_mapbox_categorical(
    coords,
    labels,
    classes,
    sizes,
    edges,
    ids,
    figure,
    marker_size,
    labels_title,
    sizes_title,
    edges_title,
    colorbar_title,
    colors=None,
):
    num_classes = len(classes)
    colors = _get_qualitative_colors(num_classes, colors=colors)

    hover_lines = ["<b>%s: %%{text}</b>" % labels_title]

    if sizes is not None:
        if marker_size is None:
            marker_size = 15  # max marker size

        try:
            sizeref = 0.5 * max(sizes) / marker_size
        except ValueError:
            sizeref = 1

        hover_lines.append("%s: %%{marker.size}" % sizes_title)

    hover_lines.append("lat: %{lat:.5f}<br>lon: %{lon:.5f}")

    if ids is not None:
        hover_lines.append("ID: %{customdata}")

    hovertemplate = "<br>".join(hover_lines) + "<extra></extra>"

    traces = []
    for label, color in zip(classes, colors):
        label_inds = labels == label

        if ids is not None:
            customdata = ids[label_inds]
        else:
            customdata = None

        if sizes is not None:
            marker = dict(
                size=sizes[label_inds],
                sizemode="diameter",
                sizeref=sizeref,
                sizemin=4,
            )
        elif marker_size is not None:
            marker = dict(size=marker_size)
        else:
            marker = None

        scatter = go.Scattermapbox(
            lat=coords[label_inds][:, 1],
            lon=coords[label_inds][:, 0],
            customdata=customdata,
            mode="markers",
            showlegend=True,
            name=label,
            line_color=color,
            marker=marker,
            text=np.full(np.count_nonzero(label_inds), label),
            hovertemplate=hovertemplate,
        )
        traces.append(scatter)

    if edges is not None:
        scatter = _make_edges_scatter_mapbox(coords, edges, edges_title)
        traces.insert(0, scatter)

    if figure is None:
        figure = go.Figure()

    figure.add_traces(traces)

    zoom, (center_lon, center_lat) = _compute_zoom_center(coords)
    figure.update_layout(
        mapbox_style="carto-positron",
        mapbox=dict(center=dict(lat=center_lat, lon=center_lon), zoom=zoom),
        legend_title_text=colorbar_title,
        legend_itemsizing="constant",
    )

    return figure


def _plot_scatter_mapbox_categorical_single_trace(
    coords,
    labels,
    classes,
    sizes,
    edges,
    ids,
    figure,
    marker_size,
    trace_title,
    labels_title,
    sizes_title,
    edges_title,
    colorbar_title,
    colors=None,
):
    num_classes = len(classes)
    targets = [classes.index(l) for l in labels]
    clim = [-0.5, num_classes - 0.5]

    colorscale = _get_qualitative_colorscale(num_classes, colors=colors)

    marker = dict(
        color=targets,
        cmin=clim[0],
        cmax=clim[1],
        autocolorscale=False,
        colorscale=colorscale,
        colorbar=dict(
            title=colorbar_title,
            tickvals=list(range(num_classes)),
            ticktext=classes,
            lenmode="fraction",
            len=1,
        ),
        showscale=True,
    )

    if sizes is not None:
        if marker_size is None:
            marker_size = 15  # max marker size

        try:
            sizeref = 0.5 * max(sizes) / marker_size
        except ValueError:
            sizeref = 1

        marker.update(
            dict(size=sizes, sizemode="diameter", sizeref=sizeref, sizemin=4)
        )
    elif marker_size is not None:
        marker.update(dict(size=marker_size))

    hover_lines = ["<b>%s: %%{text}</b>" % labels_title]

    if sizes is not None:
        hover_lines.append("%s: %%{marker.size}" % sizes_title)

    hover_lines.append("lat: %{lat:.5f}<br>lon: %{lon:.5f}")

    if ids is not None:
        hover_lines.append("ID: %{customdata}")

    hovertemplate = "<br>".join(hover_lines) + "<extra></extra>"

    scatter = go.Scattermapbox(
        lat=coords[:, 1],
        lon=coords[:, 0],
        customdata=ids,
        mode="markers",
        marker=marker,
        text=labels,
        name=trace_title,
        hovertemplate=hovertemplate,
    )

    traces = [scatter]

    if edges is not None:
        scatter = _make_edges_scatter_mapbox(coords, edges, edges_title)
        traces.insert(0, scatter)

    if figure is None:
        figure = go.Figure()

    figure.add_traces(traces)

    zoom, (center_lon, center_lat) = _compute_zoom_center(coords)
    figure.update_layout(
        mapbox_style="carto-positron",
        mapbox=dict(center=dict(lat=center_lat, lon=center_lon), zoom=zoom),
    )

    return figure


def _plot_scatter_mapbox_numeric(
    coords,
    values,
    sizes,
    edges,
    ids,
    figure,
    marker_size,
    colorscale,
    log_colorscale,
    trace_title,
    labels_title,
    sizes_title,
    edges_title,
    colorbar_title,
):
    marker = dict()

    if values is not None:
        if colorscale is None:
            colorscale = _DEFAULT_CONTINUOUS_COLORSCALE

        if log_colorscale:
            maxval = values.max()
            colorscale = _to_log_colorscale(colorscale, maxval)

        marker.update(
            dict(
                color=values,
                colorbar=dict(title=colorbar_title, lenmode="fraction", len=1),
                colorscale=colorscale,
                showscale=True,
            )
        )

    if sizes is not None:
        if marker_size is None:
            marker_size = 15  # max marker size

        try:
            sizeref = 0.5 * max(sizes) / marker_size
        except ValueError:
            sizeref = 1

        marker.update(
            dict(size=sizes, sizemode="diameter", sizeref=sizeref, sizemin=4)
        )
    elif marker_size is not None:
        marker.update(dict(size=marker_size))

    hover_lines = []

    if values is not None:
        hover_lines = ["<b>%s: %%{marker.color}</b>" % labels_title]

    if sizes is not None:
        hover_lines.append("%s: %%{marker.size}" % sizes_title)

    hover_lines.append("lat: %{lat:.5f}<br>lon: %{lon:.5f}")

    if ids is not None:
        hover_lines.append("ID: %{customdata}")

    hovertemplate = "<br>".join(hover_lines) + "<extra></extra>"

    scatter = go.Scattermapbox(
        lat=coords[:, 1],
        lon=coords[:, 0],
        customdata=ids,
        mode="markers",
        marker=marker,
        name=trace_title,
        hovertemplate=hovertemplate,
    )

    traces = [scatter]

    if edges is not None:
        scatter = _make_edges_scatter_mapbox(coords, edges, edges_title)
        traces.insert(0, scatter)

    if figure is None:
        figure = go.Figure()

    figure.add_traces(traces)

    zoom, (center_lon, center_lat) = _compute_zoom_center(coords)
    figure.update_layout(
        mapbox_style="carto-positron",
        mapbox=dict(center=dict(lat=center_lat, lon=center_lon), zoom=zoom),
    )

    return figure


def _plot_scatter_mapbox_density(
    coords,
    values,
    sizes,
    ids,
    figure,
    radius,
    colorscale,
    log_colorscale,
    trace_title,
    labels_title,
    sizes_title,
    colorbar_title,
):
    if values is not None and sizes is not None:
        hover_title = labels_title + " x " + sizes_title
    elif values is not None:
        hover_title = labels_title
    elif sizes is not None:
        hover_title = sizes_title
    else:
        hover_title = "value"

    hover_lines = []

    if values is not None:
        hover_lines = ["<b>%s: %%{z}</b>" % hover_title]

    if sizes is not None:
        if values is None:
            values = sizes
        else:
            values *= sizes

    if values is not None:
        values = np.maximum(values, 0.0)
        valuesref = values.max() / 2.0
        values /= valuesref

    hover_lines.append("lat: %{lat:.5f}<br>lon: %{lon:.5f}")

    if ids is not None:
        hover_lines.append("ID: %{customdata}")

    hovertemplate = "<br>".join(hover_lines) + "<extra></extra>"

    if colorscale is None:
        colorscale = _DEFAULT_CONTINUOUS_COLORSCALE

    if log_colorscale:
        logger.warning("Log colorscales are not supported for density plots")

    density = go.Densitymapbox(
        lat=coords[:, 1],
        lon=coords[:, 0],
        z=values,
        radius=radius,
        customdata=ids,
        colorscale=colorscale,
        name=trace_title,
        hovertemplate=hovertemplate,
    )

    if figure is None:
        figure = go.Figure()

    figure.add_trace(density)

    zoom, (center_lon, center_lat) = _compute_zoom_center(coords)
    figure.update_layout(
        mapbox_style="carto-positron",
        mapbox=dict(center=dict(lat=center_lat, lon=center_lon), zoom=zoom),
    )

    # @todo why does this not show?
    figure.update_layout(legend_title_text=colorbar_title)

    return figure


def _make_edges_scatter(points, edges, edges_title):
    num_dims = points.shape[1]

    xedges = []
    yedges = []
    zedges = []
    for fromi, toi in edges:
        xedges.extend([points[fromi, 0], points[toi, 0], None])
        yedges.extend([points[fromi, 1], points[toi, 1], None])
        if num_dims == 3:
            zedges.extend([points[fromi, 2], points[toi, 2], None])

    kwargs = dict(
        line=dict(width=0.5, color="#888"),
        hoverinfo="skip",
        mode="lines",
        customdata=None,
        showlegend=edges_title is not None,
        name=edges_title,
    )

    if num_dims == 3:
        return go.Scatter3d(x=xedges, y=yedges, z=zedges, **kwargs)

    return go.Scattergl(x=xedges, y=yedges, **kwargs)


def _make_edges_scatter_mapbox(coords, edges, edges_title):
    lon_edges = []
    lat_edges = []
    for fromi, toi in edges:
        lon_edges.extend([coords[fromi, 0], coords[toi, 0], None])
        lat_edges.extend([coords[fromi, 1], coords[toi, 1], None])

    kwargs = dict(
        line=dict(width=0.5, color="#888"),
        hoverinfo="skip",
        mode="lines",
        customdata=None,
        showlegend=edges_title is not None,
        name=edges_title,
    )

    return go.Scattermapbox(lat=lat_edges, lon=lon_edges, **kwargs)


def _get_qualitative_colors(num_classes, colors=None):
    # Some color choices:
    # https://plotly.com/python/discrete-color/#color-sequences-in-plotly-express
    if colors is None:
        if num_classes == 1:
            colors = [_DEFAULT_LINE_COLOR]
        elif num_classes <= 10:
            colors = px.colors.qualitative.G10
        else:
            colors = px.colors.qualitative.Alphabet

    # @todo can we blend when there are more classes than colors?
    colors = list(colors)
    return [colors[i % len(colors)] for i in range(num_classes)]


def _get_qualitative_colorscale(num_classes, colors=None):
    colors = _get_qualitative_colors(num_classes, colors=colors)

    colorscale = []
    for i, color in enumerate(colors):
        colorscale.append([i / num_classes, color])
        colorscale.append([(i + 1) / num_classes, color])

    return colorscale


# source: https://stackoverflow.com/a/64148305
def _compute_zoom_center(coords, pad=0.2, aspect_ratio=2.0):
    min_lon, min_lat = coords.min(axis=0)
    max_lon, max_lat = coords.max(axis=0)

    center_lon = round(0.5 * (min_lon + max_lon), 5)
    center_lat = round(0.5 * (min_lat + max_lat), 5)
    center = (center_lon, center_lat)

    # Longitudinal range by zoom level (20 to 1), in degrees, at equator
    lon_zoom_range = np.array(
        [
            0.0007,
            0.0014,
            0.003,
            0.006,
            0.012,
            0.024,
            0.048,
            0.096,
            0.192,
            0.3712,
            0.768,
            1.536,
            3.072,
            6.144,
            11.8784,
            23.7568,
            47.5136,
            98.304,
            190.0544,
            360.0,
        ]
    )

    alpha = 1.0 + pad
    height = (max_lat - min_lat) * alpha * aspect_ratio
    width = (max_lon - min_lon) * alpha
    lon_zoom = np.interp(width, lon_zoom_range, range(20, 0, -1))
    lat_zoom = np.interp(height, lon_zoom_range, range(20, 0, -1))
    zoom = int(round(min(lon_zoom, lat_zoom)))

    return zoom, center


def _patch_perform_plotly_relayout():
    """Attempts to patch an unresolved issue with zooming/panning FigureWidgets
    with Mapbox plots.

    https://github.com/plotly/plotly.py/issues/2570
    """
    filepath = os.path.normpath(
        os.path.join(
            os.path.dirname(np.__file__), "..", "plotly", "basedatatypes.py"
        )
    )

    find = """
            if not BaseFigure._is_key_path_compatible(key_path_str, self.layout):

                raise ValueError("""

    replace = """
            if not BaseFigure._is_key_path_compatible(key_path_str, self.layout):
                # Patched by FiftyOne: https://github.com/voxel51/fiftyone
                # Issue: https://github.com/plotly/plotly.py/issues/2570
                if key_path_str == "mapbox._derived":
                    return

                raise ValueError("""

    try:
        with open(filepath, "r") as f:
            code = f.read()

        if find in code:
            logger.debug("Patching '%s'", filepath)
            fixed = code.replace(find, replace)
            with open(filepath, "w") as f:
                f.write(fixed)
        elif replace in code:
            logger.debug("Already patched '%s'", filepath)
        else:
            logger.debug("Unable to patch '%s'", filepath)
    except Exception as e:
        logger.debug(e)
        logger.debug("Unable to patch '%s'", filepath)


_patch_perform_plotly_relayout()<|MERGE_RESOLUTION|>--- conflicted
+++ resolved
@@ -21,11 +21,7 @@
 
 import fiftyone.core.context as foc
 import fiftyone.core.labels as fol
-<<<<<<< HEAD
-import fiftyone.core.patches as fop
 import fiftyone.core.storage as fos
-=======
->>>>>>> 7447818e
 import fiftyone.core.utils as fou
 
 from .base import Plot, InteractivePlot, ResponsivePlot
