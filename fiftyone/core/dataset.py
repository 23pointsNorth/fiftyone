"""
FiftyOne datasets.

| Copyright 2017-2022, Voxel51, Inc.
| `voxel51.com <https://voxel51.com/>`_
|
"""
from collections import defaultdict
import contextlib
from datetime import datetime
import fnmatch
import itertools
import logging
import numbers
import os
import random
import string

from bson import json_util, ObjectId
from deprecated import deprecated
import mongoengine.errors as moe
from pymongo import DeleteMany, InsertOne, ReplaceOne, UpdateMany, UpdateOne
from pymongo.errors import CursorNotFound, BulkWriteError

import eta.core.serial as etas
import eta.core.utils as etau

import fiftyone as fo
import fiftyone.constants as focn
import fiftyone.core.collections as foc
import fiftyone.core.expressions as foe
import fiftyone.core.fields as fof
import fiftyone.core.frame as fofr
import fiftyone.core.groups as fog
import fiftyone.core.labels as fol
import fiftyone.core.media as fom
import fiftyone.core.metadata as fome
from fiftyone.core.odm.dataset import SampleFieldDocument
from fiftyone.core.odm.dataset import DatasetAppConfig
import fiftyone.migrations as fomi
import fiftyone.core.odm as foo
import fiftyone.core.sample as fos
from fiftyone.core.singletons import DatasetSingleton
import fiftyone.core.utils as fou
import fiftyone.core.view as fov

fost = fou.lazy_import("fiftyone.core.stages")
foud = fou.lazy_import("fiftyone.utils.data")


logger = logging.getLogger(__name__)


def list_datasets(info=False):
    """Lists the available FiftyOne datasets.

    Args:
        info (False): whether to return info dicts describing each dataset
            rather than just their names

    Returns:
        a list of dataset names or info dicts
    """
    if info:
        return _list_dataset_info()

    return _list_datasets()


def dataset_exists(name):
    """Checks if the dataset exists.

    Args:
        name: the name of the dataset

    Returns:
        True/False
    """
    conn = foo.get_db_conn()
    return bool(list(conn.datasets.find({"name": name}, {"_id": 1}).limit(1)))


def _validate_dataset_name(name, skip=None):
    """Validates that the given dataset name is available.

    Args:
        name: a dataset name
        skip (None): an optional :class:`Dataset` to ignore

    Returns:
        the slug

    Raises:
        ValueError: if the name is not available
    """
    slug = fou.to_slug(name)

    query = {"$or": [{"name": name}, {"slug": slug}]}
    if skip is not None:
        query = {"$and": [query, {"_id": {"$ne": skip._doc.id}}]}

    conn = foo.get_db_conn()
    if bool(list(conn.datasets.find(query, {"_id": 1}).limit(1))):
        raise ValueError("Dataset name '%s' is not available" % name)

    return slug


def load_dataset(name):
    """Loads the FiftyOne dataset with the given name.

    To create a new dataset, use the :class:`Dataset` constructor.

    .. note::

        :class:`Dataset` instances are singletons keyed by their name, so all
        calls to this method with a given dataset ``name`` in a program will
        return the same object.

    Args:
        name: the name of the dataset

    Returns:
        a :class:`Dataset`
    """
    return Dataset(name, _create=False)


def get_default_dataset_name():
    """Returns a default dataset name based on the current time.

    Returns:
        a dataset name
    """
    now = datetime.now()
    name = now.strftime("%Y.%m.%d.%H.%M.%S")
    if name in _list_datasets(include_private=True):
        name = now.strftime("%Y.%m.%d.%H.%M.%S.%f")

    return name


def make_unique_dataset_name(root):
    """Makes a unique dataset name with the given root name.

    Args:
        root: the root name for the dataset

    Returns:
        the dataset name
    """
    if not root:
        return get_default_dataset_name()

    name = root
    dataset_names = _list_datasets(include_private=True)

    if name in dataset_names:
        name += "_" + _get_random_characters(6)

    while name in dataset_names:
        name += _get_random_characters(1)

    return name


def get_default_dataset_dir(name):
    """Returns the default dataset directory for the dataset with the given
    name.

    Args:
        name: the dataset name

    Returns:
        the default directory for the dataset
    """
    return os.path.join(fo.config.default_dataset_dir, name)


def delete_dataset(name, verbose=False):
    """Deletes the FiftyOne dataset with the given name.

    Args:
        name: the name of the dataset
        verbose (False): whether to log the name of the deleted dataset
    """
    dataset = load_dataset(name)
    dataset.delete()
    if verbose:
        logger.info("Dataset '%s' deleted", name)


def delete_datasets(glob_patt, verbose=False):
    """Deletes all FiftyOne datasets whose names match the given glob pattern.

    Args:
        glob_patt: a glob pattern of datasets to delete
        verbose (False): whether to log the names of deleted datasets
    """
    all_datasets = _list_datasets()
    for name in fnmatch.filter(all_datasets, glob_patt):
        delete_dataset(name, verbose=verbose)


def delete_non_persistent_datasets(verbose=False):
    """Deletes all non-persistent datasets.

    Args:
        verbose (False): whether to log the names of deleted datasets
    """
    conn = foo.get_db_conn()

    for name in conn.datasets.find({"persistent": False}).distinct("name"):
        try:
            dataset = Dataset(name, _create=False, _virtual=True)
        except:
            # If the dataset can't be loaded, it likely requires migration,
            # which means it is persistent, so we don't worry about it here
            continue

        if not dataset.persistent and not dataset.deleted:
            dataset.delete()
            if verbose:
                logger.info("Dataset '%s' deleted", name)


class Dataset(foc.SampleCollection, metaclass=DatasetSingleton):
    """A FiftyOne dataset.

    Datasets represent an ordered collection of
    :class:`fiftyone.core.sample.Sample` instances that describe a particular
    type of raw media (e.g., images or videos) together with a user-defined set
    of fields.

    FiftyOne datasets ingest and store the labels for all samples internally;
    raw media is stored on disk and the dataset provides paths to the data.

    See :ref:`this page <using-datasets>` for an overview of working with
    FiftyOne datasets.

    Args:
        name (None): the name of the dataset. By default,
            :func:`get_default_dataset_name` is used
        persistent (False): whether the dataset should persist in the database
            after the session terminates
        overwrite (False): whether to overwrite an existing dataset of the same
            name
    """

    def __init__(
        self,
        name=None,
        persistent=False,
        overwrite=False,
        _create=True,
        _virtual=False,
        **kwargs,
    ):
        if name is None and _create:
            name = get_default_dataset_name()

        if overwrite and dataset_exists(name):
            delete_dataset(name)

        if _create:
            doc, sample_doc_cls, frame_doc_cls = _create_dataset(
                self, name, persistent=persistent, **kwargs
            )
        else:
            doc, sample_doc_cls, frame_doc_cls = _load_dataset(
                self, name, virtual=_virtual
            )

        self._doc = doc

        self._sample_doc_cls = sample_doc_cls
        self._frame_doc_cls = frame_doc_cls

        self._group_slice = doc.default_group_slice

        self._annotation_cache = {}
        self._brain_cache = {}
        self._evaluation_cache = {}

        self._deleted = False

        if not _virtual:
            self._update_last_loaded_at()

    def __eq__(self, other):
        return type(other) == type(self) and self.name == other.name

    def __copy__(self):
        return self  # datasets are singletons

    def __deepcopy__(self, memo):
        return self  # datasets are singletons

    def __len__(self):
        return self.count()

    def __getitem__(self, id_filepath_slice):
        if isinstance(id_filepath_slice, numbers.Integral):
            raise ValueError(
                "Accessing dataset samples by numeric index is not supported. "
                "Use sample IDs, filepaths, slices, boolean arrays, or a "
                "boolean ViewExpression instead"
            )

        if isinstance(id_filepath_slice, slice):
            return self.view()[id_filepath_slice]

        if isinstance(id_filepath_slice, foe.ViewExpression):
            return self.view()[id_filepath_slice]

        if etau.is_container(id_filepath_slice):
            return self.view()[id_filepath_slice]

        try:
            oid = ObjectId(id_filepath_slice)
            query = {"_id": oid}
        except:
            oid = None
            query = {"filepath": id_filepath_slice}

        d = self._sample_collection.find_one(query)

        if d is None:
            field = "ID" if oid is not None else "filepath"
            raise KeyError(
                "No sample found with %s '%s'" % (field, id_filepath_slice)
            )

        doc = self._sample_dict_to_doc(d)
        return fos.Sample.from_doc(doc, dataset=self)

    def __delitem__(self, samples_or_ids):
        self.delete_samples(samples_or_ids)

    def __getattribute__(self, name):
        #
        # The attributes necessary to determine a dataset's name and whether
        # it is deleted are always available. If a dataset is deleted, no other
        # methods are available
        #
        if name.startswith("__") or name in (
            "name",
            "deleted",
            "_deleted",
            "_doc",
        ):
            return super().__getattribute__(name)

        if getattr(self, "_deleted", False):
            raise ValueError("Dataset '%s' is deleted" % self.name)

        return super().__getattribute__(name)

    @property
    def _dataset(self):
        return self

    @property
    def _root_dataset(self):
        return self

    @property
    def _is_generated(self):
        return self._is_patches or self._is_frames or self._is_clips

    @property
    def _is_patches(self):
        return self._sample_collection_name.startswith("patches.")

    @property
    def _is_frames(self):
        return self._sample_collection_name.startswith(
            ("frames.", "patches.frames")
        )

    @property
    def _is_clips(self):
        return self._sample_collection_name.startswith("clips.")

    @property
    def media_type(self):
        """The media type of the dataset."""
        return self._doc.media_type

    @media_type.setter
    def media_type(self, media_type):
        if media_type == self._doc.media_type:
            return

        if media_type not in fom.MEDIA_TYPES and media_type != fom.GROUP:
            raise ValueError(
                "Invalid media_type '%s'. Supported values are %s"
                % (media_type, fom.MEDIA_TYPES)
            )

        if len(self) > 0:
            raise ValueError("Cannot set media type of a non-empty dataset")

        self._set_media_type(media_type)

    def _set_media_type(self, media_type):
        self._doc.media_type = media_type

        if media_type == fom.VIDEO:
            self._declare_frame_fields()

        if media_type != fom.GROUP:
            self._update_metadata_field(media_type)

            self._doc.save()
            self.reload()
        else:
            # The `metadata` field of group datasets always stays as the
            # generic `Metadata` type because slices may have different types
            self._doc.save()

    def _update_metadata_field(self, media_type):
        idx = None
        for i, field in enumerate(self._doc.sample_fields):
            if field.name == "metadata":
                idx = i

        if idx is not None:
            if media_type == fom.IMAGE:
                doc_type = fome.ImageMetadata
            elif media_type == fom.VIDEO:
                doc_type = fome.VideoMetadata
            else:
                doc_type = fome.Metadata

            field = foo.create_field(
                "metadata",
                fof.EmbeddedDocumentField,
                embedded_doc_type=doc_type,
            )
            field_doc = foo.SampleFieldDocument.from_field(field)
            self._doc.sample_fields[idx] = field_doc

    def _declare_frame_fields(self):
        # pylint: disable=no-member
        self._doc.frame_fields = [
            foo.SampleFieldDocument.from_field(field)
            for field in self._frame_doc_cls._fields.values()
        ]

    @property
    def group_field(self):
        """The group field of the dataset, or None if the dataset is not
        grouped.

        Examples::

            import fiftyone as fo
            import fiftyone.zoo as foz

            dataset = foz.load_zoo_dataset("quickstart-groups")

            print(dataset.group_field)
            # group
        """
        return self._doc.group_field

    @property
    def group_slice(self):
        """The current group slice of the dataset, or None if the dataset is
        not grouped.

        Examples::

            import fiftyone as fo
            import fiftyone.zoo as foz

            dataset = foz.load_zoo_dataset("quickstart-groups")

            print(dataset.group_slices)
            # ['left', 'right', 'pcd']

            print(dataset.group_slice)
            # left

            # Change the current group slice
            dataset.group_slice = "right"

            print(dataset.group_slice)
            # right
        """
        return self._group_slice

    @group_slice.setter
    def group_slice(self, slice_name):
        if self.media_type != fom.GROUP:
            raise ValueError("Dataset has no groups")

        if slice_name is None:
            slice_name = self._doc.default_group_slice

        if slice_name not in self._doc.group_media_types:
            raise ValueError("Dataset has no group slice '%s'" % slice_name)

        self._group_slice = slice_name

    @property
    def group_slices(self):
        """The list of group slices of the dataset, or None if the dataset is
        not grouped.

        Examples::

            import fiftyone as fo
            import fiftyone.zoo as foz

            dataset = foz.load_zoo_dataset("quickstart-groups")

            print(dataset.group_slices)
            # ['left', 'right', 'pcd']
        """
        if self.media_type != fom.GROUP:
            return None

        return list(self._doc.group_media_types.keys())

    @property
    def group_media_types(self):
        """A dict mapping group slices to media types, or None if the dataset
        is not grouped.

        Examples::

            import fiftyone as fo
            import fiftyone.zoo as foz

            dataset = foz.load_zoo_dataset("quickstart-groups")

            print(dataset.group_media_types)
            # {'left': 'image', 'right': 'image', 'pcd': 'point-cloud'}
        """
        if self.media_type != fom.GROUP:
            return None

        return self._doc.group_media_types

    @property
    def default_group_slice(self):
        """The default group slice of the dataset, or None if the dataset is
        not grouped.

        Examples::

            import fiftyone as fo
            import fiftyone.zoo as foz

            dataset = foz.load_zoo_dataset("quickstart-groups")

            print(dataset.default_group_slice)
            # left

            # Change the default group slice
            dataset.default_group_slice = "right"

            print(dataset.default_group_slice)
            # right
        """
        if self.media_type != fom.GROUP:
            return None

        return self._doc.default_group_slice

    @default_group_slice.setter
    def default_group_slice(self, slice_name):
        if self.media_type != fom.GROUP:
            raise ValueError("Dataset has no groups")

        if slice_name not in self._doc.group_media_types:
            raise ValueError("Dataset has no group slice '%s'" % slice_name)

        self._doc.default_group_slice = slice_name
        self._doc.save()

        if self._group_slice is None:
            self._group_slice = slice_name

    @property
    def version(self):
        """The version of the ``fiftyone`` package for which the dataset is
        formatted.
        """
        return self._doc.version

    @property
    def name(self):
        """The name of the dataset."""
        return self._doc.name

    @name.setter
    def name(self, name):
        _name = self._doc.name

        if name == _name:
            return

        slug = _validate_dataset_name(name, skip=self)

        self._doc.name = name
        self._doc.slug = slug
        self._doc.save(safe=True)

        # Update singleton
        self._instances.pop(_name, None)
        self._instances[name] = self

    @property
    def slug(self):
        """The slug of the dataset."""
        return self._doc.slug

    @property
    def created_at(self):
        """The datetime that the dataset was created."""
        return self._doc.created_at

    @property
    def last_loaded_at(self):
        """The datetime that the dataset was last loaded."""
        return self._doc.last_loaded_at

    @property
    def persistent(self):
        """Whether the dataset persists in the database after a session is
        terminated.
        """
        return self._doc.persistent

    @persistent.setter
    def persistent(self, value):
        self._doc.persistent = value
        self._doc.save(safe=True)

    @property
    def tags(self):
        """A list of tags on the dataset.

        Examples::

            import fiftyone as fo

            dataset = fo.Dataset()

            # Add some tags
            dataset.tags = ["test", "projectA"]

            # Edit the tags
            dataset.tags.pop()
            dataset.tags.append("projectB")
            dataset.save()  # must save after edits
        """
        return self._doc.tags

    @tags.setter
    def tags(self, value):
        self._doc.tags = value
        self._doc.save(safe=True)

    @property
    def description(self):
        """A string description on the dataset.

        Examples::

            import fiftyone as fo

            dataset = fo.Dataset()

            # Store a description on the dataset
            dataset.description = "Your description here"
        """
        return self._doc.description

    @description.setter
    def description(self, description):
        self._doc.description = description
        self._doc.save()

    @property
    def info(self):
        """A user-facing dictionary of information about the dataset.

        Examples::

            import fiftyone as fo

            dataset = fo.Dataset()

            # Store a class list in the dataset's info
            dataset.info = {"classes": ["cat", "dog"]}

            # Edit the info
            dataset.info["other_classes"] = ["bird", "plane"]
            dataset.save()  # must save after edits
        """
        return self._doc.info

    @info.setter
    def info(self, info):
        self._doc.info = info
        self._doc.save(safe=True)

    @property
    def app_config(self):
        """A :class:`fiftyone.core.odm.dataset.DatasetAppConfig` that
        customizes how this dataset is visualized in the
        :ref:`FiftyOne App <fiftyone-app>`.

        Examples::

            import fiftyone as fo
            import fiftyone.utils.image as foui
            import fiftyone.zoo as foz

            dataset = foz.load_zoo_dataset("quickstart")

            # View the dataset's current App config
            print(dataset.app_config)

            # Generate some thumbnail images
            foui.transform_images(
                dataset,
                size=(-1, 32),
                output_field="thumbnail_path",
                output_dir="/tmp/thumbnails",
            )

            # Modify the dataset's App config
            dataset.app_config.media_fields = ["filepath", "thumbnail_path"]
            dataset.app_config.grid_media_field = "thumbnail_path"
            dataset.save()  # must save after edits

            session = fo.launch_app(dataset)
        """
        return self._doc.app_config

    @app_config.setter
    def app_config(self, config):
        if config is None:
            config = DatasetAppConfig()

        self._doc.app_config = config
        self._doc.save(safe=True)

    @property
    def classes(self):
        """A dict mapping field names to list of class label strings for the
        corresponding fields of the dataset.

        Examples::

            import fiftyone as fo

            dataset = fo.Dataset()

            # Set classes for the `ground_truth` and `predictions` fields
            dataset.classes = {
                "ground_truth": ["cat", "dog"],
                "predictions": ["cat", "dog", "other"],
            }

            # Edit an existing classes list
            dataset.classes["ground_truth"].append("other")
            dataset.save()  # must save after edits
        """
        return self._doc.classes

    @classes.setter
    def classes(self, classes):
        self._doc.classes = classes
        self._doc.save(safe=True)

    @property
    def default_classes(self):
        """A list of class label strings for all
        :class:`fiftyone.core.labels.Label` fields of this dataset that do not
        have customized classes defined in :meth:`classes`.

        Examples::

            import fiftyone as fo

            dataset = fo.Dataset()

            # Set default classes
            dataset.default_classes = ["cat", "dog"]

            # Edit the default classes
            dataset.default_classes.append("rabbit")
            dataset.save()  # must save after edits
        """
        return self._doc.default_classes

    @default_classes.setter
    def default_classes(self, classes):
        self._doc.default_classes = classes
        self._doc.save(safe=True)

    @property
    def mask_targets(self):
        """A dict mapping field names to mask target dicts, each of which
        defines a mapping between pixel values and label strings for the
        segmentation masks in the corresponding field of the dataset.

        .. note::

            The pixel value `0` is a reserved "background" class that is
            rendered as invisible in the App.

        Examples::

            import fiftyone as fo

            dataset = fo.Dataset()

            # Set mask targets for the `ground_truth` and `predictions` fields
            dataset.mask_targets = {
                "ground_truth": {1: "cat", 2: "dog"},
                "predictions": {1: "cat", 2: "dog", 255: "other"},
            }

            # Edit an existing mask target
            dataset.mask_targets["ground_truth"][255] = "other"
            dataset.save()  # must save after edits
        """
        return self._doc.mask_targets

    @mask_targets.setter
    def mask_targets(self, targets):
        self._doc.mask_targets = targets
        self._doc.save(safe=True)

    @property
    def default_mask_targets(self):
        """A dict defining a default mapping between pixel values and label
        strings for the segmentation masks of all
        :class:`fiftyone.core.labels.Segmentation` fields of this dataset that
        do not have customized mask targets defined in :meth:`mask_targets`.

        .. note::

            The pixel value `0` is a reserved "background" class that is
            rendered as invisible in the App.

        Examples::

            import fiftyone as fo

            dataset = fo.Dataset()

            # Set default mask targets
            dataset.default_mask_targets = {1: "cat", 2: "dog"}

            # Edit the default mask targets
            dataset.default_mask_targets[255] = "other"
            dataset.save()  # must save after edits
        """
        return self._doc.default_mask_targets

    @default_mask_targets.setter
    def default_mask_targets(self, targets):
        self._doc.default_mask_targets = targets
        self._doc.save(safe=True)

    @property
    def skeletons(self):
        """A dict mapping field names to
        :class:`fiftyone.core.odm.dataset.KeypointSkeleton` instances, each of
        which defines the semantic labels and point connectivity for the
        :class:`fiftyone.core.labels.Keypoint` instances in the corresponding
        field of the dataset.

        Examples::

            import fiftyone as fo

            dataset = fo.Dataset()

            # Set keypoint skeleton for the `ground_truth` field
            dataset.skeletons = {
                "ground_truth": fo.KeypointSkeleton(
                    labels=[
                        "left hand" "left shoulder", "right shoulder", "right hand",
                        "left eye", "right eye", "mouth",
                    ],
                    edges=[[0, 1, 2, 3], [4, 5, 6]],
                )
            }

            # Edit an existing skeleton
            dataset.skeletons["ground_truth"].labels[-1] = "lips"
            dataset.save()  # must save after edits
        """
        return self._doc.skeletons

    @skeletons.setter
    def skeletons(self, skeletons):
        self._doc.skeletons = skeletons
        self._doc.save(safe=True)

    @property
    def default_skeleton(self):
        """A default :class:`fiftyone.core.odm.dataset.KeypointSkeleton`
        defining the semantic labels and point connectivity for all
        :class:`fiftyone.core.labels.Keypoint` fields of this dataset that do
        not have customized skeletons defined in :meth:`skeleton`.

        Examples::

            import fiftyone as fo

            dataset = fo.Dataset()

            # Set default keypoint skeleton
            dataset.default_skeleton = fo.KeypointSkeleton(
                labels=[
                    "left hand" "left shoulder", "right shoulder", "right hand",
                    "left eye", "right eye", "mouth",
                ],
                edges=[[0, 1, 2, 3], [4, 5, 6]],
            )

            # Edit the default skeleton
            dataset.default_skeleton.labels[-1] = "lips"
            dataset.save()  # must save after edits
        """
        return self._doc.default_skeleton

    @default_skeleton.setter
    def default_skeleton(self, skeleton):
        self._doc.default_skeleton = skeleton
        self._doc.save(safe=True)

    @property
    def deleted(self):
        """Whether the dataset is deleted."""
        return self._deleted

    def summary(self):
        """Returns a string summary of the dataset.

        Returns:
            a string summary
        """
        elements = [
            ("Name:", self.name),
            ("Media type:", self.media_type),
            ("Num %s:" % self._elements_str, self.count()),
            ("Persistent:", self.persistent),
            ("Tags:", self.tags),
        ]

        if self.media_type == fom.GROUP:
            elements.insert(2, ("Group slice:", self.group_slice))

        elements = fou.justify_headings(elements)
        lines = ["%s %s" % tuple(e) for e in elements]

        lines.extend(
            ["Sample fields:", self._to_fields_str(self.get_field_schema())]
        )

        if self._has_frame_fields():
            lines.extend(
                [
                    "Frame fields:",
                    self._to_fields_str(self.get_frame_field_schema()),
                ]
            )

        return "\n".join(lines)

    def stats(self, include_media=False, compressed=False):
        """Returns stats about the dataset on disk.

        The ``samples`` keys refer to the sample documents stored in the
        database.

        The ``media`` keys refer to the raw media associated with each sample
        on disk.

        For video datasets, the ``frames`` keys refer to the frame documents
        stored in the database.

        Note that dataset-level metadata such as annotation runs are not
        included in this computation.

        Args:
            include_media (False): whether to include stats about the size of
                the raw media in the dataset
            compressed (False): whether to return the sizes of collections in
                their compressed form on disk (True) or the logical
                uncompressed size of the collections (False)

        Returns:
            a stats dict
        """
        contains_videos = self._contains_videos(any_slice=True)

        stats = {}

        conn = foo.get_db_conn()

        cs = conn.command("collstats", self._sample_collection_name)
        samples_bytes = cs["storageSize"] if compressed else cs["size"]
        stats["samples_count"] = cs["count"]
        stats["samples_bytes"] = samples_bytes
        stats["samples_size"] = etau.to_human_bytes_str(samples_bytes)
        total_bytes = samples_bytes

        if contains_videos:
            cs = conn.command("collstats", self._frame_collection_name)
            frames_bytes = cs["storageSize"] if compressed else cs["size"]
            stats["frames_count"] = cs["count"]
            stats["frames_bytes"] = frames_bytes
            stats["frames_size"] = etau.to_human_bytes_str(frames_bytes)
            total_bytes += frames_bytes

        if include_media:
            self.compute_metadata()
            media_bytes = self.sum("metadata.size_bytes")
            stats["media_bytes"] = media_bytes
            stats["media_size"] = etau.to_human_bytes_str(media_bytes)
            total_bytes += media_bytes

        stats["total_bytes"] = total_bytes
        stats["total_size"] = etau.to_human_bytes_str(total_bytes)

        return stats

    def first(self):
        """Returns the first sample in the dataset.

        Returns:
            a :class:`fiftyone.core.sample.Sample`
        """
        return super().first()

    def last(self):
        """Returns the last sample in the dataset.

        Returns:
            a :class:`fiftyone.core.sample.Sample`
        """
        try:
            sample_view = self[-1:].first()
        except ValueError:
            raise ValueError("%s is empty" % self.__class__.__name__)

        return fos.Sample.from_doc(sample_view._doc, dataset=self)

    def head(self, num_samples=3):
        """Returns a list of the first few samples in the dataset.

        If fewer than ``num_samples`` samples are in the dataset, only the
        available samples are returned.

        Args:
            num_samples (3): the number of samples

        Returns:
            a list of :class:`fiftyone.core.sample.Sample` objects
        """
        return [
            fos.Sample.from_doc(sv._doc, dataset=self)
            for sv in self[:num_samples]
        ]

    def tail(self, num_samples=3):
        """Returns a list of the last few samples in the dataset.

        If fewer than ``num_samples`` samples are in the dataset, only the
        available samples are returned.

        Args:
            num_samples (3): the number of samples

        Returns:
            a list of :class:`fiftyone.core.sample.Sample` objects
        """
        return [
            fos.Sample.from_doc(sv._doc, dataset=self)
            for sv in self[-num_samples:]
        ]

    def view(self):
        """Returns a :class:`fiftyone.core.view.DatasetView` containing the
        entire dataset.

        Returns:
            a :class:`fiftyone.core.view.DatasetView`
        """
        return fov.DatasetView(self)

    def get_field_schema(
        self,
        ftype=None,
        embedded_doc_type=None,
        include_private=False,
        flat=False,
    ):
        """Returns a schema dictionary describing the fields of the samples in
        the dataset.

        Args:
            ftype (None): an optional field type to which to restrict the
                returned schema. Must be a subclass of
                :class:`fiftyone.core.fields.Field`
            embedded_doc_type (None): an optional embedded document type to
                which to restrict the returned schema. Must be a subclass of
                :class:`fiftyone.core.odm.BaseEmbeddedDocument`
            include_private (False): whether to include fields that start with
                ``_`` in the returned schema
            flat (False): whether to return a flattened schema where all
                embedded document fields are included as top-level keys

        Returns:
             a dictionary mapping field names to field types
        """
        schema = self._sample_doc_cls.get_field_schema(
            ftype=ftype,
            embedded_doc_type=embedded_doc_type,
            include_private=include_private,
        )

        if flat:
            schema = fof.flatten_schema(
                schema,
                ftype=ftype,
                embedded_doc_type=embedded_doc_type,
                include_private=include_private,
            )

        return schema

    def get_frame_field_schema(
        self,
        ftype=None,
        embedded_doc_type=None,
        include_private=False,
        flat=False,
    ):
        """Returns a schema dictionary describing the fields of the frames of
        the samples in the dataset.

        Only applicable for datasets that contain videos.

        Args:
            ftype (None): an optional field type to which to restrict the
                returned schema. Must be a subclass of
                :class:`fiftyone.core.fields.Field`
            embedded_doc_type (None): an optional embedded document type to
                which to restrict the returned schema. Must be a subclass of
                :class:`fiftyone.core.odm.BaseEmbeddedDocument`
            include_private (False): whether to include fields that start with
                ``_`` in the returned schema
            flat (False): whether to return a flattened schema where all
                embedded document fields are included as top-level keys

        Returns:
            a dictionary mapping field names to field types, or ``None`` if the
            dataset does not contain videos
        """
        if not self._has_frame_fields():
            return None

        schema = self._frame_doc_cls.get_field_schema(
            ftype=ftype,
            embedded_doc_type=embedded_doc_type,
            include_private=include_private,
        )

        if flat:
            schema = fof.flatten_schema(
                schema,
                ftype=ftype,
                embedded_doc_type=embedded_doc_type,
                include_private=include_private,
            )

        return schema

    def add_sample_field(
        self,
        field_name,
        ftype,
        embedded_doc_type=None,
        subfield=None,
        fields=None,
        description=None,
        info=None,
        **kwargs,
    ):
        """Adds a new sample field or embedded field to the dataset, if
        necessary.

        Args:
            field_name: the field name or ``embedded.field.name``
            ftype: the field type to create. Must be a subclass of
                :class:`fiftyone.core.fields.Field`
            embedded_doc_type (None): the
                :class:`fiftyone.core.odm.BaseEmbeddedDocument` type of the
                field. Only applicable when ``ftype`` is
                :class:`fiftyone.core.fields.EmbeddedDocumentField`
            subfield (None): the :class:`fiftyone.core.fields.Field` type of
                the contained field. Only applicable when ``ftype`` is
                :class:`fiftyone.core.fields.ListField` or
                :class:`fiftyone.core.fields.DictField`
            fields (None): a list of :class:`fiftyone.core.fields.Field`
                instances defining embedded document attributes. Only
                applicable when ``ftype`` is
                :class:`fiftyone.core.fields.EmbeddedDocumentField`
            description (None): an optional description
            info (None): an optional info dict

        Raises:
            ValueError: if a field of the same name already exists and it is
                not compliant with the specified values
        """
        if embedded_doc_type is not None and issubclass(
            embedded_doc_type, fog.Group
        ):
            expanded = self._add_group_field(
                field_name, description=description, info=info
            )
        else:
            expanded = self._sample_doc_cls.add_field(
                field_name,
                ftype,
                embedded_doc_type=embedded_doc_type,
                subfield=subfield,
                fields=fields,
                description=description,
                info=info,
                **kwargs,
            )

        if expanded:
            self._reload()

    def _add_implied_sample_field(self, field_name, value, dynamic=False):
        if isinstance(value, fog.Group):
            expanded = self._add_group_field(field_name, default=value.name)
        else:
            expanded = self._sample_doc_cls.add_implied_field(
                field_name, value, dynamic=dynamic
            )

        if expanded:
            self._reload()

    def add_dynamic_sample_fields(self, fields=None, add_mixed=False):
        """Adds all dynamic sample fields to the dataset's schema.

        Dynamic fields are embedded document fields with at least one non-None
        value that have not been declared on the dataset's schema.

        Args:
            fields (None): an optional field or iterable of fields for which to
                add dynamic fields. By default, all fields are considered
            add_mixed (False): whether to declare fields that contain values
                of mixed types as generic :class:`fiftyone.core.fields.Field`
                instances (True) or to skip such fields (False)
        """
        dynamic_schema = self.get_dynamic_field_schema(fields=fields)

        schema = {}
        for path, field in dynamic_schema.items():
            if etau.is_container(field):
                if add_mixed:
                    schema[path] = fof.Field()
                else:
                    logger.warning(
                        "Skipping dynamic field '%s' with mixed types %s",
                        path,
                        field,
                    )
            elif field is not None:
                schema[path] = field

        expanded = self._sample_doc_cls.merge_field_schema(schema)

        if expanded:
            self._reload()

    def add_frame_field(
        self,
        field_name,
        ftype,
        embedded_doc_type=None,
        subfield=None,
        fields=None,
        description=None,
        info=None,
        **kwargs,
    ):
        """Adds a new frame-level field or embedded field to the dataset, if
        necessary.

        Only applicable to datasets that contain videos.

        Args:
            field_name: the field name or ``embedded.field.name``
            ftype: the field type to create. Must be a subclass of
                :class:`fiftyone.core.fields.Field`
            embedded_doc_type (None): the
                :class:`fiftyone.core.odm.BaseEmbeddedDocument` type of the
                field. Only applicable when ``ftype`` is
                :class:`fiftyone.core.fields.EmbeddedDocumentField`
            subfield (None): the :class:`fiftyone.core.fields.Field` type of
                the contained field. Only applicable when ``ftype`` is
                :class:`fiftyone.core.fields.ListField` or
                :class:`fiftyone.core.fields.DictField`
            fields (None): a list of :class:`fiftyone.core.fields.Field`
                instances defining embedded document attributes. Only
                applicable when ``ftype`` is
                :class:`fiftyone.core.fields.EmbeddedDocumentField`
            description (None): an optional description
            info (None): an optional info dict

        Raises:
            ValueError: if a field of the same name already exists and it is
                not compliant with the specified values
        """
        if not self._has_frame_fields():
            raise ValueError(
                "Only datasets that contain videos may have frame fields"
            )

        expanded = self._frame_doc_cls.add_field(
            field_name,
            ftype,
            embedded_doc_type=embedded_doc_type,
            subfield=subfield,
            fields=fields,
            description=description,
            info=info,
            **kwargs,
        )

        if expanded:
            self._reload()

    def _add_implied_frame_field(self, field_name, value, dynamic=False):
        if not self._has_frame_fields():
            raise ValueError(
                "Only datasets that contain videos may have frame fields"
            )

        expanded = self._frame_doc_cls.add_implied_field(
            field_name, value, dynamic=dynamic
        )

        if expanded:
            self._reload()

    def add_dynamic_frame_fields(self, fields=None, add_mixed=False):
        """Adds all dynamic frame fields to the dataset's schema.

        Dynamic fields are embedded document fields with at least one non-None
        value that have not been declared on the dataset's schema.

        Args:
            fields (None): an optional field or iterable of fields for which to
                add dynamic fields. By default, all fields are considered
            add_mixed (False): whether to declare fields that contain values
                of mixed types as generic :class:`fiftyone.core.fields.Field`
                instances (True) or to skip such fields (False)
        """
        if not self._has_frame_fields():
            raise ValueError(
                "Only datasets that contain videos may have frame fields"
            )

        dynamic_schema = self.get_dynamic_frame_field_schema(fields=fields)

        schema = {}
        for path, field in dynamic_schema.items():
            if etau.is_container(field):
                if add_mixed:
                    schema[path] = fof.Field()
                else:
                    logger.warning(
                        "Skipping dynamic frame field '%s' with mixed types %s",
                        path,
                        field,
                    )
            elif field is not None:
                schema[path] = field

        expanded = self._frame_doc_cls.merge_field_schema(schema)

        if expanded:
            self._reload()

    def add_group_field(
        self, field_name, default=None, description=None, info=None
    ):
        """Adds a group field to the dataset, if necessary.

        Args:
            field_name: the field name
            default (None): a default group slice for the field
            description (None): an optional description
            info (None): an optional info dict

        Raises:
            ValueError: if a group field with another name already exists
        """
        expanded = self._add_group_field(
            field_name, default=default, description=description, info=info
        )

        if expanded:
            self._reload()

    def _add_group_field(self, field_name, default=None, **kwargs):
        expanded = self._sample_doc_cls.add_field(
            field_name,
            fof.EmbeddedDocumentField,
            embedded_doc_type=fog.Group,
            **kwargs,
        )

        if not expanded:
            return False

        self._doc.media_type = fom.GROUP

        if self._doc.group_media_types is None:
            self._doc.group_media_types = {}

        if self._doc.default_group_slice is None:
            self._doc.default_group_slice = default

        self._doc.group_field = field_name
        self._doc.save()

        self._group_slice = self._doc.default_group_slice

        self.create_index(field_name + "._id")
        self.create_index(field_name + ".name")

        return True

    def rename_sample_field(self, field_name, new_field_name):
        """Renames the sample field to the given new name.

        You can use dot notation (``embedded.field.name``) to rename embedded
        fields.

        Args:
            field_name: the field name or ``embedded.field.name``
            new_field_name: the new field name or ``embedded.field.name``
        """
        self._rename_sample_fields({field_name: new_field_name})

    def rename_sample_fields(self, field_mapping):
        """Renames the sample fields to the given new names.

        You can use dot notation (``embedded.field.name``) to rename embedded
        fields.

        Args:
            field_mapping: a dict mapping field names to new field names
        """
        self._rename_sample_fields(field_mapping)

    def rename_frame_field(self, field_name, new_field_name):
        """Renames the frame-level field to the given new name.

        You can use dot notation (``embedded.field.name``) to rename embedded
        frame fields.

        Only applicable to datasets that contain videos.

        Args:
            field_name: the field name or ``embedded.field.name``
            new_field_name: the new field name or ``embedded.field.name``
        """
        self._rename_frame_fields({field_name: new_field_name})

    def rename_frame_fields(self, field_mapping):
        """Renames the frame-level fields to the given new names.

        You can use dot notation (``embedded.field.name``) to rename embedded
        frame fields.

        Args:
            field_mapping: a dict mapping field names to new field names
        """
        self._rename_frame_fields(field_mapping)

    def _rename_sample_fields(self, field_mapping, view=None):
        sample_collection = self if view is None else view

        paths, new_paths = zip(*field_mapping.items())
        self._sample_doc_cls._rename_fields(
            sample_collection, paths, new_paths
        )

        fields, _, _, _ = _parse_field_mapping(field_mapping)

        if fields:
            fos.Sample._purge_fields(self._sample_collection_name, fields)

        fos.Sample._reload_docs(self._sample_collection_name)
        self._reload()

    def _rename_frame_fields(self, field_mapping, view=None):
        sample_collection = self if view is None else view
        if not sample_collection._has_frame_fields():
            raise ValueError(
                "%s has no frame fields" % type(sample_collection)
            )

        paths, new_paths = zip(*field_mapping.items())
        self._frame_doc_cls._rename_fields(sample_collection, paths, new_paths)

        fields, _, _, _ = _parse_field_mapping(field_mapping)

        if fields:
            fofr.Frame._purge_fields(self._frame_collection_name, fields)

        fofr.Frame._reload_docs(self._frame_collection_name)
        self._reload()

    def clone_sample_field(self, field_name, new_field_name):
        """Clones the given sample field into a new field of the dataset.

        You can use dot notation (``embedded.field.name``) to clone embedded
        fields.

        Args:
            field_name: the field name or ``embedded.field.name``
            new_field_name: the new field name or ``embedded.field.name``
        """
        self._clone_sample_fields({field_name: new_field_name})

    def clone_sample_fields(self, field_mapping):
        """Clones the given sample fields into new fields of the dataset.

        You can use dot notation (``embedded.field.name``) to clone embedded
        fields.

        Args:
            field_mapping: a dict mapping field names to new field names into
                which to clone each field
        """
        self._clone_sample_fields(field_mapping)

    def clone_frame_field(self, field_name, new_field_name):
        """Clones the frame-level field into a new field.

        You can use dot notation (``embedded.field.name``) to clone embedded
        frame fields.

        Only applicable to datasets that contain videos.

        Args:
            field_name: the field name or ``embedded.field.name``
            new_field_name: the new field name or ``embedded.field.name``
        """
        self._clone_frame_fields({field_name: new_field_name})

    def clone_frame_fields(self, field_mapping):
        """Clones the frame-level fields into new fields.

        You can use dot notation (``embedded.field.name``) to clone embedded
        frame fields.

        Only applicable to datasets that contain videos.

        Args:
            field_mapping: a dict mapping field names to new field names into
                which to clone each field
        """
        self._clone_frame_fields(field_mapping)

    def _clone_sample_fields(self, field_mapping, view=None):
        sample_collection = self if view is None else view

        paths, new_paths = zip(*field_mapping.items())
        self._sample_doc_cls._clone_fields(sample_collection, paths, new_paths)

        fos.Sample._reload_docs(self._sample_collection_name)
        self._reload()

    def _clone_frame_fields(self, field_mapping, view=None):
        sample_collection = self if view is None else view
        if not sample_collection._has_frame_fields():
            raise ValueError(
                "%s has no frame fields" % type(sample_collection)
            )

        paths, new_paths = zip(*field_mapping.items())
        self._frame_doc_cls._clone_fields(sample_collection, paths, new_paths)

        fofr.Frame._reload_docs(self._frame_collection_name)
        self._reload()

    def clear_sample_field(self, field_name):
        """Clears the values of the field from all samples in the dataset.

        The field will remain in the dataset's schema, and all samples will
        have the value ``None`` for the field.

        You can use dot notation (``embedded.field.name``) to clone embedded
        frame fields.

        Args:
            field_name: the field name or ``embedded.field.name``
        """
        self._clear_sample_fields(field_name)

    def clear_sample_fields(self, field_names):
        """Clears the values of the fields from all samples in the dataset.

        The field will remain in the dataset's schema, and all samples will
        have the value ``None`` for the field.

        You can use dot notation (``embedded.field.name``) to clone embedded
        frame fields.

        Args:
            field_names: the field name or iterable of field names
        """
        self._clear_sample_fields(field_names)

    def clear_frame_field(self, field_name):
        """Clears the values of the frame-level field from all samples in the
        dataset.

        The field will remain in the dataset's frame schema, and all frames
        will have the value ``None`` for the field.

        You can use dot notation (``embedded.field.name``) to clone embedded
        frame fields.

        Only applicable to datasets that contain videos.

        Args:
            field_name: the field name or ``embedded.field.name``
        """
        self._clear_frame_fields(field_name)

    def clear_frame_fields(self, field_names):
        """Clears the values of the frame-level fields from all samples in the
        dataset.

        The fields will remain in the dataset's frame schema, and all frames
        will have the value ``None`` for the field.

        You can use dot notation (``embedded.field.name``) to clone embedded
        frame fields.

        Only applicable to datasets that contain videos.

        Args:
            field_names: the field name or iterable of field names
        """
        self._clear_frame_fields(field_names)

    def _clear_sample_fields(self, field_names, view=None):
        sample_collection = self if view is None else view

        field_names = _to_list(field_names)
        self._sample_doc_cls._clear_fields(sample_collection, field_names)

        fos.Sample._reload_docs(self._sample_collection_name)

    def _clear_frame_fields(self, field_names, view=None):
        sample_collection = self if view is None else view
        if not sample_collection._has_frame_fields():
            raise ValueError(
                "%s has no frame fields" % type(sample_collection)
            )

        field_names = _to_list(field_names)
        self._frame_doc_cls._clear_fields(sample_collection, field_names)

        fofr.Frame._reload_docs(self._frame_collection_name)

    def delete_sample_field(self, field_name, error_level=0):
        """Deletes the field from all samples in the dataset.

        You can use dot notation (``embedded.field.name``) to delete embedded
        fields.

        Args:
            field_name: the field name or ``embedded.field.name``
            error_level (0): the error level to use. Valid values are:

            -   0: raise error if a top-level field cannot be deleted
            -   1: log warning if a top-level field cannot be deleted
            -   2: ignore top-level fields that cannot be deleted
        """
        self._delete_sample_fields(field_name, error_level)

    def delete_sample_fields(self, field_names, error_level=0):
        """Deletes the fields from all samples in the dataset.

        You can use dot notation (``embedded.field.name``) to delete embedded
        fields.

        Args:
            field_names: the field name or iterable of field names
            error_level (0): the error level to use. Valid values are:

            -   0: raise error if a top-level field cannot be deleted
            -   1: log warning if a top-level field cannot be deleted
            -   2: ignore top-level fields that cannot be deleted
        """
        self._delete_sample_fields(field_names, error_level)

    def remove_dynamic_sample_field(self, field_name, error_level=0):
        """Removes the dynamic embedded sample field from the dataset's schema.

        The underlying data is **not** deleted from the samples.

        Args:
            field_name: the ``embedded.field.name``
            error_level (0): the error level to use. Valid values are:

            -   0: raise error if a top-level field cannot be removed
            -   1: log warning if a top-level field cannot be removed
            -   2: ignore top-level fields that cannot be removed
        """
        self._remove_dynamic_sample_fields(field_name, error_level)

    def remove_dynamic_sample_fields(self, field_names, error_level=0):
        """Removes the dynamic embedded sample fields from the dataset's
        schema.

        The underlying data is **not** deleted from the samples.

        Args:
            field_names: the ``embedded.field.name`` or iterable of field names
            error_level (0): the error level to use. Valid values are:

            -   0: raise error if a top-level field cannot be removed
            -   1: log warning if a top-level field cannot be removed
            -   2: ignore top-level fields that cannot be removed
        """
        self._remove_dynamic_sample_fields(field_names, error_level)

    def delete_frame_field(self, field_name, error_level=0):
        """Deletes the frame-level field from all samples in the dataset.

        You can use dot notation (``embedded.field.name``) to delete embedded
        frame fields.

        Only applicable to datasets that contain videos.

        Args:
            field_name: the field name or ``embedded.field.name``
            error_level (0): the error level to use. Valid values are:

            -   0: raise error if a top-level field cannot be deleted
            -   1: log warning if a top-level field cannot be deleted
            -   2: ignore top-level fields that cannot be deleted
        """
        self._delete_frame_fields(field_name, error_level)

    def delete_frame_fields(self, field_names, error_level=0):
        """Deletes the frame-level fields from all samples in the dataset.

        You can use dot notation (``embedded.field.name``) to delete embedded
        frame fields.

        Only applicable to datasets that contain videos.

        Args:
            field_names: a field name or iterable of field names
            error_level (0): the error level to use. Valid values are:

            -   0: raise error if a top-level field cannot be deleted
            -   1: log warning if a top-level field cannot be deleted
            -   2: ignore top-level fields that cannot be deleted
        """
        self._delete_frame_fields(field_names, error_level)

    def remove_dynamic_frame_field(self, field_name, error_level=0):
        """Removes the dynamic embedded frame field from the dataset's schema.

        The underlying data is **not** deleted from the frames.

        Args:
            field_name: the ``embedded.field.name``
            error_level (0): the error level to use. Valid values are:

            -   0: raise error if a top-level field cannot be removed
            -   1: log warning if a top-level field cannot be removed
            -   2: ignore top-level fields that cannot be removed
        """
        self._remove_dynamic_frame_fields(field_name, error_level)

    def remove_dynamic_frame_fields(self, field_names, error_level=0):
        """Removes the dynamic embedded frame fields from the dataset's schema.

        The underlying data is **not** deleted from the frames.

        Args:
            field_names: the ``embedded.field.name`` or iterable of field names
            error_level (0): the error level to use. Valid values are:

            -   0: raise error if a top-level field cannot be removed
            -   1: log warning if a top-level field cannot be removed
            -   2: ignore top-level fields that cannot be removed
        """
        self._remove_dynamic_frame_fields(field_names, error_level)

    def _delete_sample_fields(self, field_names, error_level):
        field_names = _to_list(field_names)
        self._sample_doc_cls._delete_fields(
            field_names, error_level=error_level
        )

        fields, embedded_fields = _parse_fields(field_names)

        if fields:
            fos.Sample._purge_fields(self._sample_collection_name, fields)

        if embedded_fields:
            fos.Sample._reload_docs(self._sample_collection_name)

        self._reload()

    def _remove_dynamic_sample_fields(self, field_names, error_level):
        field_names = _to_list(field_names)
        self._sample_doc_cls._remove_dynamic_fields(
            field_names, error_level=error_level
        )

        self._reload()

    def _delete_frame_fields(self, field_names, error_level):
        if not self._has_frame_fields():
            fou.handle_error(
                ValueError(
                    "Only datasets that contain videos have frame fields"
                ),
                error_level,
            )
            return

        field_names = _to_list(field_names)
        self._frame_doc_cls._delete_fields(
            field_names, error_level=error_level
        )

        fields, embedded_fields = _parse_fields(field_names)

        if fields:
            fofr.Frame._purge_fields(self._frame_collection_name, fields)

        if embedded_fields:
            fofr.Frame._reload_docs(self._frame_collection_name)

        self._reload()

    def _remove_dynamic_frame_fields(self, field_names, error_level):
        if not self._has_frame_fields():
            fou.handle_error(
                ValueError(
                    "Only datasets that contain videos have frame fields"
                ),
                error_level,
            )
            return

        field_names = _to_list(field_names)
        self._frame_doc_cls._remove_dynamic_fields(
            field_names, error_level=error_level
        )

        self._reload()

    def rename_group_slice(self, name, new_name):
        """Renames the group slice with the given name.

        Args:
            name: the group slice name
            new_name: the new group slice name
        """
        if self.media_type != fom.GROUP:
            raise ValueError("Dataset has no groups")

        if name not in self._doc.group_media_types:
            raise ValueError("Dataset has no group slice '%s'" % name)

        group_path = self.group_field + ".name"
        self.select_group_slices(name).set_field(group_path, new_name).save()

        new_media_type = self._doc.group_media_types.pop(name)
        self._doc.group_media_types[new_name] = new_media_type

        if self._doc.default_group_slice == name:
            self._doc.default_group_slice = new_name

        if self.group_slice == name:
            self.group_slice = new_name

        self._doc.save()

    def delete_group_slice(self, name):
        """Deletes all samples in the given group slice from the dataset.

        Args:
            name: a group slice name
        """
        if self.media_type != fom.GROUP:
            raise ValueError("Dataset has no groups")

        if name not in self._doc.group_media_types:
            raise ValueError("Dataset has no group slice '%s'" % name)

        self.delete_samples(self.select_group_slices(name))

        self._doc.group_media_types.pop(name)

        new_default = next(iter(self._doc.group_media_types.keys()), None)

        if self._doc.default_group_slice == name:
            self._doc.default_group_slice = new_default

        if self._group_slice == name:
            self._group_slice = new_default

        self._doc.save()

    def iter_samples(self, progress=False, autosave=False, batch_size=None):
        """Returns an iterator over the samples in the dataset.

        Examples::

            import random as r
            import string as s

            import fiftyone as fo
            import fiftyone.zoo as foz

            dataset = foz.load_zoo_dataset("cifar10", split="test")

            def make_label():
                return "".join(r.choice(s.ascii_letters) for i in range(10))

            # No save context
            for sample in dataset.iter_samples(progress=True):
                sample.ground_truth.label = make_label()
                sample.save()

            # Save in batches of 10
            for sample in dataset.iter_samples(
                progress=True, autosave=True, batch_size=10
            ):
                sample.ground_truth.label = make_label()

            # Save every 0.5 seconds
            for sample in dataset.iter_samples(
                progress=True, autosave=True, batch_size=0.5
            ):
                sample.ground_truth.label = make_label()

        Args:
            progress (False): whether to render a progress bar tracking the
                iterator's progress
            autosave (False): whether to automatically save changes to samples
                emitted by this iterator
            batch_size (None): a batch size to use when autosaving samples. Can
                either be an integer specifying the number of samples to save
                in a batch, or a float number of seconds between batched saves

        Returns:
            an iterator over :class:`fiftyone.core.sample.Sample` instances
        """
        with contextlib.ExitStack() as exit_context:
            samples = self._iter_samples()

            if progress:
                pb = fou.ProgressBar(total=len(self))
                exit_context.enter_context(pb)
                samples = pb(samples)

            if autosave:
                save_context = foc.SaveContext(self, batch_size=batch_size)
                exit_context.enter_context(save_context)

            for sample in samples:
                yield sample

                if autosave:
                    save_context.save(sample)

    def _iter_samples(self, pipeline=None):
        make_sample = self._make_sample_fcn()
        index = 0

        try:
            for d in self._aggregate(
                pipeline=pipeline,
                detach_frames=True,
                detach_groups=True,
            ):
                sample = make_sample(d)
                index += 1
                yield sample

        except CursorNotFound:
            # The cursor has timed out so we yield from a new one after
            # skipping to the last offset
            pipeline = [{"$skip": index}] + (pipeline or [])
            for sample in self._iter_samples(pipeline=pipeline):
                yield sample

    def _make_sample_fcn(self):
        def make_sample(d):
            doc = self._sample_dict_to_doc(d)
            return fos.Sample.from_doc(doc, dataset=self)

        return make_sample

    def iter_groups(self, progress=False, autosave=False, batch_size=None):
        """Returns an iterator over the groups in the dataset.

        Examples::

            import random as r
            import string as s

            import fiftyone as fo
            import fiftyone.zoo as foz

            dataset = foz.load_zoo_dataset("quickstart-groups")

            def make_label():
                return "".join(r.choice(s.ascii_letters) for i in range(10))

            # No save context
            for group in dataset.iter_groups(progress=True):
                for sample in group.values():
                    sample["test"] = make_label()
                    sample.save()

            # Save in batches of 10
            for group in dataset.iter_groups(
                progress=True, autosave=True, batch_size=10
            ):
                for sample in group.values():
                    sample["test"] = make_label()

            # Save every 0.5 seconds
            for group in dataset.iter_groups(
                progress=True, autosave=True, batch_size=0.5
            ):
                for sample in group.values():
                    sample["test"] = make_label()

        Args:
            progress (False): whether to render a progress bar tracking the
                iterator's progress
            autosave (False): whether to automatically save changes to samples
                emitted by this iterator
            batch_size (None): a batch size to use when autosaving samples. Can
                either be an integer specifying the number of samples to save
                in a batch, or a float number of seconds between batched saves

        Returns:
            an iterator that emits dicts mapping group slice names to
            :class:`fiftyone.core.sample.Sample` instances, one per group
        """
        if self.media_type != fom.GROUP:
            raise ValueError("%s does not contain groups" % type(self))

        with contextlib.ExitStack() as exit_context:
            groups = self._iter_groups()

            if progress:
                pb = fou.ProgressBar(total=len(self))
                exit_context.enter_context(pb)
                groups = pb(groups)

            if autosave:
                save_context = foc.SaveContext(self, batch_size=batch_size)
                exit_context.enter_context(save_context)

            for group in groups:
                yield group

                if autosave:
                    for sample in group.values():
                        save_context.save(sample)

    def _iter_groups(self, pipeline=None):
        make_sample = self._make_sample_fcn()
        index = 0

        group_field = self.group_field
        curr_id = None
        group = {}

        try:
            for d in self._aggregate(pipeline=pipeline, groups_only=True):
                sample = make_sample(d)

                group_id = sample[group_field].id
                if curr_id is None:
                    # First overall element
                    curr_id = group_id
                    group[sample[group_field].name] = sample
                elif group_id == curr_id:
                    # Add element to group
                    group[sample[group_field].name] = sample
                else:
                    # Flush last group
                    index += 1
                    yield group

                    # First element of new group
                    curr_id = group_id
                    group = {}
                    group[sample[group_field].name] = sample

            if group:
                yield group
        except CursorNotFound:
            # The cursor has timed out so we yield from a new one after
            # skipping to the last offset
            pipeline = [{"$skip": index}] + (pipeline or [])
            for group in self._iter_groups(pipeline=pipeline):
                yield group

    def get_group(self, group_id):
        """Returns a dict containing the samples for the given group ID.

        Args:
            group_id: a group ID

        Returns:
            a dict mapping group names to :class:`fiftyone.core.sample.Sample`
            instances

        Raises:
            KeyError: if the group ID is not found
        """
        if self.media_type != fom.GROUP:
            raise ValueError("%s does not contain groups" % type(self))

        if self.group_field is None:
            raise ValueError("%s has no group field" % type(self))

        group_field = self.group_field
        id_field = group_field + "._id"

        pipeline = [
            {
                "$match": {
                    "$expr": {"$eq": ["$" + id_field, ObjectId(group_id)]}
                }
            }
        ]

        try:
            return next(iter(self._iter_groups(pipeline=pipeline)))
        except StopIteration:
            raise KeyError(
                "No group found with ID '%s' in field '%s'"
                % (group_id, group_field)
            )

    def add_sample(
        self,
        sample,
        expand_schema=True,
        dynamic=False,
        validate=True,
    ):
        """Adds the given sample to the dataset.

        If the sample instance does not belong to a dataset, it is updated
        in-place to reflect its membership in this dataset. If the sample
        instance belongs to another dataset, it is not modified.

        Args:
            sample: a :class:`fiftyone.core.sample.Sample`
            expand_schema (True): whether to dynamically add new sample fields
                encountered to the dataset schema. If False, an error is raised
                if the sample's schema is not a subset of the dataset schema
            dynamic (False): whether to declare dynamic attributes of embedded
                document fields that are encountered
            validate (True): whether to validate that the fields of the sample
                are compliant with the dataset schema before adding it

        Returns:
            the ID of the sample in the dataset
        """
        ids = self._add_samples_batch(
            [sample], expand_schema, dynamic, validate
        )
        return ids[0]

    def add_samples(
        self,
        samples,
        expand_schema=True,
        dynamic=False,
        validate=True,
        num_samples=None,
    ):
        """Adds the given samples to the dataset.

        Any sample instances that do not belong to a dataset are updated
        in-place to reflect membership in this dataset. Any sample instances
        that belong to other datasets are not modified.

        Args:
            samples: an iterable of :class:`fiftyone.core.sample.Sample`
                instances or a
                :class:`fiftyone.core.collections.SampleCollection`
            expand_schema (True): whether to dynamically add new sample fields
                encountered to the dataset schema. If False, an error is raised
                if a sample's schema is not a subset of the dataset schema
            dynamic (False): whether to declare dynamic attributes of embedded
                document fields that are encountered
            validate (True): whether to validate that the fields of each sample
                are compliant with the dataset schema before adding it
            num_samples (None): the number of samples in ``samples``. If not
                provided, this is computed via ``len(samples)``, if possible.
                This value is optional and is used only for progress tracking

        Returns:
            a list of IDs of the samples in the dataset
        """
        if num_samples is None:
            try:
                num_samples = len(samples)
            except:
                pass

        # Dynamically size batches so that they are as large as possible while
        # still achieving a nice frame rate on the progress bar
        batcher = fou.DynamicBatcher(
            samples,
            target_latency=0.2,
            init_batch_size=1,
            max_batch_beta=2.0,
            progress=True,
            total=num_samples,
        )

        sample_ids = []
        with batcher:
            for batch in batcher:
                _ids = self._add_samples_batch(
                    batch, expand_schema, dynamic, validate
                )
                sample_ids.extend(_ids)

        return sample_ids

    def add_collection(
        self,
        sample_collection,
        include_info=True,
        overwrite_info=False,
        new_ids=False,
    ):
        """Adds the contents of the given collection to the dataset.

        This method is a special case of :meth:`Dataset.merge_samples` that
        adds samples with new IDs to this dataset and omits any samples with
        existing IDs (the latter would only happen in rare cases).

        Use :meth:`Dataset.merge_samples` if you have multiple datasets whose
        samples refer to the same source media.

        Args:
            samples: a :class:`fiftyone.core.collections.SampleCollection`
            include_info (True): whether to merge dataset-level information
                such as ``info`` and ``classes``
            overwrite_info (False): whether to overwrite existing dataset-level
                information. Only applicable when ``include_info`` is True
            new_ids (False): whether to generate new sample/frame IDs. By
                default, the IDs of the input collection are retained

        Returns:
            a list of IDs of the samples that were added to this dataset
        """
        if new_ids:
            return _add_collection_with_new_ids(
                self,
                sample_collection,
                include_info=include_info,
                overwrite_info=overwrite_info,
            )

        num_samples = len(self)
        self.merge_samples(
            sample_collection,
            key_field="id",
            skip_existing=True,
            insert_new=True,
            include_info=include_info,
            overwrite_info=overwrite_info,
        )
        return self.skip(num_samples).values("id")

    def _add_samples_batch(self, samples, expand_schema, dynamic, validate):
        samples = [s.copy() if s._in_db else s for s in samples]

        if self.media_type is None and samples:
            self.media_type = _get_media_type(samples[0])

        if expand_schema:
            self._expand_schema(samples, dynamic)

        if validate:
            self._validate_samples(samples)

        dicts = [self._make_dict(sample) for sample in samples]

        try:
            # adds `_id` to each dict
            self._sample_collection.insert_many(dicts)
        except BulkWriteError as bwe:
            msg = bwe.details["writeErrors"][0]["errmsg"]
            raise ValueError(msg) from bwe

        for sample, d in zip(samples, dicts):
            doc = self._sample_dict_to_doc(d)
            sample._set_backing_doc(doc, dataset=self)
            if sample.media_type == fom.VIDEO:
                sample.frames.save()

        return [str(d["_id"]) for d in dicts]

    def _upsert_samples(
        self,
        samples,
        expand_schema=True,
        dynamic=False,
        validate=True,
        num_samples=None,
    ):
        if num_samples is None:
            try:
                num_samples = len(samples)
            except:
                pass

        # Dynamically size batches so that they are as large as possible while
        # still achieving a nice frame rate on the progress bar
        batcher = fou.DynamicBatcher(
            samples,
            target_latency=0.2,
            init_batch_size=1,
            max_batch_beta=2.0,
            progress=True,
        )

        with batcher:
            for batch in batcher:
                self._upsert_samples_batch(
                    batch, expand_schema, dynamic, validate
                )

    def _upsert_samples_batch(self, samples, expand_schema, dynamic, validate):
        if self.media_type is None and samples:
            self.media_type = _get_media_type(samples[0])

        if expand_schema:
            self._expand_schema(samples, dynamic)

        if validate:
            self._validate_samples(samples)

        dicts = []
        ops = []
        for sample in samples:
            d = self._make_dict(sample, include_id=True)
            dicts.append(d)

            if sample.id:
                ops.append(ReplaceOne({"_id": sample._id}, d, upsert=True))
            else:
                d.pop("_id", None)
                ops.append(InsertOne(d))  # adds `_id` to dict

        foo.bulk_write(ops, self._sample_collection, ordered=False)

        for sample, d in zip(samples, dicts):
            doc = self._sample_dict_to_doc(d)
            sample._set_backing_doc(doc, dataset=self)

            if sample.media_type == fom.VIDEO:
                sample.frames.save()

    def _make_dict(self, sample, include_id=False):
        d = sample.to_mongo_dict(include_id=include_id)

        # We omit None here to allow samples with None-valued new fields to
        # be added without raising nonexistent field errors. This is safe
        # because None and missing are equivalent in our data model
        return {k: v for k, v in d.items() if v is not None}

    def _bulk_write(self, ops, frames=False, ordered=False):
        if frames:
            coll = self._frame_collection
        else:
            coll = self._sample_collection

        foo.bulk_write(ops, coll, ordered=ordered)

        if frames:
            fofr.Frame._reload_docs(self._frame_collection_name)
        else:
            fos.Sample._reload_docs(self._sample_collection_name)

    def _merge_doc(
        self,
        doc,
        fields=None,
        omit_fields=None,
        expand_schema=True,
        merge_info=True,
        overwrite_info=False,
    ):
        if fields is not None:
            if etau.is_str(fields):
                fields = [fields]
            elif not isinstance(fields, dict):
                fields = list(fields)

        if omit_fields is not None:
            if etau.is_str(omit_fields):
                omit_fields = [omit_fields]
            else:
                omit_fields = list(omit_fields)

        _merge_dataset_doc(
            self,
            doc,
            fields=fields,
            omit_fields=omit_fields,
            expand_schema=expand_schema,
            merge_info=merge_info,
            overwrite_info=overwrite_info,
        )

    def merge_samples(
        self,
        samples,
        key_field="filepath",
        key_fcn=None,
        skip_existing=False,
        insert_new=True,
        fields=None,
        omit_fields=None,
        merge_lists=True,
        overwrite=True,
        expand_schema=True,
        dynamic=False,
        include_info=True,
        overwrite_info=False,
        num_samples=None,
    ):
        """Merges the given samples into this dataset.

        By default, samples with the same absolute ``filepath`` are merged, but
        you can customize this behavior via the ``key_field`` and ``key_fcn``
        parameters. For example, you could set
        ``key_fcn = lambda sample: os.path.basename(sample.filepath)`` to merge
        samples with the same base filename.

        The behavior of this method is highly customizable. By default, all
        top-level fields from the provided samples are merged in, overwriting
        any existing values for those fields, with the exception of list fields
        (e.g., ``tags``) and label list fields (e.g.,
        :class:`fiftyone.core.labels.Detections` fields), in which case the
        elements of the lists themselves are merged. In the case of label list
        fields, labels with the same ``id`` in both collections are updated
        rather than duplicated.

        To avoid confusion between missing fields and fields whose value is
        ``None``, ``None``-valued fields are always treated as missing while
        merging.

        This method can be configured in numerous ways, including:

        -   Whether existing samples should be modified or skipped
        -   Whether new samples should be added or omitted
        -   Whether new fields can be added to the dataset schema
        -   Whether list fields should be treated as ordinary fields and merged
            as a whole rather than merging their elements
        -   Whether to merge only specific fields, or all but certain fields
        -   Mapping input fields to different field names of this dataset

        Args:
            samples: a :class:`fiftyone.core.collections.SampleCollection` or
                iterable of :class:`fiftyone.core.sample.Sample` instances
            key_field ("filepath"): the sample field to use to decide whether
                to join with an existing sample
            key_fcn (None): a function that accepts a
                :class:`fiftyone.core.sample.Sample` instance and computes a
                key to decide if two samples should be merged. If a ``key_fcn``
                is provided, ``key_field`` is ignored
            skip_existing (False): whether to skip existing samples (True) or
                merge them (False)
            insert_new (True): whether to insert new samples (True) or skip
                them (False)
            fields (None): an optional field or iterable of fields to which to
                restrict the merge. If provided, fields other than these are
                omitted from ``samples`` when merging or adding samples. One
                exception is that ``filepath`` is always included when adding
                new samples, since the field is required. This can also be a
                dict mapping field names of the input collection to field names
                of this dataset
            omit_fields (None): an optional field or iterable of fields to
                exclude from the merge. If provided, these fields are omitted
                from ``samples``, if present, when merging or adding samples.
                One exception is that ``filepath`` is always included when
                adding new samples, since the field is required
            merge_lists (True): whether to merge the elements of list fields
                (e.g., ``tags``) and label list fields (e.g.,
                :class:`fiftyone.core.labels.Detections` fields) rather than
                merging the entire top-level field like other field types.
                For label lists fields, existing
                :class:`fiftyone.core.label.Label` elements are either replaced
                (when ``overwrite`` is True) or kept (when ``overwrite`` is
                False) when their ``id`` matches a label from the provided
                samples
            overwrite (True): whether to overwrite (True) or skip (False)
                existing fields and label elements
            expand_schema (True): whether to dynamically add new fields
                encountered to the dataset schema. If False, an error is raised
                if a sample's schema is not a subset of the dataset schema
            dynamic (False): whether to declare dynamic attributes of embedded
                document fields that are encountered. Only applicable when
                ``samples`` is not a
                :class:`fiftyone.core.collections.SampleCollection`
            include_info (True): whether to merge dataset-level information
                such as ``info`` and ``classes``. Only applicable when
                ``samples`` is a
                :class:`fiftyone.core.collections.SampleCollection`
            overwrite_info (False): whether to overwrite existing dataset-level
                information. Only applicable when ``samples`` is a
                :class:`fiftyone.core.collections.SampleCollection` and
                ``include_info`` is True
            num_samples (None): the number of samples in ``samples``. If not
                provided, this is computed via ``len(samples)``, if possible.
                This value is optional and is used only for progress tracking
        """
        if fields is not None:
            if etau.is_str(fields):
                fields = [fields]
            elif not isinstance(fields, dict):
                fields = list(fields)

        if omit_fields is not None:
            if etau.is_str(omit_fields):
                omit_fields = [omit_fields]
            else:
                omit_fields = list(omit_fields)

        if isinstance(samples, foc.SampleCollection):
            _merge_dataset_doc(
                self,
                samples,
                fields=fields,
                omit_fields=omit_fields,
                expand_schema=expand_schema,
                merge_info=include_info,
                overwrite_info=overwrite_info,
            )

            expand_schema = False

        # If we're merging a collection, use aggregation pipelines
        if isinstance(samples, foc.SampleCollection) and key_fcn is None:
            _merge_samples_pipeline(
                samples,
                self,
                key_field,
                skip_existing=skip_existing,
                insert_new=insert_new,
                fields=fields,
                omit_fields=omit_fields,
                merge_lists=merge_lists,
                overwrite=overwrite,
            )
            return

        #
        # If we're not merging a collection but the merge key is a field, it's
        # faster to import into a temporary dataset and then do a merge that
        # leverages aggregation pipelines, because this avoids the need to
        # load samples from `self` into memory
        #

        if key_fcn is None:
            tmp = Dataset()

            try:
                tmp.add_samples(
                    samples, dynamic=dynamic, num_samples=num_samples
                )

                self.merge_samples(
                    tmp,
                    key_field=key_field,
                    skip_existing=skip_existing,
                    insert_new=insert_new,
                    fields=fields,
                    omit_fields=omit_fields,
                    merge_lists=merge_lists,
                    overwrite=overwrite,
                    expand_schema=expand_schema,
                    include_info=False,
                )
            finally:
                tmp.delete()

            return

        _merge_samples_python(
            self,
            samples,
            key_field=key_field,
            key_fcn=key_fcn,
            skip_existing=skip_existing,
            insert_new=insert_new,
            fields=fields,
            omit_fields=omit_fields,
            merge_lists=merge_lists,
            overwrite=overwrite,
            expand_schema=expand_schema,
            dynamic=dynamic,
            num_samples=num_samples,
        )

    def delete_samples(self, samples_or_ids):
        """Deletes the given sample(s) from the dataset.

        If reference to a sample exists in memory, the sample will be updated
        such that ``sample.in_dataset`` is False.

        Args:
            samples_or_ids: the sample(s) to delete. Can be any of the
                following:

                -   a sample ID
                -   an iterable of sample IDs
                -   a :class:`fiftyone.core.sample.Sample` or
                    :class:`fiftyone.core.sample.SampleView`
                -   an iterable of :class:`fiftyone.core.sample.Sample` or
                    :class:`fiftyone.core.sample.SampleView` instances
                -   a :class:`fiftyone.core.collections.SampleCollection`
        """
        sample_ids = _get_sample_ids(samples_or_ids)
        self._clear(sample_ids=sample_ids)

    def delete_frames(self, frames_or_ids):
        """Deletes the given frames(s) from the dataset.

        If reference to a frame exists in memory, the frame will be updated
        such that ``frame.in_dataset`` is False.

        Args:
            frames_or_ids: the frame(s) to delete. Can be any of the following:

                -   a frame ID
                -   an iterable of frame IDs
                -   a :class:`fiftyone.core.frame.Frame` or
                    :class:`fiftyone.core.frame.FrameView`
                -   a :class:`fiftyone.core.sample.Sample` or
                    :class:`fiftyone.core.sample.SampleView` whose frames to
                    delete
                -   an iterable of :class:`fiftyone.core.frame.Frame` or
                    :class:`fiftyone.core.frame.FrameView` instances
                -   an iterable of :class:`fiftyone.core.sample.Sample` or
                    :class:`fiftyone.core.sample.SampleView` instances whose
                    frames to delete
                -   a :class:`fiftyone.core.collections.SampleCollection` whose
                    frames to delete
        """
        frame_ids = _get_frame_ids(frames_or_ids)
        self._clear_frames(frame_ids=frame_ids)

    def delete_groups(self, groups_or_ids):
        """Deletes the given groups(s) from the dataset.

        If reference to a sample exists in memory, the sample will be updated
        such that ``sample.in_dataset`` is False.

        Args:
            groups_or_ids: the group(s) to delete. Can be any of the
                following:

                -   a group ID
                -   an iterable of group IDs
                -   a :class:`fiftyone.core.sample.Sample` or
                    :class:`fiftyone.core.sample.SampleView`
                -   a group dict returned by
                    :meth:`get_group() <fiftyone.core.collections.SampleCollection.get_group>`
                -   an iterable of :class:`fiftyone.core.sample.Sample` or
                    :class:`fiftyone.core.sample.SampleView` instances
                -   an iterable of group dicts returned by
                    :meth:`get_group() <fiftyone.core.collections.SampleCollection.get_group>`
                -   a :class:`fiftyone.core.collections.SampleCollection`
        """
        group_ids = _get_group_ids(groups_or_ids)
        self._clear_groups(group_ids=group_ids)

    def delete_labels(
        self, labels=None, ids=None, tags=None, view=None, fields=None
    ):
        """Deletes the specified labels from the dataset.

        You can specify the labels to delete via any of the following methods:

        -   Provide the ``labels`` argument, which should contain a list of
            dicts in the format returned by
            :meth:`fiftyone.core.session.Session.selected_labels`

        -   Provide the ``ids`` or ``tags`` arguments to specify the labels to
            delete via their IDs and/or tags

        -   Provide the ``view`` argument to delete all of the labels in a view
            into this dataset. This syntax is useful if you have constructed a
            :class:`fiftyone.core.view.DatasetView` defining the labels to
            delete

        Additionally, you can specify the ``fields`` argument to restrict
        deletion to specific field(s), either for efficiency or to ensure that
        labels from other fields are not deleted if their contents are included
        in the other arguments.

        Args:
            labels (None): a list of dicts specifying the labels to delete in
                the format returned by
                :meth:`fiftyone.core.session.Session.selected_labels`
            ids (None): an ID or iterable of IDs of the labels to delete
            tags (None): a tag or iterable of tags of the labels to delete
            view (None): a :class:`fiftyone.core.view.DatasetView` into this
                dataset containing the labels to delete
            fields (None): a field or iterable of fields from which to delete
                labels
        """
        if labels is not None:
            self._delete_labels(labels, fields=fields)

        if ids is None and tags is None and view is None:
            return

        if view is not None and view._dataset is not self:
            raise ValueError("`view` must be a view into the same dataset")

        if etau.is_str(ids):
            ids = [ids]

        if ids is not None:
            ids = [ObjectId(_id) for _id in ids]

        if etau.is_str(tags):
            tags = [tags]

        if fields is None:
            fields = self._get_label_fields()
        elif etau.is_str(fields):
            fields = [fields]

        sample_ops = []
        frame_ops = []
        for field in fields:
            if view is not None:
                _, id_path = view._get_label_field_path(field, "_id")
                view_ids = view.values(id_path, unwind=True)
            else:
                view_ids = None

            label_type = self._get_label_field_type(field)
            field, is_frame_field = self._handle_frame_field(field)

            ops = []
            if issubclass(label_type, fol._LABEL_LIST_FIELDS):
                array_field = field + "." + label_type._LABEL_LIST_FIELD

                if view_ids is not None:
                    ops.append(
                        UpdateMany(
                            {},
                            {
                                "$pull": {
                                    array_field: {"_id": {"$in": view_ids}}
                                }
                            },
                        )
                    )

                if ids is not None:
                    ops.append(
                        UpdateMany(
                            {}, {"$pull": {array_field: {"_id": {"$in": ids}}}}
                        )
                    )

                if tags is not None:
                    ops.append(
                        UpdateMany(
                            {},
                            {
                                "$pull": {
                                    array_field: {
                                        "tags": {"$elemMatch": {"$in": tags}}
                                    }
                                }
                            },
                        )
                    )
            else:
                if view_ids is not None:
                    ops.append(
                        UpdateMany(
                            {field + "._id": {"$in": view_ids}},
                            {"$set": {field: None}},
                        )
                    )

                if ids is not None:
                    ops.append(
                        UpdateMany(
                            {field + "._id": {"$in": ids}},
                            {"$set": {field: None}},
                        )
                    )

                if tags is not None:
                    ops.append(
                        UpdateMany(
                            {field + ".tags": {"$elemMatch": {"$in": tags}}},
                            {"$set": {field: None}},
                        )
                    )

            if is_frame_field:
                frame_ops.extend(ops)
            else:
                sample_ops.extend(ops)

        if sample_ops:
            foo.bulk_write(sample_ops, self._sample_collection)
            fos.Sample._reload_docs(self._sample_collection_name)

        if frame_ops:
            foo.bulk_write(frame_ops, self._frame_collection)
            fofr.Frame._reload_docs(self._frame_collection_name)

    def _delete_labels(self, labels, fields=None):
        if etau.is_str(fields):
            fields = [fields]

        # Partition labels by field
        sample_ids = set()
        labels_map = defaultdict(list)
        for l in labels:
            sample_ids.add(l["sample_id"])
            labels_map[l["field"]].append(l)

        sample_ops = []
        frame_ops = []
        for field, field_labels in labels_map.items():
            if fields is not None and field not in fields:
                continue

            label_type = self._get_label_field_type(field)
            field, is_frame_field = self._handle_frame_field(field)

            if is_frame_field:
                # Partition by (sample ID, frame number)
                _labels_map = defaultdict(list)
                for l in field_labels:
                    _labels_map[(l["sample_id"], l["frame_number"])].append(
                        ObjectId(l["label_id"])
                    )

                if issubclass(label_type, fol._LABEL_LIST_FIELDS):
                    array_field = field + "." + label_type._LABEL_LIST_FIELD

                    for (
                        (sample_id, frame_number),
                        label_ids,
                    ) in _labels_map.items():
                        frame_ops.append(
                            UpdateOne(
                                {
                                    "_sample_id": ObjectId(sample_id),
                                    "frame_number": frame_number,
                                },
                                {
                                    "$pull": {
                                        array_field: {
                                            "_id": {"$in": label_ids}
                                        }
                                    }
                                },
                            )
                        )
                else:
                    for (
                        (sample_id, frame_number),
                        label_ids,
                    ) in _labels_map.items():
                        # If the data is well-formed, `label_ids` should have
                        # exactly one element, and this is redundant anyhow
                        # since `sample_id` should uniquely define the label to
                        # delete, but we still include `label_id` in the query
                        # just to be safe
                        for label_id in label_ids:
                            frame_ops.append(
                                UpdateOne(
                                    {
                                        "_sample_id": ObjectId(sample_id),
                                        "frame_number": frame_number,
                                        field + "._id": label_id,
                                    },
                                    {"$set": {field: None}},
                                )
                            )
            else:
                # Partition by sample ID
                _labels_map = defaultdict(list)
                for l in field_labels:
                    _labels_map[l["sample_id"]].append(ObjectId(l["label_id"]))

                if issubclass(label_type, fol._LABEL_LIST_FIELDS):
                    array_field = field + "." + label_type._LABEL_LIST_FIELD

                    for sample_id, label_ids in _labels_map.items():
                        sample_ops.append(
                            UpdateOne(
                                {"_id": ObjectId(sample_id)},
                                {
                                    "$pull": {
                                        array_field: {
                                            "_id": {"$in": label_ids}
                                        }
                                    }
                                },
                            )
                        )
                else:
                    for sample_id, label_ids in _labels_map.items():
                        # If the data is well-formed, `label_ids` should have
                        # exactly one element, and this is redundant anyhow
                        # since `sample_id` and `frame_number` should uniquely
                        # define the label to delete, but we still include
                        # `label_id` in the query just to be safe
                        for label_id in label_ids:
                            sample_ops.append(
                                UpdateOne(
                                    {
                                        "_id": ObjectId(sample_id),
                                        field + "._id": label_id,
                                    },
                                    {"$set": {field: None}},
                                )
                            )

        if sample_ops:
            foo.bulk_write(sample_ops, self._sample_collection)

            fos.Sample._reload_docs(
                self._sample_collection_name, sample_ids=sample_ids
            )

        if frame_ops:
            foo.bulk_write(frame_ops, self._frame_collection)

            # pylint: disable=unexpected-keyword-arg
            fofr.Frame._reload_docs(
                self._frame_collection_name, sample_ids=sample_ids
            )

    @deprecated(reason="Use delete_samples() instead")
    def remove_sample(self, sample_or_id):
        """Removes the given sample from the dataset.

        If reference to a sample exists in memory, the sample will be updated
        such that ``sample.in_dataset`` is False.

        .. warning::

            This method is deprecated and will be removed in a future release.
            Use the drop-in replacement :meth:`delete_samples` instead.

        Args:
            sample_or_id: the sample to remove. Can be any of the following:

                -   a sample ID
                -   a :class:`fiftyone.core.sample.Sample`
                -   a :class:`fiftyone.core.sample.SampleView`
        """
        self.delete_samples(sample_or_id)

    @deprecated(reason="Use delete_samples() instead")
    def remove_samples(self, samples_or_ids):
        """Removes the given samples from the dataset.

        If reference to a sample exists in memory, the sample will be updated
        such that ``sample.in_dataset`` is False.

        .. warning::

            This method is deprecated and will be removed in a future release.
            Use the drop-in replacement :meth:`delete_samples` instead.

        Args:
            samples_or_ids: the samples to remove. Can be any of the following:

                -   a sample ID
                -   an iterable of sample IDs
                -   a :class:`fiftyone.core.sample.Sample` or
                    :class:`fiftyone.core.sample.SampleView`
                -   an iterable of :class:`fiftyone.core.sample.Sample` or
                    :class:`fiftyone.core.sample.SampleView` instances
                -   a :class:`fiftyone.core.collections.SampleCollection`
        """
        self.delete_samples(samples_or_ids)

    def save(self):
        """Saves the dataset to the database.

        This only needs to be called when dataset-level information such as its
        :meth:`Dataset.info` is modified.
        """
        self._save()

    def _save(self, view=None, fields=None):
        if view is not None:
            _save_view(view, fields=fields)

        self._doc.save()

    def _save_field(self, field):
        if self._is_generated:
            raise ValueError(
                "Cannot save fields on generated views. Use the dataset's "
                "fields instead"
            )

        path, is_frame_field = self._handle_frame_field(field.path)
        if is_frame_field:
            field_doc = self._frame_doc_cls._get_field_doc(path)
        else:
            field_doc = self._sample_doc_cls._get_field_doc(path)

        field_doc.description = field.description
        field_doc.info = field.info

        try:
            self._doc.save(safe=True)
        except:
            self._reload(hard=True)
            raise

    @property
    def has_saved_views(self):
        """Whether this dataset has any saved views."""
        return bool(self.list_saved_views())

    def has_saved_view(self, name):
        """Whether this dataset has a saved view with the given name.

        Args:
            name: a saved view name

        Returns:
            True/False
        """
        return name in self.list_saved_views()

    def list_saved_views(self):
        """Returns the names of saved views on this dataset.

        Returns:
            a list of saved view names
        """
        return [view_doc.name for view_doc in self._doc.saved_views]

    def save_view(
        self,
        name=name,
        view=view,
        description=None,
        color=None,
        overwrite=False,
    ):
        """Saves the given view into this dataset under the given name so it
        can be loaded later via :meth:`load_saved_view`.

        Examples::

            import fiftyone as fo
            import fiftyone.zoo as foz
            from fiftyone import ViewField as F

            dataset = foz.load_zoo_dataset("quickstart")
            view = dataset.filter_labels("ground_truth", F("label") == "cat")

            dataset.save_view("cats", view)

            also_view = dataset.load_saved_view("cats")
            assert view == also_view

        Args:
            name: a name for the saved view
            view: a :class:`fiftyone.core.view.DatasetView`
            overwrite (False): whether to overwrite an existing saved view with
                the same name
        """
        if view._root_dataset is not self:
            raise ValueError("Cannot save view into a different dataset")

        view._set_name(name)
        slug = self._validate_saved_view_name(name, overwrite=overwrite)

        now = datetime.utcnow()

        view_doc = foo.SavedViewDocument(
            dataset_id=self._doc.id,
            name=name,
            slug=slug,
            description=description,
            color=color,
            view_stages=[
                json_util.dumps(s)
                for s in view._serialize(include_uuids=False)
            ],
            created_at=now,
            last_modified_at=now,
        )
        print("saving view_doc", view_doc)
        view_doc.save()
        print("saved view_doc")

        self._doc.saved_views.append(view_doc)
        self._doc.save()

    def get_saved_view_info(self, name):
        """Loads the editable information about the saved view with the given
        name.

        Args:
            name: the name of a saved view

        Returns:
            a dict of editable info
        """
        view_doc = self._get_saved_view_doc(name)
        return {f: view_doc[f] for f in view_doc._EDITABLE_FIELDS}

    def update_saved_view_info(self, name, info):
        """Updates the editable information for the saved view with the given
        name.

        Examples::

            import fiftyone as fo
            import fiftyone.zoo as foz

            dataset = foz.load_zoo_dataset("quickstart")
            view = dataset.limit(10)

            dataset.save_view("test", view)

            info = dataset.get_saved_view_info("test")
            info["name"] = "a new name"

            dataset.update_saved_view_info("test", info)

        Args:
            name: the name of a saved view
            info: a dict whose keys are a subset of the keys returned by
                :meth:`get_saved_view_info`
        """
        view_doc = self._get_saved_view_doc(name)

        invalid_fields = set(info.keys()) - set(view_doc._EDITABLE_FIELDS)
        if invalid_fields:
            raise ValueError("Cannot edit fields %s" % invalid_fields)

        edited = False
        for key, value in info.items():
            if value != view_doc[key]:
                if key == "name":
                    slug = self._validate_saved_view_name(value, skip=view_doc)
                    view_doc.slug = slug

                view_doc[key] = value
                edited = True

        if edited:
            view_doc.last_modified_at = datetime.utcnow()
            view_doc.save()

    def load_saved_view(self, name):
        """Loads the saved view with the given name.

        Examples::

            import fiftyone as fo
            import fiftyone.zoo as foz
            from fiftyone import ViewField as F

            dataset = foz.load_zoo_dataset("quickstart")
            view = dataset.filter_labels("ground_truth", F("label") == "cat")

            dataset.save_view("cats", view)

            also_view = dataset.load_saved_view("cats")
            assert view == also_view

        Args:
            name: the name of a saved view

        Returns:
            a :class:`fiftyone.core.view.DatasetView`
        """
        view_doc = self._get_saved_view_doc(name)

        stage_dicts = [json_util.loads(s) for s in view_doc.view_stages]
        view = fov.DatasetView._build(self, stage_dicts)
        view._set_name(name)

        view_doc.last_loaded_at = datetime.utcnow()
        view_doc.save()

        return view

    def delete_saved_view(self, name):
        """Deletes the saved view with the given name.

        Args:
            name: the name of a saved view
        """
        view_doc = self._get_saved_view_doc(name, pop=True)
<<<<<<< HEAD
        deleted_id = view_doc._id
=======
>>>>>>> 97ee8bab
        view_doc.delete()
        self._doc.save()
        return deleted_id

    def delete_saved_views(self):
        """Deletes all saved views from this dataset."""
        for view_doc in self._doc.saved_views:
            view_doc.delete()

        self._doc.saved_views = []
        self._doc.save()

    def _get_saved_view_doc(self, name, pop=False):
        idx = None
        for i, view_doc in enumerate(self._doc.saved_views):
            if name == view_doc.name:
                idx = i
                break

        if idx is None:
            raise ValueError("Dataset has no saved view '%s'" % name)

        if pop:
            return self._doc.saved_views.pop(idx)
<<<<<<< HEAD

        return self._doc.saved_views[idx]

    def _saved_views(self):
        return self._doc.saved_views

    def _validate_saved_view_name(self, name, skip=None, overwrite=False):
        slug = fou.to_slug(name)

=======

        return self._doc.saved_views[idx]

    def _saved_views(self):
        return self._doc.saved_views

    def _validate_saved_view_name(self, name, skip=None, overwrite=False):
        slug = fou.to_slug(name)

>>>>>>> 97ee8bab
        for view_doc in self._doc.saved_views:
            if view_doc is skip:
                continue

            if name == view_doc.name or slug == view_doc.slug:
                dup_name = view_doc.name

                if not overwrite:
                    raise ValueError(
                        "Saved view with name '%s' already exists" % dup_name
                    )

                self.delete_saved_view(dup_name)

        return slug

    def clone(self, name=None, persistent=False):
        """Creates a copy of the dataset.

        Dataset clones contain deep copies of all samples and dataset-level
        information in the source dataset. The source *media files*, however,
        are not copied.

        Args:
            name (None): a name for the cloned dataset. By default,
                :func:`get_default_dataset_name` is used
            persistent (False): whether the cloned dataset should be persistent

        Returns:
            the new :class:`Dataset`
        """
        return self._clone(name=name, persistent=persistent)

    def _clone(self, name=None, persistent=False, view=None):
        if name is None:
            name = get_default_dataset_name()

        if view is not None:
            sample_collection = view
        else:
            sample_collection = self

        return _clone_dataset_or_view(sample_collection, name, persistent)

    def clear(self):
        """Removes all samples from the dataset.

        If reference to a sample exists in memory, the sample will be updated
        such that ``sample.in_dataset`` is False.
        """
        self._clear()

    def _clear(self, view=None, sample_ids=None):
        if view is not None:
            contains_videos = view._contains_videos(any_slice=True)

            if view.media_type == fom.GROUP:
                view = view.select_group_slices(_allow_mixed=True)

            sample_ids = view.values("id")
        else:
            contains_videos = self._contains_videos(any_slice=True)

        if sample_ids is not None:
            d = {"_id": {"$in": [ObjectId(_id) for _id in sample_ids]}}
        else:
            d = {}

        self._sample_collection.delete_many(d)
        fos.Sample._reset_docs(
            self._sample_collection_name, sample_ids=sample_ids
        )

        if contains_videos:
            self._clear_frames(sample_ids=sample_ids)

    def _clear_groups(self, view=None, group_ids=None):
        if self.group_field is None:
            raise ValueError("%s has no group field" % type(self))

        if view is not None:
            if view.media_type != fom.GROUP:
                raise ValueError("DatasetView is not grouped")

            group_ids = set(view.values(view.group_field + ".id"))

        if group_ids is not None:
            if self.media_type != fom.GROUP:
                raise ValueError("Dataset is not grouped")

            F = foe.ViewField
            oids = [ObjectId(_id) for _id in group_ids]
            view = self.select_group_slices(_allow_mixed=True).match(
                F(self.group_field + "._id").is_in(oids)
            )
            sample_ids = view.values("id")
        else:
            sample_ids = None

        self._clear(sample_ids=sample_ids)

    def _keep(self, view=None, sample_ids=None):
        if self.media_type == fom.GROUP:
            clear_view = self.select_group_slices(_allow_mixed=True)
        else:
            clear_view = self.view()

        if view is not None:
            if view.media_type == fom.GROUP:
                view = view.select_group_slices(_allow_mixed=True)

            clear_view = clear_view.exclude(view)
        elif sample_ids is not None:
            clear_view = clear_view.exclude(sample_ids)
        else:
            clear_view = None

        self._clear(view=clear_view)

    def _keep_fields(self, view=None):
        if view is None:
            return

        del_sample_fields = view._get_missing_fields()
        if del_sample_fields:
            self.delete_sample_fields(del_sample_fields)

        if self._has_frame_fields():
            del_frame_fields = view._get_missing_fields(frames=True)
            if del_frame_fields:
                self.delete_frame_fields(del_frame_fields)

    def clear_frames(self):
        """Removes all frame labels from the dataset.

        If reference to a frame exists in memory, the frame will be updated
        such that ``frame.in_dataset`` is False.
        """
        self._clear_frames()

    def _clear_frames(self, view=None, sample_ids=None, frame_ids=None):
        sample_collection = view if view is not None else self
        if not sample_collection._contains_videos(any_slice=True):
            return

        if self._is_clips:
            if sample_ids is not None:
                view = self.select(sample_ids)
            elif frame_ids is None and view is None:
                view = self

            if view is not None:
                frame_ids = view.values("frames.id", unwind=True)

        if frame_ids is not None:
            self._frame_collection.delete_many(
                {"_id": {"$in": [ObjectId(_id) for _id in frame_ids]}}
            )
            fofr.Frame._reset_docs_by_frame_id(
                self._frame_collection_name, frame_ids
            )
            return

        if view is not None:
            if view.media_type == fom.GROUP:
                view = view.select_group_slices(media_type=fom.VIDEO)

            sample_ids = view.values("id")

        if sample_ids is not None:
            d = {"_sample_id": {"$in": [ObjectId(_id) for _id in sample_ids]}}
        else:
            d = {}

        self._frame_collection.delete_many(d)
        fofr.Frame._reset_docs(
            self._frame_collection_name, sample_ids=sample_ids
        )

    def _keep_frames(self, view=None, frame_ids=None):
        sample_collection = view if view is not None else self
        if not sample_collection._contains_videos(any_slice=True):
            return

        if self._is_clips:
            if frame_ids is None and view is None:
                view = self

            if view is not None:
                frame_ids = view.values("frames.id", unwind=True)

        if frame_ids is not None:
            self._frame_collection.delete_many(
                {
                    "_id": {
                        "$not": {"$in": [ObjectId(_id) for _id in frame_ids]}
                    }
                }
            )
            fofr.Frame._reset_docs_by_frame_id(
                self._frame_collection_name, frame_ids, keep=True
            )
            return

        if view is None:
            return

        if view.media_type == fom.GROUP:
            view = view.select_group_slices(media_type=fom.VIDEO)

        sample_ids, frame_numbers = view.values(["id", "frames.frame_number"])

        ops = []
        for sample_id, fns in zip(sample_ids, frame_numbers):
            ops.append(
                DeleteMany(
                    {
                        "_sample_id": ObjectId(sample_id),
                        "frame_number": {"$not": {"$in": fns}},
                    }
                )
            )

        if not ops:
            return

        foo.bulk_write(ops, self._frame_collection)
        for sample_id, fns in zip(sample_ids, frame_numbers):
            fofr.Frame._reset_docs_for_sample(
                self._frame_collection_name, sample_id, fns, keep=True
            )

    def ensure_frames(self):
        """Ensures that the video dataset contains frame instances for every
        frame of each sample's source video.

        Empty frames will be inserted for missing frames, and already existing
        frames are left unchanged.
        """
        self._ensure_frames()

    def _ensure_frames(self, view=None):
        if not self._has_frame_fields():
            return

        if view is not None:
            sample_collection = view
        else:
            sample_collection = self

        if sample_collection.media_type == fom.GROUP:
            sample_collection = sample_collection.select_group_slices(
                media_type=fom.VIDEO
            )

        sample_collection.compute_metadata()
        sample_collection._aggregate(
            post_pipeline=[
                {
                    "$project": {
                        "_id": False,
                        "_sample_id": "$_id",
                        "frame_number": {
                            "$range": [
                                1,
                                {"$add": ["$metadata.total_frame_count", 1]},
                            ]
                        },
                    }
                },
                {"$unwind": "$frame_number"},
                {
                    "$merge": {
                        "into": self._frame_collection_name,
                        "on": ["_sample_id", "frame_number"],
                        "whenMatched": "keepExisting",
                        "whenNotMatched": "insert",
                    }
                },
            ]
        )

    def delete(self):
        """Deletes the dataset.

        Once deleted, only the ``name`` and ``deleted`` attributes of a dataset
        may be accessed.

        If reference to a sample exists in memory, the sample will be updated
        such that ``sample.in_dataset`` is False.
        """
        self._sample_collection.drop()
        fos.Sample._reset_docs(self._sample_collection_name)

        # Clips datasets directly inherit frames from source dataset
        if not self._is_clips:
            self._frame_collection.drop()
            fofr.Frame._reset_docs(self._frame_collection_name)

        # Update singleton
        self._instances.pop(self._doc.name, None)

        _delete_dataset_doc(self._doc)
        self._deleted = True

    def add_dir(
        self,
        dataset_dir=None,
        dataset_type=None,
        data_path=None,
        labels_path=None,
        label_field=None,
        tags=None,
        expand_schema=True,
        dynamic=False,
        add_info=True,
        **kwargs,
    ):
        """Adds the contents of the given directory to the dataset.

        You can perform imports with this method via the following basic
        patterns:

        (a) Provide ``dataset_dir`` and ``dataset_type`` to import the contents
            of a directory that is organized in the default layout for the
            dataset type as documented in
            :ref:`this guide <loading-datasets-from-disk>`

        (b) Provide ``dataset_type`` along with ``data_path``, ``labels_path``,
            or other type-specific parameters to perform a customized import.
            This syntax provides the flexibility to, for example, perform
            labels-only imports or imports where the source media lies in a
            different location than the labels

        In either workflow, the remaining parameters of this method can be
        provided to further configure the import.

        See :ref:`this guide <loading-datasets-from-disk>` for example usages
        of this method and descriptions of the available dataset types.

        Args:
            dataset_dir (None): the dataset directory. This can be omitted for
                certain dataset formats if you provide arguments such as
                ``data_path`` and ``labels_path``
            dataset_type (None): the :class:`fiftyone.types.Dataset` type of
                the dataset
            data_path (None): an optional parameter that enables explicit
                control over the location of the media for certain dataset
                types. Can be any of the following:

                -   a folder name like ``"data"`` or ``"data/"`` specifying a
                    subfolder of ``dataset_dir`` in which the media lies
                -   an absolute directory path in which the media lies. In this
                    case, the ``export_dir`` has no effect on the location of
                    the data
                -   a filename like ``"data.json"`` specifying the filename of
                    a JSON manifest file in ``dataset_dir`` that maps UUIDs to
                    media filepaths. Files of this format are generated when
                    passing the ``export_media="manifest"`` option to
                    :meth:`fiftyone.core.collections.SampleCollection.export`
                -   an absolute filepath to a JSON manifest file. In this case,
                    ``dataset_dir`` has no effect on the location of the data
                -   a dict mapping filenames to absolute filepaths

                By default, it is assumed that the data can be located in the
                default location within ``dataset_dir`` for the dataset type
            labels_path (None): an optional parameter that enables explicit
                control over the location of the labels. Only applicable when
                importing certain labeled dataset formats. Can be any of the
                following:

                -   a type-specific folder name like ``"labels"`` or
                    ``"labels/"`` or a filename like ``"labels.json"`` or
                    ``"labels.xml"`` specifying the location in ``dataset_dir``
                    of the labels file(s)
                -   an absolute directory or filepath containing the labels
                    file(s). In this case, ``dataset_dir`` has no effect on the
                    location of the labels

                For labeled datasets, this parameter defaults to the location
                in ``dataset_dir`` of the labels for the default layout of the
                dataset type being imported
            label_field (None): controls the field(s) in which imported labels
                are stored. Only applicable if ``dataset_importer`` is a
                :class:`fiftyone.utils.data.importers.LabeledImageDatasetImporter` or
                :class:`fiftyone.utils.data.importers.LabeledVideoDatasetImporter`.
                If the importer produces a single
                :class:`fiftyone.core.labels.Label` instance per sample/frame,
                this argument specifies the name of the field to use; the
                default is ``"ground_truth"``. If the importer produces a
                dictionary of labels per sample, this argument can be either a
                string prefix to prepend to each label key or a dict mapping
                label keys to field names; the default in this case is to
                directly use the keys of the imported label dictionaries as
                field names
            tags (None): an optional tag or iterable of tags to attach to each
                sample
            expand_schema (True): whether to dynamically add new sample fields
                encountered to the dataset schema. If False, an error is raised
                if a sample's schema is not a subset of the dataset schema
            dynamic (False): whether to declare dynamic attributes of embedded
                document fields that are encountered
            add_info (True): whether to add dataset info from the importer (if
                any) to the dataset's ``info``
            **kwargs: optional keyword arguments to pass to the constructor of
                the :class:`fiftyone.utils.data.importers.DatasetImporter` for
                the specified ``dataset_type``

        Returns:
            a list of IDs of the samples that were added to the dataset
        """
        dataset_importer, _ = foud.build_dataset_importer(
            dataset_type,
            dataset_dir=dataset_dir,
            data_path=data_path,
            labels_path=labels_path,
            name=self.name,
            **kwargs,
        )

        return self.add_importer(
            dataset_importer,
            label_field=label_field,
            tags=tags,
            expand_schema=expand_schema,
            dynamic=dynamic,
            add_info=add_info,
        )

    def merge_dir(
        self,
        dataset_dir=None,
        dataset_type=None,
        data_path=None,
        labels_path=None,
        label_field=None,
        tags=None,
        key_field="filepath",
        key_fcn=None,
        skip_existing=False,
        insert_new=True,
        fields=None,
        omit_fields=None,
        merge_lists=True,
        overwrite=True,
        expand_schema=True,
        dynamic=False,
        add_info=True,
        **kwargs,
    ):
        """Merges the contents of the given directory into the dataset.

        You can perform imports with this method via the following basic
        patterns:

        (a) Provide ``dataset_dir`` and ``dataset_type`` to import the contents
            of a directory that is organized in the default layout for the
            dataset type as documented in
            :ref:`this guide <loading-datasets-from-disk>`

        (b) Provide ``dataset_type`` along with ``data_path``, ``labels_path``,
            or other type-specific parameters to perform a customized import.
            This syntax provides the flexibility to, for example, perform
            labels-only imports or imports where the source media lies in a
            different location than the labels

        In either workflow, the remaining parameters of this method can be
        provided to further configure the import.

        See :ref:`this guide <loading-datasets-from-disk>` for example usages
        of this method and descriptions of the available dataset types.

        By default, samples with the same absolute ``filepath`` are merged, but
        you can customize this behavior via the ``key_field`` and ``key_fcn``
        parameters. For example, you could set
        ``key_fcn = lambda sample: os.path.basename(sample.filepath)`` to merge
        samples with the same base filename.

        The behavior of this method is highly customizable. By default, all
        top-level fields from the imported samples are merged in, overwriting
        any existing values for those fields, with the exception of list fields
        (e.g., ``tags``) and label list fields (e.g.,
        :class:`fiftyone.core.labels.Detections` fields), in which case the
        elements of the lists themselves are merged. In the case of label list
        fields, labels with the same ``id`` in both collections are updated
        rather than duplicated.

        To avoid confusion between missing fields and fields whose value is
        ``None``, ``None``-valued fields are always treated as missing while
        merging.

        This method can be configured in numerous ways, including:

        -   Whether existing samples should be modified or skipped
        -   Whether new samples should be added or omitted
        -   Whether new fields can be added to the dataset schema
        -   Whether list fields should be treated as ordinary fields and merged
            as a whole rather than merging their elements
        -   Whether to merge only specific fields, or all but certain fields
        -   Mapping input fields to different field names of this dataset

        Args:
            dataset_dir (None): the dataset directory. This can be omitted for
                certain dataset formats if you provide arguments such as
                ``data_path`` and ``labels_path``
            dataset_type (None): the :class:`fiftyone.types.Dataset` type of
                the dataset
            data_path (None): an optional parameter that enables explicit
                control over the location of the media for certain dataset
                types. Can be any of the following:

                -   a folder name like ``"data"`` or ``"data/"`` specifying a
                    subfolder of ``dataset_dir`` in which the media lies
                -   an absolute directory path in which the media lies. In this
                    case, the ``export_dir`` has no effect on the location of
                    the data
                -   a filename like ``"data.json"`` specifying the filename of
                    a JSON manifest file in ``dataset_dir`` that maps UUIDs to
                    media filepaths. Files of this format are generated when
                    passing the ``export_media="manifest"`` option to
                    :meth:`fiftyone.core.collections.SampleCollection.export`
                -   an absolute filepath to a JSON manifest file. In this case,
                    ``dataset_dir`` has no effect on the location of the data
                -   a dict mapping filenames to absolute filepaths

                By default, it is assumed that the data can be located in the
                default location within ``dataset_dir`` for the dataset type
            labels_path (None): an optional parameter that enables explicit
                control over the location of the labels. Only applicable when
                importing certain labeled dataset formats. Can be any of the
                following:

                -   a type-specific folder name like ``"labels"`` or
                    ``"labels/"`` or a filename like ``"labels.json"`` or
                    ``"labels.xml"`` specifying the location in ``dataset_dir``
                    of the labels file(s)
                -   an absolute directory or filepath containing the labels
                    file(s). In this case, ``dataset_dir`` has no effect on the
                    location of the labels

                For labeled datasets, this parameter defaults to the location
                in ``dataset_dir`` of the labels for the default layout of the
                dataset type being imported
            label_field (None): controls the field(s) in which imported labels
                are stored. Only applicable if ``dataset_importer`` is a
                :class:`fiftyone.utils.data.importers.LabeledImageDatasetImporter` or
                :class:`fiftyone.utils.data.importers.LabeledVideoDatasetImporter`.
                If the importer produces a single
                :class:`fiftyone.core.labels.Label` instance per sample/frame,
                this argument specifies the name of the field to use; the
                default is ``"ground_truth"``. If the importer produces a
                dictionary of labels per sample, this argument can be either a
                string prefix to prepend to each label key or a dict mapping
                label keys to field names; the default in this case is to
                directly use the keys of the imported label dictionaries as
                field names
            tags (None): an optional tag or iterable of tags to attach to each
                sample
            key_field ("filepath"): the sample field to use to decide whether
                to join with an existing sample
            key_fcn (None): a function that accepts a
                :class:`fiftyone.core.sample.Sample` instance and computes a
                key to decide if two samples should be merged. If a ``key_fcn``
                is provided, ``key_field`` is ignored
            skip_existing (False): whether to skip existing samples (True) or
                merge them (False)
            insert_new (True): whether to insert new samples (True) or skip
                them (False)
            fields (None): an optional field or iterable of fields to which to
                restrict the merge. If provided, fields other than these are
                omitted from ``samples`` when merging or adding samples. One
                exception is that ``filepath`` is always included when adding
                new samples, since the field is required. This can also be a
                dict mapping field names of the input collection to field names
                of this dataset
            omit_fields (None): an optional field or iterable of fields to
                exclude from the merge. If provided, these fields are omitted
                from imported samples, if present. One exception is that
                ``filepath`` is always included when adding new samples, since
                the field is required
            merge_lists (True): whether to merge the elements of list fields
                (e.g., ``tags``) and label list fields (e.g.,
                :class:`fiftyone.core.labels.Detections` fields) rather than
                merging the entire top-level field like other field types. For
                label lists fields, existing :class:`fiftyone.core.label.Label`
                elements are either replaced (when ``overwrite`` is True) or
                kept (when ``overwrite`` is False) when their ``id`` matches a
                label from the provided samples
            overwrite (True): whether to overwrite (True) or skip (False)
                existing fields and label elements
            expand_schema (True): whether to dynamically add new fields
                encountered to the dataset schema. If False, an error is raised
                if a sample's schema is not a subset of the dataset schema
            dynamic (False): whether to declare dynamic attributes of embedded
                document fields that are encountered
            add_info (True): whether to add dataset info from the importer
                (if any) to the dataset
            **kwargs: optional keyword arguments to pass to the constructor of
                the :class:`fiftyone.utils.data.importers.DatasetImporter` for
                the specified ``dataset_type``
        """
        dataset_importer, _ = foud.build_dataset_importer(
            dataset_type,
            dataset_dir=dataset_dir,
            data_path=data_path,
            labels_path=labels_path,
            name=self.name,
            **kwargs,
        )

        return self.merge_importer(
            dataset_importer,
            label_field=label_field,
            tags=tags,
            key_field=key_field,
            key_fcn=key_fcn,
            skip_existing=skip_existing,
            insert_new=insert_new,
            fields=fields,
            omit_fields=omit_fields,
            merge_lists=merge_lists,
            overwrite=overwrite,
            expand_schema=expand_schema,
            dynamic=dynamic,
            add_info=add_info,
        )

    def add_archive(
        self,
        archive_path,
        dataset_type=None,
        data_path=None,
        labels_path=None,
        label_field=None,
        tags=None,
        expand_schema=True,
        dynamic=False,
        add_info=True,
        cleanup=True,
        **kwargs,
    ):
        """Adds the contents of the given archive to the dataset.

        If a directory with the same root name as ``archive_path`` exists, it
        is assumed that this directory contains the extracted contents of the
        archive, and thus the archive is not re-extracted.

        See :ref:`this guide <loading-datasets-from-disk>` for example usages
        of this method and descriptions of the available dataset types.

        .. note::

            The following archive formats are explicitly supported::

                .zip, .tar, .tar.gz, .tgz, .tar.bz, .tbz

            If an archive *not* in the above list is found, extraction will be
            attempted via the ``patool`` package, which supports many formats
            but may require that additional system packages be installed.

        Args:
            archive_path: the path to an archive of a dataset directory
            dataset_type (None): the :class:`fiftyone.types.Dataset` type of
                the dataset in ``archive_path``
            data_path (None): an optional parameter that enables explicit
                control over the location of the media for certain dataset
                types. Can be any of the following:

                -   a folder name like ``"data"`` or ``"data/"`` specifying a
                    subfolder of ``dataset_dir`` in which the media lies
                -   an absolute directory path in which the media lies. In this
                    case, the ``archive_path`` has no effect on the location of
                    the data
                -   a filename like ``"data.json"`` specifying the filename of
                    a JSON manifest file in ``archive_path`` that maps UUIDs to
                    media filepaths. Files of this format are generated when
                    passing the ``export_media="manifest"`` option to
                    :meth:`fiftyone.core.collections.SampleCollection.export`
                -   an absolute filepath to a JSON manifest file. In this case,
                    ``archive_path`` has no effect on the location of the data
                -   a dict mapping filenames to absolute filepaths

                By default, it is assumed that the data can be located in the
                default location within ``archive_path`` for the dataset type
            labels_path (None): an optional parameter that enables explicit
                control over the location of the labels. Only applicable when
                importing certain labeled dataset formats. Can be any of the
                following:

                -   a type-specific folder name like ``"labels"`` or
                    ``"labels/"`` or a filename like ``"labels.json"`` or
                    ``"labels.xml"`` specifying the location in
                    ``archive_path`` of the labels file(s)
                -   an absolute directory or filepath containing the labels
                    file(s). In this case, ``archive_path`` has no effect on
                    the location of the labels

                For labeled datasets, this parameter defaults to the location
                in ``archive_path`` of the labels for the default layout of the
                dataset type being imported
            label_field (None): controls the field(s) in which imported labels
                are stored. Only applicable if ``dataset_importer`` is a
                :class:`fiftyone.utils.data.importers.LabeledImageDatasetImporter` or
                :class:`fiftyone.utils.data.importers.LabeledVideoDatasetImporter`.
                If the importer produces a single
                :class:`fiftyone.core.labels.Label` instance per sample/frame,
                this argument specifies the name of the field to use; the
                default is ``"ground_truth"``. If the importer produces a
                dictionary of labels per sample, this argument can be either a
                string prefix to prepend to each label key or a dict mapping
                label keys to field names; the default in this case is to
                directly use the keys of the imported label dictionaries as
                field names
            tags (None): an optional tag or iterable of tags to attach to each
                sample
            expand_schema (True): whether to dynamically add new sample fields
                encountered to the dataset schema. If False, an error is raised
                if a sample's schema is not a subset of the dataset schema
            dynamic (False): whether to declare dynamic attributes of embedded
                document fields that are encountered
            add_info (True): whether to add dataset info from the importer (if
                any) to the dataset's ``info``
            cleanup (True): whether to delete the archive after extracting it
            **kwargs: optional keyword arguments to pass to the constructor of
                the :class:`fiftyone.utils.data.importers.DatasetImporter` for
                the specified ``dataset_type``

        Returns:
            a list of IDs of the samples that were added to the dataset
        """
        dataset_dir = _extract_archive_if_necessary(archive_path, cleanup)
        return self.add_dir(
            dataset_dir=dataset_dir,
            dataset_type=dataset_type,
            data_path=data_path,
            labels_path=labels_path,
            label_field=label_field,
            tags=tags,
            expand_schema=expand_schema,
            dynamic=dynamic,
            add_info=add_info,
            **kwargs,
        )

    def merge_archive(
        self,
        archive_path,
        dataset_type=None,
        data_path=None,
        labels_path=None,
        label_field=None,
        tags=None,
        key_field="filepath",
        key_fcn=None,
        skip_existing=False,
        insert_new=True,
        fields=None,
        omit_fields=None,
        merge_lists=True,
        overwrite=True,
        expand_schema=True,
        dynamic=False,
        add_info=True,
        cleanup=True,
        **kwargs,
    ):
        """Merges the contents of the given archive into the dataset.

        If a directory with the same root name as ``archive_path`` exists, it
        is assumed that this directory contains the extracted contents of the
        archive, and thus the archive is not re-extracted.

        See :ref:`this guide <loading-datasets-from-disk>` for example usages
        of this method and descriptions of the available dataset types.

        .. note::

            The following archive formats are explicitly supported::

                .zip, .tar, .tar.gz, .tgz, .tar.bz, .tbz

            If an archive *not* in the above list is found, extraction will be
            attempted via the ``patool`` package, which supports many formats
            but may require that additional system packages be installed.

        By default, samples with the same absolute ``filepath`` are merged, but
        you can customize this behavior via the ``key_field`` and ``key_fcn``
        parameters. For example, you could set
        ``key_fcn = lambda sample: os.path.basename(sample.filepath)`` to merge
        samples with the same base filename.

        The behavior of this method is highly customizable. By default, all
        top-level fields from the imported samples are merged in, overwriting
        any existing values for those fields, with the exception of list fields
        (e.g., ``tags``) and label list fields (e.g.,
        :class:`fiftyone.core.labels.Detections` fields), in which case the
        elements of the lists themselves are merged. In the case of label list
        fields, labels with the same ``id`` in both collections are updated
        rather than duplicated.

        To avoid confusion between missing fields and fields whose value is
        ``None``, ``None``-valued fields are always treated as missing while
        merging.

        This method can be configured in numerous ways, including:

        -   Whether existing samples should be modified or skipped
        -   Whether new samples should be added or omitted
        -   Whether new fields can be added to the dataset schema
        -   Whether list fields should be treated as ordinary fields and merged
            as a whole rather than merging their elements
        -   Whether to merge only specific fields, or all but certain fields
        -   Mapping input fields to different field names of this dataset

        Args:
            archive_path: the path to an archive of a dataset directory
            dataset_type (None): the :class:`fiftyone.types.Dataset` type of
                the dataset in ``archive_path``
            data_path (None): an optional parameter that enables explicit
                control over the location of the media for certain dataset
                types. Can be any of the following:

                -   a folder name like ``"data"`` or ``"data/"`` specifying a
                    subfolder of ``dataset_dir`` in which the media lies
                -   an absolute directory path in which the media lies. In this
                    case, the ``archive_path`` has no effect on the location of
                    the data
                -   a filename like ``"data.json"`` specifying the filename of
                    a JSON manifest file in ``archive_path`` that maps UUIDs to
                    media filepaths. Files of this format are generated when
                    passing the ``export_media="manifest"`` option to
                    :meth:`fiftyone.core.collections.SampleCollection.export`
                -   an absolute filepath to a JSON manifest file. In this case,
                    ``archive_path`` has no effect on the location of the data
                -   a dict mapping filenames to absolute filepaths

                By default, it is assumed that the data can be located in the
                default location within ``archive_path`` for the dataset type
            labels_path (None): an optional parameter that enables explicit
                control over the location of the labels. Only applicable when
                importing certain labeled dataset formats. Can be any of the
                following:

                -   a type-specific folder name like ``"labels"`` or
                    ``"labels/"`` or a filename like ``"labels.json"`` or
                    ``"labels.xml"`` specifying the location in
                    ``archive_path`` of the labels file(s)
                -   an absolute directory or filepath containing the labels
                    file(s). In this case, ``archive_path`` has no effect on
                    the location of the labels

                For labeled datasets, this parameter defaults to the location
                in ``archive_path`` of the labels for the default layout of the
                dataset type being imported
            label_field (None): controls the field(s) in which imported labels
                are stored. Only applicable if ``dataset_importer`` is a
                :class:`fiftyone.utils.data.importers.LabeledImageDatasetImporter` or
                :class:`fiftyone.utils.data.importers.LabeledVideoDatasetImporter`.
                If the importer produces a single
                :class:`fiftyone.core.labels.Label` instance per sample/frame,
                this argument specifies the name of the field to use; the
                default is ``"ground_truth"``. If the importer produces a
                dictionary of labels per sample, this argument can be either a
                string prefix to prepend to each label key or a dict mapping
                label keys to field names; the default in this case is to
                directly use the keys of the imported label dictionaries as
                field names
            tags (None): an optional tag or iterable of tags to attach to each
                sample
            key_field ("filepath"): the sample field to use to decide whether
                to join with an existing sample
            key_fcn (None): a function that accepts a
                :class:`fiftyone.core.sample.Sample` instance and computes a
                key to decide if two samples should be merged. If a ``key_fcn``
                is provided, ``key_field`` is ignored
            skip_existing (False): whether to skip existing samples (True) or
                merge them (False)
            insert_new (True): whether to insert new samples (True) or skip
                them (False)
            fields (None): an optional field or iterable of fields to which to
                restrict the merge. If provided, fields other than these are
                omitted from ``samples`` when merging or adding samples. One
                exception is that ``filepath`` is always included when adding
                new samples, since the field is required. This can also be a
                dict mapping field names of the input collection to field names
                of this dataset
            omit_fields (None): an optional field or iterable of fields to
                exclude from the merge. If provided, these fields are omitted
                from imported samples, if present. One exception is that
                ``filepath`` is always included when adding new samples, since
                the field is required
            merge_lists (True): whether to merge the elements of list fields
                (e.g., ``tags``) and label list fields (e.g.,
                :class:`fiftyone.core.labels.Detections` fields) rather than
                merging the entire top-level field like other field types. For
                label lists fields, existing :class:`fiftyone.core.label.Label`
                elements are either replaced (when ``overwrite`` is True) or
                kept (when ``overwrite`` is False) when their ``id`` matches a
                label from the provided samples
            overwrite (True): whether to overwrite (True) or skip (False)
                existing fields and label elements
            expand_schema (True): whether to dynamically add new fields
                encountered to the dataset schema. If False, an error is raised
                if a sample's schema is not a subset of the dataset schema
            dynamic (False): whether to declare dynamic attributes of embedded
                document fields that are encountered
            add_info (True): whether to add dataset info from the importer
                (if any) to the dataset
            cleanup (True): whether to delete the archive after extracting it
            **kwargs: optional keyword arguments to pass to the constructor of
                the :class:`fiftyone.utils.data.importers.DatasetImporter` for
                the specified ``dataset_type``
        """
        dataset_dir = _extract_archive_if_necessary(archive_path, cleanup)
        return self.merge_dir(
            dataset_dir=dataset_dir,
            dataset_type=dataset_type,
            data_path=data_path,
            labels_path=labels_path,
            label_field=label_field,
            tags=tags,
            key_field=key_field,
            key_fcn=key_fcn,
            skip_existing=skip_existing,
            insert_new=insert_new,
            fields=fields,
            omit_fields=omit_fields,
            merge_lists=merge_lists,
            overwrite=overwrite,
            expand_schema=expand_schema,
            dynamic=dynamic,
            add_info=add_info,
            **kwargs,
        )

    def add_importer(
        self,
        dataset_importer,
        label_field=None,
        tags=None,
        expand_schema=True,
        dynamic=False,
        add_info=True,
    ):
        """Adds the samples from the given
        :class:`fiftyone.utils.data.importers.DatasetImporter` to the dataset.

        See :ref:`this guide <custom-dataset-importer>` for more details about
        importing datasets in custom formats by defining your own
        :class:`DatasetImporter <fiftyone.utils.data.importers.DatasetImporter>`.

        Args:
            dataset_importer: a
                :class:`fiftyone.utils.data.importers.DatasetImporter`
            label_field (None): controls the field(s) in which imported labels
                are stored. Only applicable if ``dataset_importer`` is a
                :class:`fiftyone.utils.data.importers.LabeledImageDatasetImporter` or
                :class:`fiftyone.utils.data.importers.LabeledVideoDatasetImporter`.
                If the importer produces a single
                :class:`fiftyone.core.labels.Label` instance per sample/frame,
                this argument specifies the name of the field to use; the
                default is ``"ground_truth"``. If the importer produces a
                dictionary of labels per sample, this argument can be either a
                string prefix to prepend to each label key or a dict mapping
                label keys to field names; the default in this case is to
                directly use the keys of the imported label dictionaries as
                field names
            tags (None): an optional tag or iterable of tags to attach to each
                sample
            expand_schema (True): whether to dynamically add new sample fields
                encountered to the dataset schema. If False, an error is raised
                if a sample's schema is not a subset of the dataset schema
            dynamic (False): whether to declare dynamic attributes of embedded
                document fields that are encountered
            add_info (True): whether to add dataset info from the importer (if
                any) to the dataset's ``info``

        Returns:
            a list of IDs of the samples that were added to the dataset
        """
        return foud.import_samples(
            self,
            dataset_importer,
            label_field=label_field,
            tags=tags,
            expand_schema=expand_schema,
            dynamic=dynamic,
            add_info=add_info,
        )

    def merge_importer(
        self,
        dataset_importer,
        label_field=None,
        tags=None,
        key_field="filepath",
        key_fcn=None,
        skip_existing=False,
        insert_new=True,
        fields=None,
        omit_fields=None,
        merge_lists=True,
        overwrite=True,
        expand_schema=True,
        dynamic=False,
        add_info=True,
    ):
        """Merges the samples from the given
        :class:`fiftyone.utils.data.importers.DatasetImporter` into the
        dataset.

        See :ref:`this guide <custom-dataset-importer>` for more details about
        importing datasets in custom formats by defining your own
        :class:`DatasetImporter <fiftyone.utils.data.importers.DatasetImporter>`.

        By default, samples with the same absolute ``filepath`` are merged, but
        you can customize this behavior via the ``key_field`` and ``key_fcn``
        parameters. For example, you could set
        ``key_fcn = lambda sample: os.path.basename(sample.filepath)`` to merge
        samples with the same base filename.

        The behavior of this method is highly customizable. By default, all
        top-level fields from the imported samples are merged in, overwriting
        any existing values for those fields, with the exception of list fields
        (e.g., ``tags``) and label list fields (e.g.,
        :class:`fiftyone.core.labels.Detections` fields), in which case the
        elements of the lists themselves are merged. In the case of label list
        fields, labels with the same ``id`` in both collections are updated
        rather than duplicated.

        To avoid confusion between missing fields and fields whose value is
        ``None``, ``None``-valued fields are always treated as missing while
        merging.

        This method can be configured in numerous ways, including:

        -   Whether existing samples should be modified or skipped
        -   Whether new samples should be added or omitted
        -   Whether new fields can be added to the dataset schema
        -   Whether list fields should be treated as ordinary fields and merged
            as a whole rather than merging their elements
        -   Whether to merge only specific fields, or all but certain fields
        -   Mapping input fields to different field names of this dataset

        Args:
            dataset_importer: a
                :class:`fiftyone.utils.data.importers.DatasetImporter`
            label_field (None): controls the field(s) in which imported labels
                are stored. Only applicable if ``dataset_importer`` is a
                :class:`fiftyone.utils.data.importers.LabeledImageDatasetImporter` or
                :class:`fiftyone.utils.data.importers.LabeledVideoDatasetImporter`.
                If the importer produces a single
                :class:`fiftyone.core.labels.Label` instance per sample/frame,
                this argument specifies the name of the field to use; the
                default is ``"ground_truth"``. If the importer produces a
                dictionary of labels per sample, this argument can be either a
                string prefix to prepend to each label key or a dict mapping
                label keys to field names; the default in this case is to
                directly use the keys of the imported label dictionaries as
                field names
            tags (None): an optional tag or iterable of tags to attach to each
                sample
            key_field ("filepath"): the sample field to use to decide whether
                to join with an existing sample
            key_fcn (None): a function that accepts a
                :class:`fiftyone.core.sample.Sample` instance and computes a
                key to decide if two samples should be merged. If a ``key_fcn``
                is provided, ``key_field`` is ignored
            skip_existing (False): whether to skip existing samples (True) or
                merge them (False)
            insert_new (True): whether to insert new samples (True) or skip
                them (False)
            fields (None): an optional field or iterable of fields to which to
                restrict the merge. If provided, fields other than these are
                omitted from ``samples`` when merging or adding samples. One
                exception is that ``filepath`` is always included when adding
                new samples, since the field is required. This can also be a
                dict mapping field names of the input collection to field names
                of this dataset
            omit_fields (None): an optional field or iterable of fields to
                exclude from the merge. If provided, these fields are omitted
                from imported samples, if present. One exception is that
                ``filepath`` is always included when adding new samples, since
                the field is required
            merge_lists (True): whether to merge the elements of list fields
                (e.g., ``tags``) and label list fields (e.g.,
                :class:`fiftyone.core.labels.Detections` fields) rather than
                merging the entire top-level field like other field types. For
                label lists fields, existing :class:`fiftyone.core.label.Label`
                elements are either replaced (when ``overwrite`` is True) or
                kept (when ``overwrite`` is False) when their ``id`` matches a
                label from the provided samples
            overwrite (True): whether to overwrite (True) or skip (False)
                existing fields and label elements
            expand_schema (True): whether to dynamically add new fields
                encountered to the dataset schema. If False, an error is raised
                if a sample's schema is not a subset of the dataset schema
            dynamic (False): whether to declare dynamic attributes of embedded
                document fields that are encountered
            add_info (True): whether to add dataset info from the importer
                (if any) to the dataset
        """
        return foud.merge_samples(
            self,
            dataset_importer,
            label_field=label_field,
            tags=tags,
            key_field=key_field,
            key_fcn=key_fcn,
            skip_existing=skip_existing,
            insert_new=insert_new,
            fields=fields,
            omit_fields=omit_fields,
            merge_lists=merge_lists,
            overwrite=overwrite,
            expand_schema=expand_schema,
            dynamic=dynamic,
            add_info=add_info,
        )

    def add_images(self, paths_or_samples, sample_parser=None, tags=None):
        """Adds the given images to the dataset.

        This operation does not read the images.

        See :ref:`this guide <custom-sample-parser>` for more details about
        adding images to a dataset by defining your own
        :class:`UnlabeledImageSampleParser <fiftyone.utils.data.parsers.UnlabeledImageSampleParser>`.

        Args:
            paths_or_samples: an iterable of data. If no ``sample_parser`` is
                provided, this must be an iterable of image paths. If a
                ``sample_parser`` is provided, this can be an arbitrary
                iterable whose elements can be parsed by the sample parser
            sample_parser (None): a
                :class:`fiftyone.utils.data.parsers.UnlabeledImageSampleParser`
                instance to use to parse the samples
            tags (None): an optional tag or iterable of tags to attach to each
                sample

        Returns:
            a list of IDs of the samples that were added to the dataset
        """
        if sample_parser is None:
            sample_parser = foud.ImageSampleParser()

        return foud.add_images(
            self, paths_or_samples, sample_parser, tags=tags
        )

    def add_labeled_images(
        self,
        samples,
        sample_parser,
        label_field=None,
        tags=None,
        expand_schema=True,
        dynamic=False,
    ):
        """Adds the given labeled images to the dataset.

        This operation will iterate over all provided samples, but the images
        will not be read (unless the sample parser requires it in order to
        compute image metadata).

        See :ref:`this guide <custom-sample-parser>` for more details about
        adding labeled images to a dataset by defining your own
        :class:`LabeledImageSampleParser <fiftyone.utils.data.parsers.LabeledImageSampleParser>`.

        Args:
            samples: an iterable of data
            sample_parser: a
                :class:`fiftyone.utils.data.parsers.LabeledImageSampleParser`
                instance to use to parse the samples
            label_field (None): controls the field(s) in which imported labels
                are stored. If the parser produces a single
                :class:`fiftyone.core.labels.Label` instance per sample, this
                argument specifies the name of the field to use; the default is
                ``"ground_truth"``. If the parser produces a dictionary of
                labels per sample, this argument can be either a string prefix
                to prepend to each label key or a dict mapping label keys to
                field names; the default in this case is to directly use the
                keys of the imported label dictionaries as field names
            tags (None): an optional tag or iterable of tags to attach to each
                sample
            expand_schema (True): whether to dynamically add new sample fields
                encountered to the dataset schema. If False, an error is raised
                if a sample's schema is not a subset of the dataset schema
            dynamic (False): whether to declare dynamic attributes of embedded
                document fields that are encountered

        Returns:
            a list of IDs of the samples that were added to the dataset
        """
        return foud.add_labeled_images(
            self,
            samples,
            sample_parser,
            label_field=label_field,
            tags=tags,
            expand_schema=expand_schema,
            dynamic=dynamic,
        )

    def add_images_dir(self, images_dir, tags=None, recursive=True):
        """Adds the given directory of images to the dataset.

        See :class:`fiftyone.types.ImageDirectory` for format details. In
        particular, note that files with non-image MIME types are omitted.

        This operation does not read the images.

        Args:
            images_dir: a directory of images
            tags (None): an optional tag or iterable of tags to attach to each
                sample
            recursive (True): whether to recursively traverse subdirectories

        Returns:
            a list of IDs of the samples in the dataset
        """
        image_paths = foud.parse_images_dir(images_dir, recursive=recursive)
        sample_parser = foud.ImageSampleParser()
        return self.add_images(image_paths, sample_parser, tags=tags)

    def add_images_patt(self, images_patt, tags=None):
        """Adds the given glob pattern of images to the dataset.

        This operation does not read the images.

        Args:
            images_patt: a glob pattern of images like
                ``/path/to/images/*.jpg``
            tags (None): an optional tag or iterable of tags to attach to each
                sample

        Returns:
            a list of IDs of the samples in the dataset
        """
        image_paths = etau.get_glob_matches(images_patt)
        sample_parser = foud.ImageSampleParser()
        return self.add_images(image_paths, sample_parser, tags=tags)

    def ingest_images(
        self,
        paths_or_samples,
        sample_parser=None,
        tags=None,
        dataset_dir=None,
        image_format=None,
    ):
        """Ingests the given iterable of images into the dataset.

        The images are read in-memory and written to ``dataset_dir``.

        See :ref:`this guide <custom-sample-parser>` for more details about
        ingesting images into a dataset by defining your own
        :class:`UnlabeledImageSampleParser <fiftyone.utils.data.parsers.UnlabeledImageSampleParser>`.

        Args:
            paths_or_samples: an iterable of data. If no ``sample_parser`` is
                provided, this must be an iterable of image paths. If a
                ``sample_parser`` is provided, this can be an arbitrary
                iterable whose elements can be parsed by the sample parser
            sample_parser (None): a
                :class:`fiftyone.utils.data.parsers.UnlabeledImageSampleParser`
                instance to use to parse the samples
            tags (None): an optional tag or iterable of tags to attach to each
                sample
            dataset_dir (None): the directory in which the images will be
                written. By default, :func:`get_default_dataset_dir` is used
            image_format (None): the image format to use to write the images to
                disk. By default, ``fiftyone.config.default_image_ext`` is used

        Returns:
            a list of IDs of the samples in the dataset
        """
        if sample_parser is None:
            sample_parser = foud.ImageSampleParser()

        if dataset_dir is None:
            dataset_dir = get_default_dataset_dir(self.name)

        dataset_ingestor = foud.UnlabeledImageDatasetIngestor(
            dataset_dir,
            paths_or_samples,
            sample_parser,
            image_format=image_format,
        )

        return self.add_importer(dataset_ingestor, tags=tags)

    def ingest_labeled_images(
        self,
        samples,
        sample_parser,
        label_field=None,
        tags=None,
        expand_schema=True,
        dynamic=False,
        dataset_dir=None,
        image_format=None,
    ):
        """Ingests the given iterable of labeled image samples into the
        dataset.

        The images are read in-memory and written to ``dataset_dir``.

        See :ref:`this guide <custom-sample-parser>` for more details about
        ingesting labeled images into a dataset by defining your own
        :class:`LabeledImageSampleParser <fiftyone.utils.data.parsers.LabeledImageSampleParser>`.

        Args:
            samples: an iterable of data
            sample_parser: a
                :class:`fiftyone.utils.data.parsers.LabeledImageSampleParser`
                instance to use to parse the samples
            label_field (None): controls the field(s) in which imported labels
                are stored. If the parser produces a single
                :class:`fiftyone.core.labels.Label` instance per sample, this
                argument specifies the name of the field to use; the default is
                ``"ground_truth"``. If the parser produces a dictionary of
                labels per sample, this argument can be either a string prefix
                to prepend to each label key or a dict mapping label keys to
                field names; the default in this case is to directly use the
                keys of the imported label dictionaries as field names
            tags (None): an optional tag or iterable of tags to attach to each
                sample
            expand_schema (True): whether to dynamically add new sample fields
                encountered to the dataset schema. If False, an error is raised
                if the sample's schema is not a subset of the dataset schema
            dynamic (False): whether to declare dynamic attributes of embedded
                document fields that are encountered
            dataset_dir (None): the directory in which the images will be
                written. By default, :func:`get_default_dataset_dir` is used
            image_format (None): the image format to use to write the images to
                disk. By default, ``fiftyone.config.default_image_ext`` is used

        Returns:
            a list of IDs of the samples in the dataset
        """
        if dataset_dir is None:
            dataset_dir = get_default_dataset_dir(self.name)

        dataset_ingestor = foud.LabeledImageDatasetIngestor(
            dataset_dir,
            samples,
            sample_parser,
            image_format=image_format,
        )

        return self.add_importer(
            dataset_ingestor,
            label_field=label_field,
            tags=tags,
            expand_schema=expand_schema,
            dynamic=dynamic,
        )

    def add_videos(self, paths_or_samples, sample_parser=None, tags=None):
        """Adds the given videos to the dataset.

        This operation does not read the videos.

        See :ref:`this guide <custom-sample-parser>` for more details about
        adding videos to a dataset by defining your own
        :class:`UnlabeledVideoSampleParser <fiftyone.utils.data.parsers.UnlabeledVideoSampleParser>`.

        Args:
            paths_or_samples: an iterable of data. If no ``sample_parser`` is
                provided, this must be an iterable of video paths. If a
                ``sample_parser`` is provided, this can be an arbitrary
                iterable whose elements can be parsed by the sample parser
            sample_parser (None): a
                :class:`fiftyone.utils.data.parsers.UnlabeledVideoSampleParser`
                instance to use to parse the samples
            tags (None): an optional tag or iterable of tags to attach to each
                sample

        Returns:
            a list of IDs of the samples that were added to the dataset
        """
        if sample_parser is None:
            sample_parser = foud.VideoSampleParser()

        return foud.add_videos(
            self, paths_or_samples, sample_parser, tags=tags
        )

    def add_labeled_videos(
        self,
        samples,
        sample_parser,
        label_field=None,
        tags=None,
        expand_schema=True,
        dynamic=False,
    ):
        """Adds the given labeled videos to the dataset.

        This operation will iterate over all provided samples, but the videos
        will not be read/decoded/etc.

        See :ref:`this guide <custom-sample-parser>` for more details about
        adding labeled videos to a dataset by defining your own
        :class:`LabeledVideoSampleParser <fiftyone.utils.data.parsers.LabeledVideoSampleParser>`.

        Args:
            samples: an iterable of data
            sample_parser: a
                :class:`fiftyone.utils.data.parsers.LabeledVideoSampleParser`
                instance to use to parse the samples
            label_field (None): controls the field(s) in which imported labels
                are stored. If the parser produces a single
                :class:`fiftyone.core.labels.Label` instance per sample/frame,
                this argument specifies the name of the field to use; the
                default is ``"ground_truth"``. If the parser produces a
                dictionary of labels per sample/frame, this argument can be
                either a string prefix to prepend to each label key or a dict
                mapping label keys to field names; the default in this case is
                to directly use the keys of the imported label dictionaries as
                field names
            label_field ("ground_truth"): the name (or root name) of the
                frame field(s) to use for the labels
            tags (None): an optional tag or iterable of tags to attach to each
                sample
            expand_schema (True): whether to dynamically add new sample fields
                encountered to the dataset schema. If False, an error is raised
                if a sample's schema is not a subset of the dataset schema
            dynamic (False): whether to declare dynamic attributes of embedded
                document fields that are encountered

        Returns:
            a list of IDs of the samples that were added to the dataset
        """
        return foud.add_labeled_videos(
            self,
            samples,
            sample_parser,
            label_field=label_field,
            tags=tags,
            expand_schema=expand_schema,
            dynamic=dynamic,
        )

    def add_videos_dir(self, videos_dir, tags=None, recursive=True):
        """Adds the given directory of videos to the dataset.

        See :class:`fiftyone.types.VideoDirectory` for format details. In
        particular, note that files with non-video MIME types are omitted.

        This operation does not read/decode the videos.

        Args:
            videos_dir: a directory of videos
            tags (None): an optional tag or iterable of tags to attach to each
                sample
            recursive (True): whether to recursively traverse subdirectories

        Returns:
            a list of IDs of the samples in the dataset
        """
        video_paths = foud.parse_videos_dir(videos_dir, recursive=recursive)
        sample_parser = foud.VideoSampleParser()
        return self.add_videos(video_paths, sample_parser, tags=tags)

    def add_videos_patt(self, videos_patt, tags=None):
        """Adds the given glob pattern of videos to the dataset.

        This operation does not read/decode the videos.

        Args:
            videos_patt: a glob pattern of videos like
                ``/path/to/videos/*.mp4``
            tags (None): an optional tag or iterable of tags to attach to each
                sample

        Returns:
            a list of IDs of the samples in the dataset
        """
        video_paths = etau.get_glob_matches(videos_patt)
        sample_parser = foud.VideoSampleParser()
        return self.add_videos(video_paths, sample_parser, tags=tags)

    def ingest_videos(
        self,
        paths_or_samples,
        sample_parser=None,
        tags=None,
        dataset_dir=None,
    ):
        """Ingests the given iterable of videos into the dataset.

        The videos are copied to ``dataset_dir``.

        See :ref:`this guide <custom-sample-parser>` for more details about
        ingesting videos into a dataset by defining your own
        :class:`UnlabeledVideoSampleParser <fiftyone.utils.data.parsers.UnlabeledVideoSampleParser>`.

        Args:
            paths_or_samples: an iterable of data. If no ``sample_parser`` is
                provided, this must be an iterable of video paths. If a
                ``sample_parser`` is provided, this can be an arbitrary
                iterable whose elements can be parsed by the sample parser
            sample_parser (None): a
                :class:`fiftyone.utils.data.parsers.UnlabeledVideoSampleParser`
                instance to use to parse the samples
            tags (None): an optional tag or iterable of tags to attach to each
                sample
            dataset_dir (None): the directory in which the videos will be
                written. By default, :func:`get_default_dataset_dir` is used

        Returns:
            a list of IDs of the samples in the dataset
        """
        if sample_parser is None:
            sample_parser = foud.VideoSampleParser()

        if dataset_dir is None:
            dataset_dir = get_default_dataset_dir(self.name)

        dataset_ingestor = foud.UnlabeledVideoDatasetIngestor(
            dataset_dir, paths_or_samples, sample_parser
        )

        return self.add_importer(dataset_ingestor, tags=tags)

    def ingest_labeled_videos(
        self,
        samples,
        sample_parser,
        tags=None,
        expand_schema=True,
        dynamic=False,
        dataset_dir=None,
    ):
        """Ingests the given iterable of labeled video samples into the
        dataset.

        The videos are copied to ``dataset_dir``.

        See :ref:`this guide <custom-sample-parser>` for more details about
        ingesting labeled videos into a dataset by defining your own
        :class:`LabeledVideoSampleParser <fiftyone.utils.data.parsers.LabeledVideoSampleParser>`.

        Args:
            samples: an iterable of data
            sample_parser: a
                :class:`fiftyone.utils.data.parsers.LabeledVideoSampleParser`
                instance to use to parse the samples
            tags (None): an optional tag or iterable of tags to attach to each
                sample
            expand_schema (True): whether to dynamically add new sample fields
                encountered to the dataset schema. If False, an error is raised
                if the sample's schema is not a subset of the dataset schema
            dynamic (False): whether to declare dynamic attributes of embedded
                document fields that are encountered
            dataset_dir (None): the directory in which the videos will be
                written. By default, :func:`get_default_dataset_dir` is used

        Returns:
            a list of IDs of the samples in the dataset
        """
        if dataset_dir is None:
            dataset_dir = get_default_dataset_dir(self.name)

        dataset_ingestor = foud.LabeledVideoDatasetIngestor(
            dataset_dir, samples, sample_parser
        )

        return self.add_importer(
            dataset_ingestor,
            tags=tags,
            expand_schema=expand_schema,
            dynamic=dynamic,
        )

    @classmethod
    def from_dir(
        cls,
        dataset_dir=None,
        dataset_type=None,
        data_path=None,
        labels_path=None,
        name=None,
        label_field=None,
        tags=None,
        dynamic=False,
        **kwargs,
    ):
        """Creates a :class:`Dataset` from the contents of the given directory.

        You can create datasets with this method via the following basic
        patterns:

        (a) Provide ``dataset_dir`` and ``dataset_type`` to import the contents
            of a directory that is organized in the default layout for the
            dataset type as documented in
            :ref:`this guide <loading-datasets-from-disk>`

        (b) Provide ``dataset_type`` along with ``data_path``, ``labels_path``,
            or other type-specific parameters to perform a customized
            import. This syntax provides the flexibility to, for example,
            perform labels-only imports or imports where the source media lies
            in a different location than the labels

        In either workflow, the remaining parameters of this method can be
        provided to further configure the import.

        See :ref:`this guide <loading-datasets-from-disk>` for example usages
        of this method and descriptions of the available dataset types.

        Args:
            dataset_dir (None): the dataset directory. This can be omitted if
                you provide arguments such as ``data_path`` and ``labels_path``
            dataset_type (None): the :class:`fiftyone.types.Dataset` type of
                the dataset
            data_path (None): an optional parameter that enables explicit
                control over the location of the media for certain dataset
                types. Can be any of the following:

                -   a folder name like ``"data"`` or ``"data/"`` specifying a
                    subfolder of ``dataset_dir`` in which the media lies
                -   an absolute directory path in which the media lies. In this
                    case, the ``export_dir`` has no effect on the location of
                    the data
                -   a filename like ``"data.json"`` specifying the filename of
                    a JSON manifest file in ``dataset_dir`` that maps UUIDs to
                    media filepaths. Files of this format are generated when
                    passing the ``export_media="manifest"`` option to
                    :meth:`fiftyone.core.collections.SampleCollection.export`
                -   an absolute filepath to a JSON manifest file. In this case,
                    ``dataset_dir`` has no effect on the location of the data
                -   a dict mapping filenames to absolute filepaths

                By default, it is assumed that the data can be located in the
                default location within ``dataset_dir`` for the dataset type
            labels_path (None): an optional parameter that enables explicit
                control over the location of the labels. Only applicable when
                importing certain labeled dataset formats. Can be any of the
                following:

                -   a type-specific folder name like ``"labels"`` or
                    ``"labels/"`` or a filename like ``"labels.json"`` or
                    ``"labels.xml"`` specifying the location in ``dataset_dir``
                    of the labels file(s)
                -   an absolute directory or filepath containing the labels
                    file(s). In this case, ``dataset_dir`` has no effect on the
                    location of the labels

                For labeled datasets, this parameter defaults to the location
                in ``dataset_dir`` of the labels for the default layout of the
                dataset type being imported
            name (None): a name for the dataset. By default,
                :func:`get_default_dataset_name` is used
            label_field (None): controls the field(s) in which imported labels
                are stored. Only applicable if ``dataset_importer`` is a
                :class:`fiftyone.utils.data.importers.LabeledImageDatasetImporter` or
                :class:`fiftyone.utils.data.importers.LabeledVideoDatasetImporter`.
                If the importer produces a single
                :class:`fiftyone.core.labels.Label` instance per sample/frame,
                this argument specifies the name of the field to use; the
                default is ``"ground_truth"``. If the importer produces a
                dictionary of labels per sample, this argument can be either a
                string prefix to prepend to each label key or a dict mapping
                label keys to field names; the default in this case is to
                directly use the keys of the imported label dictionaries as
                field names
            tags (None): an optional tag or iterable of tags to attach to each
                sample
            dynamic (False): whether to declare dynamic attributes of embedded
                document fields that are encountered
            **kwargs: optional keyword arguments to pass to the constructor of
                the :class:`fiftyone.utils.data.importers.DatasetImporter` for
                the specified ``dataset_type``

        Returns:
            a :class:`Dataset`
        """
        dataset = cls(name)
        dataset.add_dir(
            dataset_dir=dataset_dir,
            dataset_type=dataset_type,
            data_path=data_path,
            labels_path=labels_path,
            label_field=label_field,
            tags=tags,
            dynamic=dynamic,
            **kwargs,
        )
        return dataset

    @classmethod
    def from_archive(
        cls,
        archive_path,
        dataset_type=None,
        data_path=None,
        labels_path=None,
        name=None,
        label_field=None,
        tags=None,
        dynamic=False,
        cleanup=True,
        **kwargs,
    ):
        """Creates a :class:`Dataset` from the contents of the given archive.

        If a directory with the same root name as ``archive_path`` exists, it
        is assumed that this directory contains the extracted contents of the
        archive, and thus the archive is not re-extracted.

        See :ref:`this guide <loading-datasets-from-disk>` for example usages
        of this method and descriptions of the available dataset types.

        .. note::

            The following archive formats are explicitly supported::

                .zip, .tar, .tar.gz, .tgz, .tar.bz, .tbz

            If an archive *not* in the above list is found, extraction will be
            attempted via the ``patool`` package, which supports many formats
            but may require that additional system packages be installed.

        Args:
            archive_path: the path to an archive of a dataset directory
            dataset_type (None): the :class:`fiftyone.types.Dataset` type of
                the dataset in ``archive_path``
            data_path (None): an optional parameter that enables explicit
                control over the location of the media for certain dataset
                types. Can be any of the following:

                -   a folder name like ``"data"`` or ``"data/"`` specifying a
                    subfolder of ``dataset_dir`` in which the media lies
                -   an absolute directory path in which the media lies. In this
                    case, the ``archive_path`` has no effect on the location of
                    the data
                -   a filename like ``"data.json"`` specifying the filename of
                    a JSON manifest file in ``archive_path`` that maps UUIDs to
                    media filepaths. Files of this format are generated when
                    passing the ``export_media="manifest"`` option to
                    :meth:`fiftyone.core.collections.SampleCollection.export`
                -   an absolute filepath to a JSON manifest file. In this case,
                    ``archive_path`` has no effect on the location of the data
                -   a dict mapping filenames to absolute filepaths

                By default, it is assumed that the data can be located in the
                default location within ``archive_path`` for the dataset type
            labels_path (None): an optional parameter that enables explicit
                control over the location of the labels. Only applicable when
                importing certain labeled dataset formats. Can be any of the
                following:

                -   a type-specific folder name like ``"labels"`` or
                    ``"labels/"`` or a filename like ``"labels.json"`` or
                    ``"labels.xml"`` specifying the location in
                    ``archive_path`` of the labels file(s)
                -   an absolute directory or filepath containing the labels
                    file(s). In this case, ``archive_path`` has no effect on
                    the location of the labels

                For labeled datasets, this parameter defaults to the location
                in ``archive_path`` of the labels for the default layout of the
                dataset type being imported
            name (None): a name for the dataset. By default,
                :func:`get_default_dataset_name` is used
            label_field (None): controls the field(s) in which imported labels
                are stored. Only applicable if ``dataset_importer`` is a
                :class:`fiftyone.utils.data.importers.LabeledImageDatasetImporter` or
                :class:`fiftyone.utils.data.importers.LabeledVideoDatasetImporter`.
                If the importer produces a single
                :class:`fiftyone.core.labels.Label` instance per sample/frame,
                this argument specifies the name of the field to use; the
                default is ``"ground_truth"``. If the importer produces a
                dictionary of labels per sample, this argument can be either a
                string prefix to prepend to each label key or a dict mapping
                label keys to field names; the default in this case is to
                directly use the keys of the imported label dictionaries as
                field names
            tags (None): an optional tag or iterable of tags to attach to each
                sample
            dynamic (False): whether to declare dynamic attributes of embedded
                document fields that are encountered
            cleanup (True): whether to delete the archive after extracting it
            **kwargs: optional keyword arguments to pass to the constructor of
                the :class:`fiftyone.utils.data.importers.DatasetImporter` for
                the specified ``dataset_type``

        Returns:
            a :class:`Dataset`
        """
        dataset = cls(name)
        dataset.add_archive(
            archive_path,
            dataset_type=dataset_type,
            data_path=data_path,
            labels_path=labels_path,
            label_field=label_field,
            tags=tags,
            dynamic=dynamic,
            cleanup=cleanup,
            **kwargs,
        )
        return dataset

    @classmethod
    def from_importer(
        cls,
        dataset_importer,
        name=None,
        label_field=None,
        tags=None,
        dynamic=False,
    ):
        """Creates a :class:`Dataset` by importing the samples in the given
        :class:`fiftyone.utils.data.importers.DatasetImporter`.

        See :ref:`this guide <custom-dataset-importer>` for more details about
        providing a custom
        :class:`DatasetImporter <fiftyone.utils.data.importers.DatasetImporter>`
        to import datasets into FiftyOne.

        Args:
            dataset_importer: a
                :class:`fiftyone.utils.data.importers.DatasetImporter`
            name (None): a name for the dataset. By default,
                :func:`get_default_dataset_name` is used
            label_field (None): controls the field(s) in which imported labels
                are stored. Only applicable if ``dataset_importer`` is a
                :class:`fiftyone.utils.data.importers.LabeledImageDatasetImporter` or
                :class:`fiftyone.utils.data.importers.LabeledVideoDatasetImporter`.
                If the importer produces a single
                :class:`fiftyone.core.labels.Label` instance per sample/frame,
                this argument specifies the name of the field to use; the
                default is ``"ground_truth"``. If the importer produces a
                dictionary of labels per sample, this argument can be either a
                string prefix to prepend to each label key or a dict mapping
                label keys to field names; the default in this case is to
                directly use the keys of the imported label dictionaries as
                field names
            tags (None): an optional tag or iterable of tags to attach to each
                sample
            dynamic (False): whether to declare dynamic attributes of embedded
                document fields that are encountered

        Returns:
            a :class:`Dataset`
        """
        dataset = cls(name)
        dataset.add_importer(
            dataset_importer,
            label_field=label_field,
            tags=tags,
            dynamic=dynamic,
        )
        return dataset

    @classmethod
    def from_images(
        cls, paths_or_samples, sample_parser=None, name=None, tags=None
    ):
        """Creates a :class:`Dataset` from the given images.

        This operation does not read the images.

        See :ref:`this guide <custom-sample-parser>` for more details about
        providing a custom
        :class:`UnlabeledImageSampleParser <fiftyone.utils.data.parsers.UnlabeledImageSampleParser>`
        to load image samples into FiftyOne.

        Args:
            paths_or_samples: an iterable of data. If no ``sample_parser`` is
                provided, this must be an iterable of image paths. If a
                ``sample_parser`` is provided, this can be an arbitrary
                iterable whose elements can be parsed by the sample parser
            sample_parser (None): a
                :class:`fiftyone.utils.data.parsers.UnlabeledImageSampleParser`
                instance to use to parse the samples
            name (None): a name for the dataset. By default,
                :func:`get_default_dataset_name` is used
            tags (None): an optional tag or iterable of tags to attach to each
                sample

        Returns:
            a :class:`Dataset`
        """
        dataset = cls(name)
        dataset.add_images(
            paths_or_samples, sample_parser=sample_parser, tags=tags
        )
        return dataset

    @classmethod
    def from_labeled_images(
        cls,
        samples,
        sample_parser,
        name=None,
        label_field=None,
        tags=None,
        dynamic=False,
    ):
        """Creates a :class:`Dataset` from the given labeled images.

        This operation will iterate over all provided samples, but the images
        will not be read.

        See :ref:`this guide <custom-sample-parser>` for more details about
        providing a custom
        :class:`LabeledImageSampleParser <fiftyone.utils.data.parsers.LabeledImageSampleParser>`
        to load labeled image samples into FiftyOne.

        Args:
            samples: an iterable of data
            sample_parser: a
                :class:`fiftyone.utils.data.parsers.LabeledImageSampleParser`
                instance to use to parse the samples
            name (None): a name for the dataset. By default,
                :func:`get_default_dataset_name` is used
            label_field (None): controls the field(s) in which imported labels
                are stored. If the parser produces a single
                :class:`fiftyone.core.labels.Label` instance per sample, this
                argument specifies the name of the field to use; the default is
                ``"ground_truth"``. If the parser produces a dictionary of
                labels per sample, this argument can be either a string prefix
                to prepend to each label key or a dict mapping label keys to
                field names; the default in this case is to directly use the
                keys of the imported label dictionaries as field names
            tags (None): an optional tag or iterable of tags to attach to each
                sample
            dynamic (False): whether to declare dynamic attributes of embedded
                document fields that are encountered

        Returns:
            a :class:`Dataset`
        """
        dataset = cls(name)
        dataset.add_labeled_images(
            samples,
            sample_parser,
            label_field=label_field,
            tags=tags,
            dynamic=dynamic,
        )
        return dataset

    @classmethod
    def from_images_dir(cls, images_dir, name=None, tags=None, recursive=True):
        """Creates a :class:`Dataset` from the given directory of images.

        This operation does not read the images.

        Args:
            images_dir: a directory of images
            name (None): a name for the dataset. By default,
                :func:`get_default_dataset_name` is used
            tags (None): an optional tag or iterable of tags to attach to each
                sample
            recursive (True): whether to recursively traverse subdirectories

        Returns:
            a :class:`Dataset`
        """
        dataset = cls(name)
        dataset.add_images_dir(images_dir, tags=tags, recursive=recursive)
        return dataset

    @classmethod
    def from_images_patt(cls, images_patt, name=None, tags=None):
        """Creates a :class:`Dataset` from the given glob pattern of images.

        This operation does not read the images.

        Args:
            images_patt: a glob pattern of images like
                ``/path/to/images/*.jpg``
            name (None): a name for the dataset. By default,
                :func:`get_default_dataset_name` is used
            tags (None): an optional tag or iterable of tags to attach to each
                sample

        Returns:
            a :class:`Dataset`
        """
        dataset = cls(name)
        dataset.add_images_patt(images_patt, tags=tags)
        return dataset

    @classmethod
    def from_videos(
        cls, paths_or_samples, sample_parser=None, name=None, tags=None
    ):
        """Creates a :class:`Dataset` from the given videos.

        This operation does not read/decode the videos.

        See :ref:`this guide <custom-sample-parser>` for more details about
        providing a custom
        :class:`UnlabeledVideoSampleParser <fiftyone.utils.data.parsers.UnlabeledVideoSampleParser>`
        to load video samples into FiftyOne.

        Args:
            paths_or_samples: an iterable of data. If no ``sample_parser`` is
                provided, this must be an iterable of video paths. If a
                ``sample_parser`` is provided, this can be an arbitrary
                iterable whose elements can be parsed by the sample parser
            sample_parser (None): a
                :class:`fiftyone.utils.data.parsers.UnlabeledVideoSampleParser`
                instance to use to parse the samples
            name (None): a name for the dataset. By default,
                :func:`get_default_dataset_name` is used
            tags (None): an optional tag or iterable of tags to attach to each
                sample

        Returns:
            a :class:`Dataset`
        """
        dataset = cls(name)
        dataset.add_videos(
            paths_or_samples, sample_parser=sample_parser, tags=tags
        )
        return dataset

    @classmethod
    def from_labeled_videos(
        cls,
        samples,
        sample_parser,
        name=None,
        label_field=None,
        tags=None,
        dynamic=False,
    ):
        """Creates a :class:`Dataset` from the given labeled videos.

        This operation will iterate over all provided samples, but the videos
        will not be read/decoded/etc.

        See :ref:`this guide <custom-sample-parser>` for more details about
        providing a custom
        :class:`LabeledVideoSampleParser <fiftyone.utils.data.parsers.LabeledVideoSampleParser>`
        to load labeled video samples into FiftyOne.

        Args:
            samples: an iterable of data
            sample_parser: a
                :class:`fiftyone.utils.data.parsers.LabeledVideoSampleParser`
                instance to use to parse the samples
            name (None): a name for the dataset. By default,
                :func:`get_default_dataset_name` is used
            label_field (None): controls the field(s) in which imported labels
                are stored. If the parser produces a single
                :class:`fiftyone.core.labels.Label` instance per sample/frame,
                this argument specifies the name of the field to use; the
                default is ``"ground_truth"``. If the parser produces a
                dictionary of labels per sample/frame, this argument can be
                either a string prefix to prepend to each label key or a dict
                mapping label keys to field names; the default in this case is
                to directly use the keys of the imported label dictionaries as
                field names
            tags (None): an optional tag or iterable of tags to attach to each
                sample
            dynamic (False): whether to declare dynamic attributes of embedded
                document fields that are encountered

        Returns:
            a :class:`Dataset`
        """
        dataset = cls(name)
        dataset.add_labeled_videos(
            samples,
            sample_parser,
            label_field=label_field,
            tags=tags,
            dynamic=dynamic,
        )
        return dataset

    @classmethod
    def from_videos_dir(cls, videos_dir, name=None, tags=None, recursive=True):
        """Creates a :class:`Dataset` from the given directory of videos.

        This operation does not read/decode the videos.

        Args:
            videos_dir: a directory of videos
            name (None): a name for the dataset. By default,
                :func:`get_default_dataset_name` is used
            tags (None): an optional tag or iterable of tags to attach to each
                sample
            recursive (True): whether to recursively traverse subdirectories

        Returns:
            a :class:`Dataset`
        """
        dataset = cls(name)
        dataset.add_videos_dir(videos_dir, tags=tags, recursive=recursive)
        return dataset

    @classmethod
    def from_videos_patt(cls, videos_patt, name=None, tags=None):
        """Creates a :class:`Dataset` from the given glob pattern of videos.

        This operation does not read/decode the videos.

        Args:
            videos_patt: a glob pattern of videos like
                ``/path/to/videos/*.mp4``
            name (None): a name for the dataset. By default,
                :func:`get_default_dataset_name` is used
            tags (None): an optional tag or iterable of tags to attach to each
                sample

        Returns:
            a :class:`Dataset`
        """
        dataset = cls(name)
        dataset.add_videos_patt(videos_patt, tags=tags)
        return dataset

    @classmethod
    def from_dict(cls, d, name=None, rel_dir=None, frame_labels_dir=None):
        """Loads a :class:`Dataset` from a JSON dictionary generated by
        :meth:`fiftyone.core.collections.SampleCollection.to_dict`.

        The JSON dictionary can contain an export of any
        :class:`fiftyone.core.collections.SampleCollection`, e.g.,
        :class:`Dataset` or :class:`fiftyone.core.view.DatasetView`.

        Args:
            d: a JSON dictionary
            name (None): a name for the new dataset
            rel_dir (None): a relative directory to prepend to the ``filepath``
                of each sample if the filepath is not absolute (begins with a
                path separator). The path is converted to an absolute path
                (if necessary) via :func:`fiftyone.core.utils.normalize_path`
            frame_labels_dir (None): a directory of per-sample JSON files
                containing the frame labels for video samples. If omitted, it
                is assumed that the frame labels are included directly in the
                provided JSON dict. Only applicable to datasets that contain
                videos

        Returns:
            a :class:`Dataset`
        """
        if name is None:
            name = d.get("name", None)

        if rel_dir is not None:
            rel_dir = fou.normalize_path(rel_dir)

        name = make_unique_dataset_name(name)
        dataset = cls(name)

        media_type = d.get("media_type", None)
        if media_type is not None:
            dataset.media_type = media_type

        if media_type == fom.GROUP:
            # group_field and group_slice are inferred when adding samples
            dataset._doc.group_media_types = d.get("group_media_types", {})
            dataset._doc.default_group_slice = d.get(
                "default_group_slice", None
            )
            dataset.save()

        dataset._apply_field_schema(d.get("sample_fields", {}))

        if "frame_fields" in d:
            if media_type == fom.GROUP:
                dataset._declare_frame_fields()

            dataset._apply_frame_field_schema(d["frame_fields"])

        dataset._doc.info = d.get("info", {})

        dataset._doc.classes = d.get("classes", {})
        dataset._doc.default_classes = d.get("default_classes", [])

        dataset._doc.mask_targets = dataset._parse_mask_targets(
            d.get("mask_targets", {})
        )
        dataset._doc.default_mask_targets = (
            dataset._parse_default_mask_targets(
                d.get("default_mask_targets", {})
            )
        )

        dataset._doc.skeletons = dataset._parse_skeletons(
            d.get("skeletons", {})
        )
        dataset._doc.default_skeleton = dataset._parse_default_skeleton(
            d.get("default_skeleton", None)
        )

        dataset.save()

        def parse_sample(sd):
            if rel_dir and not os.path.isabs(sd["filepath"]):
                sd["filepath"] = os.path.join(rel_dir, sd["filepath"])

            if (media_type == fom.VIDEO) or (
                media_type == fom.GROUP
                and fom.get_media_type(sd["filepath"]) == fom.VIDEO
            ):
                frames = sd.pop("frames", {})

                if etau.is_str(frames):
                    frames_path = os.path.join(frame_labels_dir, frames)
                    frames = etas.load_json(frames_path).get("frames", {})

                sample = fos.Sample.from_dict(sd)

                for key, value in frames.items():
                    sample.frames[int(key)] = fofr.Frame.from_dict(value)
            else:
                sample = fos.Sample.from_dict(sd)

            return sample

        samples = d["samples"]
        _samples = map(parse_sample, samples)

        dataset.add_samples(
            _samples, expand_schema=False, num_samples=len(samples)
        )

        return dataset

    @classmethod
    def from_json(
        cls, path_or_str, name=None, rel_dir=None, frame_labels_dir=None
    ):
        """Loads a :class:`Dataset` from JSON generated by
        :func:`fiftyone.core.collections.SampleCollection.write_json` or
        :func:`fiftyone.core.collections.SampleCollection.to_json`.

        The JSON file can contain an export of any
        :class:`fiftyone.core.collections.SampleCollection`, e.g.,
        :class:`Dataset` or :class:`fiftyone.core.view.DatasetView`.

        Args:
            path_or_str: the path to a JSON file on disk or a JSON string
            name (None): a name for the new dataset
            rel_dir (None): a relative directory to prepend to the ``filepath``
                of each sample, if the filepath is not absolute (begins with a
                path separator). The path is converted to an absolute path
                (if necessary) via :func:`fiftyone.core.utils.normalize_path`

        Returns:
            a :class:`Dataset`
        """
        d = etas.load_json(path_or_str)
        return cls.from_dict(
            d, name=name, rel_dir=rel_dir, frame_labels_dir=frame_labels_dir
        )

    def _add_view_stage(self, stage):
        return self.view().add_stage(stage)

    def _pipeline(
        self,
        pipeline=None,
        media_type=None,
        attach_frames=False,
        detach_frames=False,
        frames_only=False,
        support=None,
        group_slice=None,
        group_slices=None,
        groups_only=False,
        detach_groups=False,
        manual_group_select=False,
        post_pipeline=None,
    ):
        if media_type is None:
            media_type = self.media_type

        if group_slice is None:
            group_slice = self.group_slice

        if media_type == fom.VIDEO:
            contains_videos = True
        else:
            contains_videos = self._contains_videos(any_slice=True)

        if not contains_videos:
            attach_frames = False
            detach_frames = False
            frames_only = False

        # We check for exactly False here, because `attach_frames == None` is a
        # special syntax that means that frames were already attached
        if attach_frames == False:
            if frames_only:
                attach_frames = True

            detach_frames = False

        if frames_only:
            detach_frames = False

        if media_type != fom.GROUP:
            group_slices = None
            groups_only = False
            detach_groups = False

        if groups_only:
            detach_groups = False

        _pipeline = []

        # If this is a grouped dataset, always start the pipeline by selecting
        # `group_slice`, unless the caller manually overrides this
        if self.media_type == fom.GROUP and not manual_group_select:
            _pipeline.extend(self._group_select_pipeline(group_slice))

        if attach_frames:
            _pipeline.extend(self._attach_frames_pipeline(support=support))

        if group_slices:
            _pipeline.extend(
                self._attach_groups_pipeline(group_slices=group_slices)
            )

        if pipeline is not None:
            _pipeline.extend(pipeline)

        if detach_frames:
            _pipeline.append({"$project": {"frames": False}})
        elif frames_only:
            _pipeline.extend(self._unwind_frames_pipeline())

        if detach_groups:
            _pipeline.append({"$project": {"groups": False}})
        elif groups_only:
            _pipeline.extend(self._groups_only_pipeline())

        if post_pipeline is not None:
            _pipeline.extend(post_pipeline)

        return _pipeline

    def _attach_frames_pipeline(self, support=None):
        """A pipeline that attaches the frame documents for each document."""
        if self._is_clips:
            first = {"$arrayElemAt": ["$support", 0]}
            last = {"$arrayElemAt": ["$support", 1]}

            if support is not None:
                first = {"$max": [first, support[0]]}
                last = {"$min": [last, support[1]]}

            let = {"sample_id": "$_sample_id", "first": first, "last": last}
            match_expr = {
                "$and": [
                    {"$eq": ["$$sample_id", "$_sample_id"]},
                    {"$gte": ["$frame_number", "$$first"]},
                    {"$lte": ["$frame_number", "$$last"]},
                ]
            }
        elif support is not None:
            let = {"sample_id": "$_id"}
            match_expr = {
                "$and": [
                    {"$eq": ["$$sample_id", "$_sample_id"]},
                    {"$gte": ["$frame_number", support[0]]},
                    {"$lte": ["$frame_number", support[1]]},
                ]
            }
        else:
            let = {"sample_id": "$_id"}
            match_expr = {"$eq": ["$$sample_id", "$_sample_id"]}

        return [
            {
                "$lookup": {
                    "from": self._frame_collection_name,
                    "let": let,
                    "pipeline": [
                        {"$match": {"$expr": match_expr}},
                        {"$sort": {"frame_number": 1}},
                    ],
                    "as": "frames",
                }
            }
        ]

    def _unwind_frames_pipeline(self):
        """A pipeline that returns (only) the unwound ``frames`` documents."""
        return [
            {"$unwind": "$frames"},
            {"$replaceRoot": {"newRoot": "$frames"}},
        ]

    def _group_select_pipeline(self, slice_name):
        """A pipeline that selects only the given slice's documents from the
        pipeline.
        """
        if self.group_field is None:
            return []

        name_field = self.group_field + ".name"
        return [{"$match": {"$expr": {"$eq": ["$" + name_field, slice_name]}}}]

    def _attach_groups_pipeline(self, group_slices=None):
        """A pipeline that attaches the reuested group slice(s) for each
        document and stores them in under ``groups.<slice>`` keys.
        """
        if self.group_field is None:
            return []

        id_field = self.group_field + "._id"
        name_field = self.group_field + ".name"

        F = foe.ViewField
        expr = F(id_field) == "$$group_id"
        if etau.is_container(group_slices):
            expr &= F(name_field).is_in(list(group_slices))
        elif group_slices is not None:
            expr &= F(name_field) == group_slices

        return [
            {
                "$lookup": {
                    "from": self._sample_collection_name,
                    "let": {"group_id": "$" + id_field},
                    "pipeline": [{"$match": {"$expr": expr.to_mongo()}}],
                    "as": "groups",
                }
            },
            {
                "$set": {
                    "groups": {
                        "$arrayToObject": {
                            "$map": {
                                "input": "$groups",
                                "as": "this",
                                "in": ["$$this." + name_field, "$$this"],
                            }
                        }
                    }
                }
            },
        ]

    def _groups_only_pipeline(self, group_slices=None):
        """A pipeline that looks up the requested group slices for each
        document and returns (only) the unwound group slices.
        """
        if self.group_field is None:
            return []

        id_field = self.group_field + "._id"
        name_field = self.group_field + ".name"

        F = foe.ViewField
        expr = F(id_field) == "$$group_id"
        if etau.is_container(group_slices):
            expr &= F(name_field).is_in(list(group_slices))
        elif group_slices is not None:
            expr &= F(name_field) == group_slices

        return [
            {"$project": {self.group_field: True}},
            {
                "$lookup": {
                    "from": self._sample_collection_name,
                    "let": {"group_id": "$" + id_field},
                    "pipeline": [{"$match": {"$expr": expr.to_mongo()}}],
                    "as": "groups",
                }
            },
            {"$unwind": "$groups"},
            {"$replaceRoot": {"newRoot": "$groups"}},
        ]

    def _unwind_groups_pipeline(self):
        """A pipeline that returns (only) the unwound ``groups`` documents."""
        return [
            {
                "$set": {
                    "groups": {
                        "$map": {
                            "input": {"$objectToArray": "$groups"},
                            "as": "this",
                            "in": "$$this.v",
                        }
                    }
                }
            },
            {"$unwind": "$groups"},
            {"$replaceRoot": {"newRoot": "$groups"}},
        ]

    def _aggregate(
        self,
        pipeline=None,
        media_type=None,
        attach_frames=False,
        detach_frames=False,
        frames_only=False,
        support=None,
        group_slice=None,
        group_slices=None,
        groups_only=False,
        detach_groups=False,
        manual_group_select=False,
        post_pipeline=None,
    ):
        _pipeline = self._pipeline(
            pipeline=pipeline,
            media_type=media_type,
            attach_frames=attach_frames,
            detach_frames=detach_frames,
            frames_only=frames_only,
            support=support,
            group_slice=group_slice,
            group_slices=group_slices,
            groups_only=groups_only,
            detach_groups=detach_groups,
            manual_group_select=manual_group_select,
            post_pipeline=post_pipeline,
        )

        return foo.aggregate(self._sample_collection, _pipeline)

    @property
    def _sample_collection_name(self):
        return self._doc.sample_collection_name

    @property
    def _sample_collection(self):
        return foo.get_db_conn()[self._sample_collection_name]

    @property
    def _frame_collection_name(self):
        return self._doc.frame_collection_name

    @property
    def _frame_collection(self):
        return foo.get_db_conn()[self._frame_collection_name]

    @property
    def _frame_indexes(self):
        index_info = self._frame_collection.index_information()
        return [k["key"][0][0] for k in index_info.values()]

    def _apply_field_schema(self, new_fields):
        for field_name, field_str in new_fields.items():
            ftype, embedded_doc_type, subfield = fof.parse_field_str(field_str)
            self.add_sample_field(
                field_name,
                ftype,
                embedded_doc_type=embedded_doc_type,
                subfield=subfield,
            )

    def _apply_frame_field_schema(self, new_fields):
        for field_name, field_str in new_fields.items():
            ftype, embedded_doc_type, subfield = fof.parse_field_str(field_str)
            self.add_frame_field(
                field_name,
                ftype,
                embedded_doc_type=embedded_doc_type,
                subfield=subfield,
            )

    def _ensure_label_field(self, label_field, label_cls):
        if label_field not in self.get_field_schema():
            self.add_sample_field(
                label_field,
                fof.EmbeddedDocumentField,
                embedded_doc_type=label_cls,
            )

    def _expand_schema(self, samples, dynamic):
        expanded = False

        if not dynamic:
            schema = self.get_field_schema(include_private=True)

        for sample in samples:
            for field_name in sample._get_field_names(include_private=True):
                if field_name == "_id":
                    continue

                value = sample[field_name]

                if value is None:
                    continue

                if isinstance(value, fog.Group):
                    self._expand_group_schema(sample, field_name, value)

                if not dynamic and field_name in schema:
                    continue

                if isinstance(value, fog.Group):
                    expanded |= self._add_group_field(
                        field_name, default=value.name
                    )
                else:
                    expanded |= self._sample_doc_cls.add_implied_field(
                        field_name, value, dynamic=dynamic, validate=False
                    )

                if not dynamic:
                    schema = self.get_field_schema(include_private=True)

            if sample.media_type == fom.VIDEO:
                expanded |= self._expand_frame_schema(sample.frames, dynamic)

        if expanded:
            self._reload()

    def _expand_group_schema(self, sample, field_name, value):
        if self.group_field is not None and field_name != self.group_field:
            raise ValueError("Dataset has no group field '%s'" % field_name)

        slice_name = value.name
        media_type = sample.media_type

        if slice_name not in self._doc.group_media_types:
            # If this is the first video slice, we need to initialize the frame
            # field schema
            if media_type == fom.VIDEO and not any(
                slice_media_type == fom.VIDEO
                for slice_media_type in self._doc.group_media_types.values()
            ):
                self._declare_frame_fields()

            self._doc.group_media_types[slice_name] = media_type

            # If dataset doesn't yet have a default group slice, use the first
            # observed value
            if self._doc.default_group_slice is None:
                self._doc.default_group_slice = slice_name
                self._group_slice = slice_name

            self._doc.save()

    def _expand_frame_schema(self, frames, dynamic):
        if not dynamic:
            schema = self.get_frame_field_schema(include_private=True)

        expanded = False
        for frame in frames.values():
            for field_name in frame._get_field_names(include_private=True):
                if field_name == "_id":
                    continue

                if not dynamic and field_name in schema:
                    continue

                value = frame[field_name]

                if value is None:
                    continue

                expanded |= self._frame_doc_cls.add_implied_field(
                    field_name, value, dynamic=dynamic, validate=False
                )

                if not dynamic:
                    schema = self.get_frame_field_schema(include_private=True)

        return expanded

    def _sample_dict_to_doc(self, d):
        try:
            return self._sample_doc_cls.from_dict(d, extended=False)
        except:
            # The dataset's schema may have been changed in another process;
            # let's try reloading to see if that fixes things
            self.reload()

            return self._sample_doc_cls.from_dict(d, extended=False)

    def _frame_dict_to_doc(self, d):
        try:
            return self._frame_doc_cls.from_dict(d, extended=False)
        except:
            # The dataset's schema may have been changed in another process;
            # let's try reloading to see if that fixes things
            self.reload()

            return self._frame_doc_cls.from_dict(d, extended=False)

    def _validate_samples(self, samples):
        schema = self.get_field_schema(include_private=True)

        for sample in samples:
            if (
                self.media_type != fom.GROUP
                and sample.media_type != self.media_type
            ):
                raise fom.MediaTypeError(
                    "Sample media type '%s' does not match dataset media type "
                    "'%s'" % (sample.media_type, self.media_type)
                )

            non_existent_fields = None
            found_group = False

            for field_name, value in sample.iter_fields():
                if isinstance(value, fog.Group):
                    if self.media_type != fom.GROUP:
                        raise ValueError(
                            "Only datasets with media type '%s' may contain "
                            "Group fields" % fom.GROUP
                        )

                    if field_name != self.group_field:
                        raise ValueError(
                            "Dataset has no group field '%s'" % field_name
                        )

                    slice_media_type = self._doc.group_media_types.get(
                        value.name,
                        None,
                    )
                    if slice_media_type is None:
                        raise ValueError(
                            "Dataset has no group slice '%s'" % value.name
                        )
                    elif sample.media_type != slice_media_type:
                        raise ValueError(
                            "Sample media type '%s' does not match group "
                            "slice '%s' media type '%s'"
                            % (
                                sample.media_type,
                                value.name,
                                slice_media_type,
                            )
                        )

                    found_group = True

                field = schema.get(field_name, None)
                if field is None:
                    if value is not None:
                        if non_existent_fields is None:
                            non_existent_fields = {field_name}
                        else:
                            non_existent_fields.add(field_name)
                else:
                    if value is not None or not field.null:
                        try:
                            field.validate(value)
                        except Exception as e:
                            raise ValueError(
                                "Invalid value for field '%s'. Reason: %s"
                                % (field_name, str(e))
                            )

            if non_existent_fields:
                raise ValueError(
                    "Fields %s do not exist on dataset '%s'"
                    % (non_existent_fields, self.name)
                )

            if self.media_type == fom.GROUP and not found_group:
                raise ValueError(
                    "Found sample missing group field '%s'" % self.group_field
                )

    def reload(self):
        """Reloads the dataset and any in-memory samples from the database."""
        self._reload(hard=True)
        self._reload_docs(hard=True)

        self._annotation_cache.clear()
        self._brain_cache.clear()
        self._evaluation_cache.clear()

    def _reload(self, hard=False):
        if not hard:
            self._doc.reload()
            return

        doc, sample_doc_cls, frame_doc_cls = _load_dataset(
            self, self.name, virtual=True
        )

        self._doc = doc
        self._sample_doc_cls = sample_doc_cls
        self._frame_doc_cls = frame_doc_cls

        if self._group_slice is None:
            self._group_slice = doc.default_group_slice

        self._update_last_loaded_at()

    def _reload_docs(self, hard=False):
        fos.Sample._reload_docs(self._sample_collection_name, hard=hard)

        if self._has_frame_fields():
            fofr.Frame._reload_docs(self._frame_collection_name, hard=hard)

    def _serialize(self):
        return self._doc.to_dict(extended=True)

    def _update_last_loaded_at(self):
        self._doc.last_loaded_at = datetime.utcnow()
        self._doc.save()


def _get_random_characters(n):
    return "".join(
        random.choice(string.ascii_lowercase + string.digits) for _ in range(n)
    )


def _list_datasets(include_private=False):
    conn = foo.get_db_conn()

    if include_private:
        query = {}
    else:
        # Datasets whose sample collections don't start with `samples.` are
        # private e.g., patches or frames datasets
        query = {"sample_collection_name": {"$regex": "^samples\\."}}

    # We don't want an error here if `name == None`
    _sort = lambda l: sorted(l, key=lambda x: (x is None, x))

    return _sort(conn.datasets.find(query).distinct("name"))


def _list_dataset_info():
    info = []
    for name in _list_datasets():
        try:
            dataset = Dataset(name, _create=False, _virtual=True)
            num_samples = dataset._sample_collection.estimated_document_count()
            i = {
                "name": dataset.name,
                "created_at": dataset.created_at,
                "last_loaded_at": dataset.last_loaded_at,
                "version": dataset.version,
                "persistent": dataset.persistent,
                "media_type": dataset.media_type,
                "tags": dataset.tags,
                "num_samples": num_samples,
            }
        except:
            # If the dataset can't be loaded, it likely requires migration, so
            # we can't show any information about it
            i = {
                "name": name,
                "created_at": None,
                "last_loaded_at": None,
                "version": None,
                "persistent": None,
                "media_type": None,
                "tags": None,
                "num_samples": None,
            }

        info.append(i)

    return info


def _create_dataset(
    obj,
    name,
    persistent=False,
    _patches=False,
    _frames=False,
    _clips=False,
    _src_collection=None,
):
    slug = _validate_dataset_name(name)

    _id = ObjectId()

    sample_collection_name = _make_sample_collection_name(
        _id, patches=_patches, frames=_frames, clips=_clips
    )
    sample_doc_cls = _create_sample_document_cls(obj, sample_collection_name)

    # pylint: disable=no-member
    sample_fields = [
        foo.SampleFieldDocument.from_field(field)
        for field in sample_doc_cls._fields.values()
    ]

    if _clips:
        # Clips datasets directly inherit frames from source dataset
        src_dataset = _src_collection._dataset
        frame_collection_name = src_dataset._doc.frame_collection_name
        frame_doc_cls = src_dataset._frame_doc_cls
        frame_fields = src_dataset._doc.frame_fields
    else:
        # @todo don't create frame collection until media type is VIDEO?
        frame_collection_name = _make_frame_collection_name(
            sample_collection_name
        )
        frame_doc_cls = _create_frame_document_cls(obj, frame_collection_name)
        frame_fields = []

    dataset_doc = foo.DatasetDocument(
        id=_id,
        name=name,
        slug=slug,
        version=focn.VERSION,
        created_at=datetime.utcnow(),
        media_type=None,  # will be inferred when first sample is added
        sample_collection_name=sample_collection_name,
        frame_collection_name=frame_collection_name,
        persistent=persistent,
        sample_fields=sample_fields,
        frame_fields=frame_fields,
        app_config=DatasetAppConfig(),
    )
    dataset_doc.save()

    if _clips:
        _create_indexes(sample_collection_name, None)
    else:
        _create_indexes(sample_collection_name, frame_collection_name)

    return dataset_doc, sample_doc_cls, frame_doc_cls


def _create_indexes(sample_collection_name, frame_collection_name):
    conn = foo.get_db_conn()

    collection = conn[sample_collection_name]
    collection.create_index("filepath")

    if frame_collection_name is not None:
        frame_collection = conn[frame_collection_name]
        frame_collection.create_index(
            [("_sample_id", 1), ("frame_number", 1)], unique=True
        )


def _make_sample_collection_name(
    dataset_id, patches=False, frames=False, clips=False
):
    if patches and frames:
        prefix = "patches.frames"
    elif patches:
        prefix = "patches"
    elif frames:
        prefix = "frames"
    elif clips:
        prefix = "clips"
    else:
        prefix = "samples"

    return prefix + "." + str(dataset_id)


def _make_frame_collection_name(sample_collection_name):
    return "frames." + sample_collection_name


def _create_sample_document_cls(
    dataset, sample_collection_name, field_docs=None
):
    cls = type(sample_collection_name, (foo.DatasetSampleDocument,), {})
    cls._dataset = dataset

    _declare_fields(dataset, cls, field_docs=field_docs)
    return cls


def _create_frame_document_cls(
    dataset, frame_collection_name, field_docs=None
):
    cls = type(frame_collection_name, (foo.DatasetFrameDocument,), {})
    cls._dataset = dataset

    _declare_fields(dataset, cls, field_docs=field_docs)
    return cls


def _declare_fields(dataset, doc_cls, field_docs=None):
    for field_name in tuple(doc_cls._fields.keys()):
        field = doc_cls._fields[field_name]

        if isinstance(field, fof.EmbeddedDocumentField):
            field = foo.create_field(field_name, **foo.get_field_kwargs(field))
            doc_cls._declare_field(dataset, field_name, field)
        else:
            field._set_dataset(dataset, field_name)

    if field_docs is not None:
        for field_doc in field_docs:
            doc_cls._declare_field(dataset, field_doc.name, field_doc)


def _load_clips_source_dataset(frame_collection_name):
    # All clips datasets have a source dataset with the same frame collection
    query = {
        "frame_collection_name": frame_collection_name,
        "sample_collection_name": {"$regex": "^samples\\."},
    }

    conn = foo.get_db_conn()
    doc = conn.datasets.find_one(query, {"name": 1})

    if doc is None:
        # The source dataset must have been deleted...
        return None

    return load_dataset(doc["name"])


def _load_dataset(obj, name, virtual=False):
    if not virtual:
        fomi.migrate_dataset_if_necessary(name)

    try:
        return _do_load_dataset(obj, name)
    except Exception as e:
        try:
            version = fomi.get_dataset_revision(name)
        except:
            raise e

        if version != focn.VERSION:
            raise ValueError(
                "Failed to load dataset '%s' from v%s using client v%s. "
                "You may need to upgrade your client"
                % (name, version, focn.VERSION)
            ) from e

        raise e


def _do_load_dataset(obj, name):
    try:
        # pylint: disable=no-member
        dataset_doc = foo.DatasetDocument.objects.get(name=name)
    except moe.DoesNotExist:
        raise ValueError("Dataset '%s' not found" % name)

    sample_collection_name = dataset_doc.sample_collection_name
    frame_collection_name = dataset_doc.frame_collection_name

    sample_doc_cls = _create_sample_document_cls(
        obj, sample_collection_name, field_docs=dataset_doc.sample_fields
    )

    if sample_collection_name.startswith("clips."):
        # Clips datasets directly inherit frames from source dataset
        _src_dataset = _load_clips_source_dataset(frame_collection_name)
    else:
        _src_dataset = None

    if _src_dataset is not None:
        frame_doc_cls = _src_dataset._frame_doc_cls
    else:
        frame_doc_cls = _create_frame_document_cls(
            obj, frame_collection_name, field_docs=dataset_doc.frame_fields
        )

    return dataset_doc, sample_doc_cls, frame_doc_cls


def _delete_dataset_doc(dataset_doc):
    for view_doc in dataset_doc.saved_views:
        view_doc.delete()

    for run_doc in dataset_doc.annotation_runs.values():
        if run_doc.results is not None:
            run_doc.results.delete()

        run_doc.delete()

    for run_doc in dataset_doc.brain_methods.values():
        if run_doc.results is not None:
            run_doc.results.delete()

        run_doc.delete()

    for run_doc in dataset_doc.evaluations.values():
        if run_doc.results is not None:
            run_doc.results.delete()

        run_doc.delete()

    dataset_doc.delete()


def _clone_dataset_or_view(dataset_or_view, name, persistent):
    slug = _validate_dataset_name(name)

    contains_videos = dataset_or_view._contains_videos(any_slice=True)

    if isinstance(dataset_or_view, fov.DatasetView):
        dataset = dataset_or_view._dataset
        view = dataset_or_view
    else:
        dataset = dataset_or_view
        view = None

    dataset._reload()

    _id = ObjectId()

    sample_collection_name = _make_sample_collection_name(_id)
    frame_collection_name = _make_frame_collection_name(sample_collection_name)

    #
    # Clone dataset document
    #

    dataset_doc = dataset._doc.copy()

    dataset_doc.id = _id
    dataset_doc.name = name
    dataset_doc.slug = slug
    dataset_doc.created_at = datetime.utcnow()
    dataset_doc.last_loaded_at = None
    dataset_doc.persistent = persistent
    dataset_doc.sample_collection_name = sample_collection_name
    dataset_doc.frame_collection_name = frame_collection_name

    dataset_doc.media_type = dataset_or_view.media_type
    if dataset_doc.media_type != fom.GROUP:
        dataset_doc.group_field = None
        dataset_doc.group_media_types = {}
        dataset_doc.default_group_slice = None

    # Runs/views get special treatment at the end
    dataset_doc.saved_views.clear()
    dataset_doc.annotation_runs.clear()
    dataset_doc.brain_methods.clear()
    dataset_doc.evaluations.clear()

    if view is not None:
        # Respect filtered sample fields, if any
        schema = view.get_field_schema()
        dataset_doc.sample_fields = [
            f
            for f in dataset_doc.sample_fields
            if f.name in set(schema.keys())
        ]

        # Respect filtered frame fields, if any
        if contains_videos:
            frame_schema = view.get_frame_field_schema()
            dataset_doc.frame_fields = [
                f
                for f in dataset_doc.frame_fields
                if f.name in set(frame_schema.keys())
            ]

    dataset_doc.save()

    # Create indexes
    _create_indexes(sample_collection_name, frame_collection_name)

    # Clone samples
    coll, pipeline = _get_samples_pipeline(dataset_or_view)
    pipeline.append({"$out": sample_collection_name})
    foo.aggregate(coll, pipeline)

    # Clone frames
    if contains_videos:
        coll, pipeline = _get_frames_pipeline(dataset_or_view)
        pipeline.append({"$out": frame_collection_name})
        foo.aggregate(coll, pipeline)

    clone_dataset = load_dataset(name)

    # Clone extras (full datasets only)
    if view is None and (
        dataset.has_saved_views
        or dataset.has_annotation_runs
        or dataset.has_brain_runs
        or dataset.has_evaluations
    ):
        _clone_extras(clone_dataset, dataset._doc)

    return clone_dataset


def _get_samples_pipeline(sample_collection):
    if sample_collection.media_type == fom.GROUP:
        sample_collection = sample_collection.select_group_slices(
            _allow_mixed=True
        )

    coll = sample_collection._dataset._sample_collection
    pipeline = sample_collection._pipeline(
        detach_frames=True, detach_groups=True
    )
    return coll, pipeline


def _get_frames_pipeline(sample_collection):
    if isinstance(sample_collection, fov.DatasetView):
        dataset = sample_collection._dataset
        view = sample_collection
    else:
        dataset = sample_collection
        view = None

    if dataset._is_clips:
        # Clips datasets use `sample_id` to associated with frames, but now as
        # a standalone collection, they must use `_id`
        coll = dataset._sample_collection
        pipeline = sample_collection._pipeline(attach_frames=True) + [
            {"$project": {"frames": True}},
            {"$unwind": "$frames"},
            {"$set": {"frames._sample_id": "$_id"}},
            {"$replaceRoot": {"newRoot": "$frames"}},
            {"$unset": "_id"},
        ]
    elif view is not None:
        # The view may modify the frames, so we route the frames though
        # the sample collection

        if view.media_type == fom.GROUP:
            view = view.select_group_slices(media_type=fom.VIDEO)

        coll = dataset._sample_collection
        pipeline = view._pipeline(frames_only=True)
    else:
        # Here we can directly aggregate on the frame collection
        coll = dataset._frame_collection
        pipeline = []

    return coll, pipeline


def _save_view(view, fields=None):
    # Note: for grouped views, only the active slice's contents are saved,
    # since views cannot edit other slices

    dataset = view._dataset

    contains_videos = view._contains_videos()
    all_fields = fields is None

    if fields is None:
        fields = []

    if etau.is_str(fields):
        fields = [fields]

    if contains_videos:
        sample_fields, frame_fields = fou.split_frame_fields(fields)
    else:
        sample_fields = fields
        frame_fields = []

    if sample_fields:
        sample_fields = dataset._handle_db_fields(sample_fields)

    if frame_fields:
        frame_fields = dataset._handle_db_fields(frame_fields, frames=True)

    save_samples = sample_fields or all_fields
    save_frames = contains_videos and (frame_fields or all_fields)

    # Must retrieve IDs now in case view changes after saving
    sample_ids = view.values("id")

    #
    # Save samples
    #

    pipeline = view._pipeline(detach_frames=True, detach_groups=True)

    if sample_fields:
        pipeline.append({"$project": {f: True for f in sample_fields}})
        pipeline.append({"$merge": dataset._sample_collection_name})
        foo.aggregate(dataset._sample_collection, pipeline)
    elif save_samples:
        pipeline.append(
            {
                "$merge": {
                    "into": dataset._sample_collection_name,
                    "whenMatched": "replace",
                }
            }
        )
        foo.aggregate(dataset._sample_collection, pipeline)

    #
    # Save frames
    #

    if save_frames:
        # The view may modify the frames, so we route the frames through the
        # sample collection
        pipeline = view._pipeline(frames_only=True)

        # Clips datasets may contain overlapping clips, so we must select only
        # the first occurrance of each frame
        if dataset._is_clips:
            pipeline.extend(
                [
                    {"$group": {"_id": "$_id", "doc": {"$first": "$$ROOT"}}},
                    {"$replaceRoot": {"newRoot": "$doc"}},
                ]
            )

        if frame_fields:
            pipeline.append({"$project": {f: True for f in frame_fields}})
            pipeline.append({"$merge": dataset._frame_collection_name})
            foo.aggregate(dataset._sample_collection, pipeline)
        else:
            pipeline.append(
                {
                    "$merge": {
                        "into": dataset._frame_collection_name,
                        "whenMatched": "replace",
                    }
                }
            )
            foo.aggregate(dataset._sample_collection, pipeline)

    #
    # Reload in-memory documents
    #

    if save_samples:
        fos.Sample._reload_docs(
            dataset._sample_collection_name, sample_ids=sample_ids
        )

    if save_frames:
        fofr.Frame._reload_docs(
            dataset._frame_collection_name, sample_ids=sample_ids
        )


def _merge_dataset_doc(
    dataset,
    collection_or_doc,
    fields=None,
    omit_fields=None,
    expand_schema=True,
    merge_info=True,
    overwrite_info=False,
):
    #
    # Merge schemas
    #

    src_media_type = collection_or_doc.media_type

    if dataset.media_type is None:
        if src_media_type == fom.MIXED:
            dataset.media_type = fom.GROUP
        elif src_media_type is not None:
            dataset.media_type = src_media_type

    curr_doc = dataset._doc
    has_frame_fields = dataset._has_frame_fields()

    if isinstance(collection_or_doc, foc.SampleCollection):
        # Respects filtered schemas, if any
        doc = collection_or_doc._root_dataset._doc
        schema = collection_or_doc.get_field_schema()
        if has_frame_fields:
            frame_schema = collection_or_doc.get_frame_field_schema()
    else:
        doc = collection_or_doc
        schema = {f.name: f.to_field() for f in doc.sample_fields}
        if has_frame_fields:
            frame_schema = {f.name: f.to_field() for f in doc.frame_fields}

    if curr_doc.media_type == fom.GROUP:
        # Get the group field this way because a view might omit the field
        src_group_field = _get_group_field(schema)

        if src_group_field is None:
            raise ValueError(
                "Cannot merge samples with no group field into a grouped "
                "dataset"
            )

        if curr_doc.group_field is None:
            curr_doc.group_field = doc.group_field
        elif src_group_field != curr_doc.group_field:
            raise ValueError(
                "Cannot merge samples with group field '%s' into a "
                "dataset with group field '%s'"
                % (src_group_field, curr_doc.group_field)
            )

        if src_media_type == fom.GROUP:
            src_group_media_types = doc.group_media_types
            src_default_group_slice = doc.default_group_slice
        else:
            src_group_media_types = collection_or_doc._get_group_media_types()
            src_default_group_slice = next(
                iter(src_group_media_types.keys()), None
            )

        for name, media_type in src_group_media_types.items():
            if name not in curr_doc.group_media_types:
                curr_doc.group_media_types[name] = media_type
            else:
                curr_media_type = curr_doc.group_media_types[name]
                if curr_media_type != media_type:
                    raise ValueError(
                        "Cannot merge a collection whose '%s' slice has media "
                        "type '%s' into a dataset whose '%s' slice has media "
                        "type '%s'" % (name, media_type, name, curr_media_type)
                    )

        if curr_doc.default_group_slice is None:
            curr_doc.default_group_slice = src_default_group_slice

        if dataset._group_slice is None:
            dataset._group_slice = src_default_group_slice
    elif src_media_type not in (None, dataset.media_type):
        raise ValueError(
            "Cannot merge a collection with media_type='%s' into a dataset "
            "with media_type='%s'" % (src_media_type, dataset.media_type)
        )

    # Omit fields first in case `fields` is a dict that changes field names
    if omit_fields is not None:
        if has_frame_fields:
            omit_fields, omit_frame_fields = fou.split_frame_fields(
                omit_fields
            )
            frame_schema = {
                k: v
                for k, v in frame_schema.items()
                if k not in omit_frame_fields
            }

        schema = {k: v for k, v in schema.items() if k not in omit_fields}

    if fields is not None:
        if not isinstance(fields, dict):
            fields = {f: f for f in fields}

        if has_frame_fields:
            fields, frame_fields = fou.split_frame_fields(fields)

            frame_schema = {
                frame_fields[k]: v
                for k, v in frame_schema.items()
                if k in frame_fields
            }

        schema = {fields[k]: v for k, v in schema.items() if k in fields}

    dataset._sample_doc_cls.merge_field_schema(
        schema, expand_schema=expand_schema
    )

    if has_frame_fields and frame_schema is not None:
        dataset._frame_doc_cls.merge_field_schema(
            frame_schema, expand_schema=expand_schema
        )

    if not merge_info:
        curr_doc.reload()
        return

    #
    # Merge info
    #

    if overwrite_info:
        curr_doc.info.update(doc.info)
        curr_doc.classes.update(doc.classes)
        curr_doc.mask_targets.update(doc.mask_targets)
        curr_doc.skeletons.update(doc.skeletons)

        if doc.default_classes:
            curr_doc.default_classes = doc.default_classes

        if doc.default_mask_targets:
            curr_doc.default_mask_targets = doc.default_mask_targets

        if doc.default_skeleton:
            curr_doc.default_skeleton = doc.default_skeleton
    else:
        _update_no_overwrite(curr_doc.info, doc.info)
        _update_no_overwrite(curr_doc.classes, doc.classes)
        _update_no_overwrite(curr_doc.mask_targets, doc.mask_targets)
        _update_no_overwrite(curr_doc.skeletons, doc.skeletons)

        if doc.default_classes and not curr_doc.default_classes:
            curr_doc.default_classes = doc.default_classes

        if doc.default_mask_targets and not curr_doc.default_mask_targets:
            curr_doc.default_mask_targets = doc.default_mask_targets

        if doc.default_skeleton and not curr_doc.default_skeleton:
            curr_doc.default_skeleton = doc.default_skeleton

    curr_doc.save()


def _update_no_overwrite(d, dnew):
    d.update({k: v for k, v in dnew.items() if k not in d})


def _clone_extras(dst_dataset, src_doc):
    dst_doc = dst_dataset._doc

    # Clone saved views
    for _view_doc in src_doc.saved_views:
        view_doc = _clone_view_doc(_view_doc)
        view_doc.dataset_id = dst_doc.id
        view_doc.save()

        dst_doc.saved_views.append(view_doc)

    # Clone annotation runs
    for anno_key, _run_doc in src_doc.annotation_runs.items():
        run_doc = _clone_run(_run_doc)
        run_doc.dataset_id = dst_doc.id
        run_doc.save()

        dst_doc.annotation_runs[anno_key] = run_doc

    # Clone brain method runs
    for brain_key, _run_doc in src_doc.brain_methods.items():
        run_doc = _clone_run(_run_doc)
        run_doc.dataset_id = dst_doc.id
        run_doc.save()

        dst_doc.brain_methods[brain_key] = run_doc

    # Clone evaluation runs
    for eval_key, _run_doc in src_doc.evaluations.items():
        run_doc = _clone_run(_run_doc)
        run_doc.dataset_id = dst_doc.id
        run_doc.save()

        dst_doc.evaluations[eval_key] = run_doc

    dst_doc.save()


def _clone_view_doc(view_doc):
    _view_doc = view_doc.copy()
    _view_doc.id = ObjectId()
    return _view_doc


def _clone_run(run_doc):
    _run_doc = run_doc.copy()
    _run_doc.id = ObjectId()

    # Unfortunately the only way to copy GridFS files is to read-write them...
    # https://jira.mongodb.org/browse/TOOLS-2208
    run_doc.results.seek(0)
    results_bytes = run_doc.results.read()
    _run_doc.results = None
    _run_doc.results.put(results_bytes, content_type="application/json")

    return _run_doc


def _ensure_index(dataset, db_field, unique=False):
    # For some reason the ID index is not reported by `index_information()` as
    # being unique like other manually created indexes, but it is
    if db_field == "_id":
        return False, False

    coll = dataset._sample_collection

    # db_field -> (name, unique)
    index_map = _get_single_index_map(coll)

    new = False
    dropped = False

    if db_field in index_map:
        name, _unique = index_map[db_field]
        if _unique or (_unique == unique):
            # Satisfactory index already exists
            return new, dropped

        # Must upgrade to unique index
        coll.drop_index(name)
        dropped = True

    coll.create_index(db_field, unique=True)
    new = True

    return new, dropped


def _cleanup_index(dataset, db_field, new_index, dropped_index):
    coll = dataset._sample_collection

    if new_index:
        # db_field -> (name, unique)
        index_map = _get_single_index_map(coll)

        name = index_map[db_field][0]
        coll.drop_index(name)

    if dropped_index:
        coll.create_index(db_field)


def _cleanup_frame_index(dataset, index):
    coll = dataset._frame_collection

    if index:
        coll.drop_index(index)


def _get_single_index_map(coll):
    # db_field -> (name, unique)
    return {
        v["key"][0][0]: (k, v.get("unique", False))
        for k, v in coll.index_information().items()
        if len(v["key"]) == 1
    }


def _add_collection_with_new_ids(
    dataset,
    sample_collection,
    include_info=True,
    overwrite_info=False,
):
    dataset._merge_doc(
        sample_collection,
        merge_info=include_info,
        overwrite_info=overwrite_info,
    )

    contains_groups = sample_collection.media_type == fom.GROUP
    contains_videos = sample_collection._contains_videos(any_slice=True)

    if contains_groups:
        src_samples = sample_collection.select_group_slices(_allow_mixed=True)
    else:
        src_samples = sample_collection

    if not contains_videos:
        src_samples._aggregate(
            detach_groups=True,
            post_pipeline=[
                {"$unset": "_id"},
                {
                    "$merge": {
                        "into": dataset._sample_collection_name,
                        "whenMatched": "keepExisting",
                        "whenNotMatched": "insert",
                    }
                },
            ],
        )

        return

    #
    # For video datasets, we must take greater care, because sample IDs are
    # used as foreign keys in the frame documents
    #

    if contains_groups:
        src_videos = sample_collection.select_group_slices(
            media_type=fom.VIDEO
        )
    else:
        src_videos = sample_collection

    old_ids = src_samples.values("_id")

    src_samples._aggregate(
        detach_frames=True,
        detach_groups=True,
        post_pipeline=[
            {"$unset": "_id"},
            {
                "$merge": {
                    "into": dataset._sample_collection_name,
                    "whenMatched": "keepExisting",
                    "whenNotMatched": "insert",
                }
            },
        ],
    )

    src_videos._aggregate(
        frames_only=True,
        post_pipeline=[
            {"$set": {"_tmp": "$_sample_id", "_sample_id": {"$rand": {}}}},
            {"$unset": "_id"},
            {
                "$merge": {
                    "into": dataset._frame_collection_name,
                    "whenMatched": "keepExisting",
                    "whenNotMatched": "insert",
                }
            },
        ],
    )

    new_ids = dataset[-len(old_ids) :].values("_id")

    ops = [
        UpdateMany(
            {"_tmp": _old},
            {"$set": {"_sample_id": _new}, "$unset": {"_tmp": ""}},
        )
        for _old, _new in zip(old_ids, new_ids)
    ]
    dataset._bulk_write(ops, frames=True)

    return [str(_id) for _id in new_ids]


def _merge_samples_python(
    dataset,
    samples,
    key_field="filepath",
    key_fcn=None,
    skip_existing=False,
    insert_new=True,
    fields=None,
    omit_fields=None,
    merge_lists=True,
    overwrite=True,
    expand_schema=True,
    dynamic=False,
    num_samples=None,
):
    if (
        isinstance(samples, foc.SampleCollection)
        and samples.media_type == fom.GROUP
    ):
        samples = samples.select_group_slices(_allow_mixed=True)
        dst = dataset.select_group_slices(_allow_mixed=True)
    else:
        dst = dataset

    if num_samples is None:
        try:
            num_samples = len(samples)
        except:
            pass

    if key_fcn is None:
        id_map = {k: v for k, v in zip(*dst.values([key_field, "_id"]))}
        key_fcn = lambda sample: sample[key_field]
    else:
        id_map = {}
        logger.info("Indexing dataset...")
        for sample in dst.iter_samples(progress=True):
            id_map[key_fcn(sample)] = sample._id

    _samples = _make_merge_samples_generator(
        dataset,
        samples,
        key_fcn,
        id_map,
        skip_existing=skip_existing,
        insert_new=insert_new,
        fields=fields,
        omit_fields=omit_fields,
        merge_lists=merge_lists,
        overwrite=overwrite,
        expand_schema=expand_schema,
    )

    logger.info("Merging samples...")
    dataset._upsert_samples(
        _samples,
        expand_schema=expand_schema,
        dynamic=dynamic,
        num_samples=num_samples,
    )


def _make_merge_samples_generator(
    dataset,
    samples,
    key_fcn,
    id_map,
    skip_existing=False,
    insert_new=True,
    fields=None,
    omit_fields=None,
    merge_lists=True,
    overwrite=True,
    expand_schema=True,
):
    # When inserting new samples, `filepath` cannot be excluded
    if insert_new:
        if isinstance(fields, dict):
            insert_fields = fields.copy()
            insert_fields["filepath"] = "filepath"
        elif fields is not None:
            insert_fields = fields.copy()
            if "filepath" not in insert_fields:
                insert_fields = ["filepath"] + insert_fields
        else:
            insert_fields = None

        insert_omit_fields = omit_fields
        if insert_omit_fields is not None:
            insert_omit_fields = [
                f for f in insert_omit_fields if f != "filepath"
            ]

    for sample in samples:
        key = key_fcn(sample)
        if key in id_map:
            if not skip_existing:
                existing_sample = dataset[id_map[key]]
                existing_sample.merge(
                    sample,
                    fields=fields,
                    omit_fields=omit_fields,
                    merge_lists=merge_lists,
                    overwrite=overwrite,
                    expand_schema=expand_schema,
                )

                yield existing_sample
        elif insert_new:
            if insert_fields is not None or insert_omit_fields is not None:
                sample = sample.copy(
                    fields=insert_fields, omit_fields=insert_omit_fields
                )
            elif sample._in_db:
                sample = sample.copy()

            yield sample


def _merge_samples_pipeline(
    src_collection,
    dst_dataset,
    key_field,
    skip_existing=False,
    insert_new=True,
    fields=None,
    omit_fields=None,
    merge_lists=True,
    overwrite=True,
):
    in_key_field = key_field
    db_fields_map = src_collection._get_db_fields_map()
    key_field = db_fields_map.get(key_field, key_field)

    contains_groups = src_collection.media_type == fom.GROUP
    if contains_groups:
        src_samples = src_collection.select_group_slices(_allow_mixed=True)
    else:
        src_samples = src_collection

    contains_videos = src_collection._contains_videos(any_slice=True)
    if contains_videos:
        if contains_groups:
            src_videos = src_collection.select_group_slices(
                media_type=fom.VIDEO
            )
        else:
            src_videos = src_collection

        if dst_dataset.media_type == fom.GROUP:
            dst_videos = dst_dataset.select_group_slices(media_type=fom.VIDEO)
        else:
            dst_videos = dst_dataset

    src_dataset = src_collection._dataset

    if contains_videos:
        frame_fields = None
        omit_frame_fields = None

    if fields is not None:
        if not isinstance(fields, dict):
            fields = {f: f for f in fields}

        if contains_videos:
            fields, frame_fields = fou.split_frame_fields(fields)

    if omit_fields is not None:
        if contains_videos:
            omit_fields, omit_frame_fields = fou.split_frame_fields(
                omit_fields
            )

        if fields is not None:
            fields = {k: v for k, v in fields.items() if k not in omit_fields}
            omit_fields = None

        if contains_videos and frame_fields is not None:
            frame_fields = {
                k: v
                for k, v in frame_fields.items()
                if k not in omit_frame_fields
            }
            omit_frame_fields = None

    #
    # Prepare samples merge pipeline
    #

    default_fields = set(
        src_collection._get_default_sample_fields(include_private=True)
    )
    default_fields.discard("id")

    sample_pipeline = []

    if fields is not None:
        project = {key_field: True}

        for k, v in fields.items():
            k = db_fields_map.get(k, k)
            v = db_fields_map.get(v, v)
            if k == v:
                project[k] = True
            else:
                project[v] = "$" + k

        if insert_new:
            # Must include default fields when new samples may be inserted.
            # Any extra fields here are omitted in `when_matched` pipeline
            project["filepath"] = True
            project["_rand"] = True
            project["_media_type"] = True

            if "tags" not in project:
                project["tags"] = []

        sample_pipeline.append({"$project": project})

    if omit_fields is not None:
        _omit_fields = set(omit_fields)
    else:
        _omit_fields = set()

    _omit_fields.add("id")
    _omit_fields.discard(in_key_field)

    if insert_new:
        # Can't omit default fields here when new samples may be inserted.
        # Any extra fields here are omitted in `when_matched` pipeline
        _omit_fields -= default_fields

    if _omit_fields:
        unset_fields = [db_fields_map.get(f, f) for f in _omit_fields]
        sample_pipeline.append({"$unset": unset_fields})

    if skip_existing:
        when_matched = "keepExisting"
    else:
        # We had to include all default fields since they are required if new
        # samples are inserted, but, when merging, the user may have wanted
        # them excluded
        delete_fields = set()
        if insert_new:
            if fields is not None:
                delete_fields.update(
                    f for f in default_fields if f not in set(fields.values())
                )

            if omit_fields is not None:
                delete_fields.update(
                    f for f in default_fields if f in omit_fields
                )

        when_matched = _merge_docs(
            src_collection,
            merge_lists=merge_lists,
            fields=fields,
            omit_fields=omit_fields,
            delete_fields=delete_fields,
            overwrite=overwrite,
            frames=False,
        )

    if insert_new:
        when_not_matched = "insert"
    else:
        when_not_matched = "discard"

    sample_pipeline.append(
        {
            "$merge": {
                "into": dst_dataset._sample_collection_name,
                "on": key_field,
                "whenMatched": when_matched,
                "whenNotMatched": when_not_matched,
            }
        }
    )

    #
    # Prepare frames merge pipeline
    #
    # The implementation of merging video frames is currently a bit complex.
    # It may be possible to simplify this...
    #
    # The trouble is that the `_sample_id` of the frame documents need to match
    # the `_id` of the sample documents after merging. There may be a more
    # clever way to make this happen via `$lookup` than what is implemented
    # here, but here's the current workflow:
    #
    # - Store the `key_field` value on each frame document in both the source
    #   and destination collections corresopnding to its parent sample in a
    #   temporary `frame_key_field` field
    # - Merge the sample documents without frames attached
    # - Merge the frame documents on `[frame_key_field, frame_number]` with
    #   their old `_sample_id`s unset
    # - Generate a `key_field` -> `_id` mapping for the post-merge sample docs,
    #   then make a pass over the frame documents and set
    #   their `_sample_id` to the corresponding value from this mapping
    # - The merge is complete, so delete `frame_key_field` from both frame
    #   collections
    #

    if contains_videos:
        frame_key_field = "_merge_key"

        # @todo this there a cleaner way to avoid this? we have to be sure that
        # `frame_key_field` is not excluded by a user's view here...
        _src_videos = _always_select_field(
            src_videos, "frames." + frame_key_field
        )

        db_fields_map = src_collection._get_db_fields_map(frames=True)

        frame_pipeline = []

        if frame_fields is not None:
            project = {}
            for k, v in frame_fields.items():
                k = db_fields_map.get(k, k)
                v = db_fields_map.get(v, v)
                if k == v:
                    project[k] = True
                else:
                    project[v] = "$" + k

            project[frame_key_field] = True
            project["frame_number"] = True
            frame_pipeline.append({"$project": project})

        if omit_frame_fields is not None:
            _omit_frame_fields = set(omit_frame_fields)
        else:
            _omit_frame_fields = set()

        _omit_frame_fields.update(["id", "_sample_id"])
        _omit_frame_fields.discard(frame_key_field)
        _omit_frame_fields.discard("frame_number")

        unset_fields = [db_fields_map.get(f, f) for f in _omit_frame_fields]
        frame_pipeline.append({"$unset": unset_fields})

        if skip_existing:
            when_frame_matched = "keepExisting"
        else:
            when_frame_matched = _merge_docs(
                src_collection,
                merge_lists=merge_lists,
                fields=frame_fields,
                omit_fields=omit_frame_fields,
                overwrite=overwrite,
                frames=True,
            )

        frame_pipeline.append(
            {
                "$merge": {
                    "into": dst_dataset._frame_collection_name,
                    "on": [frame_key_field, "frame_number"],
                    "whenMatched": when_frame_matched,
                    "whenNotMatched": "insert",
                }
            }
        )

    #
    # Perform the merge(s)
    #
    # We wrap this in a try-finally because we need to ensure that temporary
    # data and collection indexes are deleted if something goes wrong during
    # the actual merges
    #

    new_src_index = None
    dropped_src_index = None
    new_dst_index = None
    dropped_dst_index = None
    dst_frame_index = None
    src_frame_index = None

    try:
        # Create unique index on merge key, if necessary
        new_src_index, dropped_src_index = _ensure_index(
            src_dataset, key_field, unique=True
        )
        new_dst_index, dropped_dst_index = _ensure_index(
            dst_dataset, key_field, unique=True
        )

        if contains_videos:
            _index_frames(dst_videos, key_field, frame_key_field)
            _index_frames(src_videos, key_field, frame_key_field)

            # Create unique index on frame merge key
            frame_index_spec = [(frame_key_field, 1), ("frame_number", 1)]
            dst_frame_index = dst_dataset._frame_collection.create_index(
                frame_index_spec, unique=True
            )
            src_frame_index = src_dataset._frame_collection.create_index(
                frame_index_spec, unique=True
            )

        # Merge samples
        src_samples._aggregate(
            detach_frames=True,
            detach_groups=True,
            post_pipeline=sample_pipeline,
        )

        if contains_videos:
            # Merge frames
            _src_videos._aggregate(
                frames_only=True, post_pipeline=frame_pipeline
            )

            # Finalize IDs
            _finalize_frames(dst_videos, key_field, frame_key_field)
    finally:
        # Cleanup indexes
        _cleanup_index(
            src_dataset, key_field, new_src_index, dropped_src_index
        )
        _cleanup_index(
            dst_dataset, key_field, new_dst_index, dropped_dst_index
        )

        if contains_videos:
            # Cleanup indexes
            _cleanup_frame_index(dst_dataset, dst_frame_index)
            _cleanup_frame_index(src_dataset, src_frame_index)

            # Cleanup merge key
            cleanup_op = {"$unset": {frame_key_field: ""}}
            src_dataset._frame_collection.update_many({}, cleanup_op)
            dst_dataset._frame_collection.update_many({}, cleanup_op)

    # Reload docs
    fos.Sample._reload_docs(dst_dataset._sample_collection_name)
    if contains_videos:
        fofr.Frame._reload_docs(dst_dataset._frame_collection_name)


def _merge_docs(
    sample_collection,
    merge_lists=True,
    fields=None,
    omit_fields=None,
    delete_fields=None,
    overwrite=False,
    frames=False,
):
    if frames:
        schema = sample_collection.get_frame_field_schema()
    else:
        schema = sample_collection.get_field_schema()

    if merge_lists:
        list_fields = []
        elem_fields = []
        for field, field_type in schema.items():
            if fields is not None and field not in fields:
                continue

            if omit_fields is not None and field in omit_fields:
                continue

            if isinstance(field_type, fof.ListField):
                root = fields[field] if fields is not None else field
                list_fields.append(root)
            elif isinstance(
                field_type, fof.EmbeddedDocumentField
            ) and issubclass(field_type.document_type, fol._LABEL_LIST_FIELDS):
                root = fields[field] if fields is not None else field
                elem_fields.append(
                    root + "." + field_type.document_type._LABEL_LIST_FIELD
                )
    else:
        list_fields = None
        elem_fields = None

    if overwrite:
        root_doc = "$$ROOT"

        if delete_fields:
            cond = {
                "$and": [
                    {"$ne": ["$$item.v", None]},
                    {"$not": {"$in": ["$$item.k", list(delete_fields)]}},
                ]
            }
        else:
            cond = {"$ne": ["$$item.v", None]}

        new_doc = {
            "$arrayToObject": {
                "$filter": {
                    "input": {"$objectToArray": "$$new"},
                    "as": "item",
                    "cond": cond,
                }
            }
        }

        docs = [root_doc, new_doc]
    else:
        if delete_fields:
            new_doc = {
                "$arrayToObject": {
                    "$filter": {
                        "input": {"$objectToArray": "$$new"},
                        "as": "item",
                        "cond": {
                            "$not": {"$in": ["$$item.k", list(delete_fields)]}
                        },
                    }
                }
            }
        else:
            new_doc = "$$new"

        root_doc = {
            "$arrayToObject": {
                "$filter": {
                    "input": {"$objectToArray": "$$ROOT"},
                    "as": "item",
                    "cond": {"$ne": ["$$item.v", None]},
                }
            }
        }

        docs = [new_doc, root_doc]

    if list_fields or elem_fields:
        doc = {}

        if list_fields:
            for list_field in list_fields:
                _merge_list_field(doc, list_field)

        if elem_fields:
            for elem_field in elem_fields:
                _merge_label_list_field(doc, elem_field, overwrite=overwrite)

        docs.append(doc)

    return [{"$replaceWith": {"$mergeObjects": docs}}]


def _merge_list_field(doc, list_field):
    doc[list_field] = {
        "$switch": {
            "branches": [
                {
                    "case": {"$not": {"$gt": ["$" + list_field, None]}},
                    "then": "$$new." + list_field,
                },
                {
                    "case": {"$not": {"$gt": ["$$new." + list_field, None]}},
                    "then": "$" + list_field,
                },
            ],
            "default": {
                "$concatArrays": [
                    "$" + list_field,
                    {
                        "$filter": {
                            "input": "$$new." + list_field,
                            "as": "this",
                            "cond": {
                                "$not": {"$in": ["$$this", "$" + list_field]}
                            },
                        }
                    },
                ]
            },
        }
    }


def _merge_label_list_field(doc, elem_field, overwrite=False):
    field, leaf = elem_field.split(".")

    if overwrite:
        root = "$$new." + field
        elements = {
            "$reverseArray": {
                "$let": {
                    "vars": {
                        "new_ids": {
                            "$map": {
                                "input": "$$new." + elem_field,
                                "as": "this",
                                "in": "$$this._id",
                            },
                        },
                    },
                    "in": {
                        "$reduce": {
                            "input": {"$reverseArray": "$" + elem_field},
                            "initialValue": {
                                "$reverseArray": "$$new." + elem_field
                            },
                            "in": {
                                "$cond": {
                                    "if": {
                                        "$not": {
                                            "$in": ["$$this._id", "$$new_ids"]
                                        }
                                    },
                                    "then": {
                                        "$concatArrays": [
                                            "$$value",
                                            ["$$this"],
                                        ]
                                    },
                                    "else": "$$value",
                                }
                            },
                        }
                    },
                }
            }
        }
    else:
        root = "$" + field
        elements = {
            "$let": {
                "vars": {
                    "existing_ids": {
                        "$map": {
                            "input": "$" + elem_field,
                            "as": "this",
                            "in": "$$this._id",
                        },
                    },
                },
                "in": {
                    "$reduce": {
                        "input": "$$new." + elem_field,
                        "initialValue": "$" + elem_field,
                        "in": {
                            "$cond": {
                                "if": {
                                    "$not": {
                                        "$in": ["$$this._id", "$$existing_ids"]
                                    }
                                },
                                "then": {
                                    "$concatArrays": ["$$value", ["$$this"]]
                                },
                                "else": "$$value",
                            }
                        },
                    }
                },
            }
        }

    doc[field] = {
        "$switch": {
            "branches": [
                {
                    "case": {"$not": {"$gt": ["$" + field, None]}},
                    "then": "$$new." + field,
                },
                {
                    "case": {"$not": {"$gt": ["$$new." + field, None]}},
                    "then": "$" + field,
                },
            ],
            "default": {"$mergeObjects": [root, {leaf: elements}]},
        }
    }


def _index_frames(sample_collection, key_field, frame_key_field):
    ids, keys, all_sample_ids = sample_collection.values(
        ["_id", key_field, "frames._sample_id"]
    )
    keys_map = {k: v for k, v in zip(ids, keys)}

    frame_keys = []
    for sample_ids in all_sample_ids:
        if sample_ids:
            sample_keys = [keys_map[_id] for _id in sample_ids]
        else:
            sample_keys = sample_ids

        frame_keys.append(sample_keys)

    sample_collection.set_values(
        "frames." + frame_key_field,
        frame_keys,
        expand_schema=False,
        _allow_missing=True,
    )


def _always_select_field(sample_collection, field):
    if not isinstance(sample_collection, fov.DatasetView):
        return sample_collection

    view = sample_collection

    if not any(isinstance(stage, fost.SelectFields) for stage in view._stages):
        return view

    # Manually insert `field` into all `SelectFields` stages
    _view = view._base_view
    for stage in view._stages:
        if isinstance(stage, fost.SelectFields):
            stage = fost.SelectFields(
                stage.field_names + [field], _allow_missing=True
            )

        _view = _view.add_stage(stage)

    return _view


def _finalize_frames(sample_collection, key_field, frame_key_field):
    results = sample_collection.values([key_field, "_id"])
    ids_map = {k: v for k, v in zip(*results)}

    frame_coll = sample_collection._dataset._frame_collection

    ops = [
        UpdateMany(
            {frame_key_field: key}, {"$set": {"_sample_id": ids_map[key]}}
        )
        for key in frame_coll.distinct(frame_key_field)
    ]

    foo.bulk_write(ops, frame_coll)


def _get_media_type(sample):
    for field, value in sample.iter_fields():
        if isinstance(value, fog.Group):
            return fom.GROUP

    return sample.media_type


def _get_group_field(schema):
    for field_name, field in schema.items():
        if isinstance(field, fof.EmbeddedDocumentField) and issubclass(
            field.document_type, fog.Group
        ):
            return field_name

    return None


def _get_sample_ids(arg):
    if etau.is_str(arg):
        return [arg]

    if isinstance(arg, (fos.Sample, fos.SampleView)):
        return [arg.id]

    if isinstance(arg, foc.SampleCollection):
        return arg.values("id")

    arg = list(arg)

    if not arg:
        return []

    if isinstance(arg[0], (fos.Sample, fos.SampleView)):
        return [sample.id for sample in arg]

    return arg


def _get_frame_ids(arg):
    if etau.is_str(arg):
        return [arg]

    if isinstance(arg, (fofr.Frame, fofr.FrameView)):
        return [arg.id]

    if isinstance(arg, (fos.Sample, fos.SampleView)):
        return _get_frame_ids_for_sample(arg)

    if isinstance(arg, foc.SampleCollection):
        return arg.values("frames.id", unwind=True)

    arg = list(arg)

    if not arg:
        return []

    if isinstance(arg[0], (fofr.Frame, fofr.FrameView)):
        return [frame.id for frame in arg]

    if isinstance(arg[0], (fos.Sample, fos.SampleView)):
        return itertools.chain.from_iterable(
            _get_frame_ids_for_sample(a) for a in arg
        )

    return arg


def _get_frame_ids_for_sample(sample):
    if sample.in_dataset:
        view = sample._collection.select(sample.id)
        return view.values("frames.id", unwind=True)

    return [frame.id for frame in sample.frames.values()]


def _get_group_ids(arg):
    if etau.is_str(arg):
        return [arg]

    if isinstance(arg, (dict, fos.Sample, fos.SampleView)):
        return [_get_group_id(arg)]

    if isinstance(arg, foc.SampleCollection):
        if arg.media_type != fom.GROUP:
            raise ValueError("%s is not a grouped collection" % type(arg))

        return arg.values(arg.group_field + ".id")

    arg = list(arg)

    if not arg:
        return []

    if isinstance(arg[0], (dict, fos.Sample, fos.SampleView)):
        return [_get_group_id(a) for a in arg]

    return arg


def _get_group_id(sample_or_group):
    if isinstance(sample_or_group, dict):
        sample = next(iter(sample_or_group.values()))
    else:
        sample = sample_or_group

    for field, value in sample.iter_fields():
        if isinstance(value, fog.Group):
            return value.id

    raise ValueError("Sample '%s' has no group" % sample.id)


def _to_list(arg):
    if etau.is_container(arg):
        return list(arg)

    return [arg]


def _parse_fields(field_names):
    field_names = _to_list(field_names)
    fields = [f for f in field_names if "." not in f]
    embedded_fields = [f for f in field_names if "." in f]
    return fields, embedded_fields


def _parse_field_mapping(field_mapping):
    fields = []
    new_fields = []
    embedded_fields = []
    embedded_new_fields = []
    for field, new_field in field_mapping.items():
        if "." in field or "." in new_field:
            embedded_fields.append(field)
            embedded_new_fields.append(new_field)
        else:
            fields.append(field)
            new_fields.append(new_field)

    return fields, new_fields, embedded_fields, embedded_new_fields


def _extract_archive_if_necessary(archive_path, cleanup):
    dataset_dir = etau.split_archive(archive_path)[0]

    if not os.path.isdir(dataset_dir):
        etau.extract_archive(archive_path, delete_archive=cleanup)

        if not os.path.isdir(dataset_dir):
            raise ValueError(
                "Expected to find a directory '%s' after extracting '%s', "
                "but it was not found" % (dataset_dir, archive_path)
            )
    else:
        logger.info(
            "Assuming '%s' contains the extracted contents of '%s'",
            dataset_dir,
            archive_path,
        )

    return dataset_dir<|MERGE_RESOLUTION|>--- conflicted
+++ resolved
@@ -3253,10 +3253,8 @@
             name: the name of a saved view
         """
         view_doc = self._get_saved_view_doc(name, pop=True)
-<<<<<<< HEAD
         deleted_id = view_doc._id
-=======
->>>>>>> 97ee8bab
+
         view_doc.delete()
         self._doc.save()
         return deleted_id
@@ -3281,7 +3279,6 @@
 
         if pop:
             return self._doc.saved_views.pop(idx)
-<<<<<<< HEAD
 
         return self._doc.saved_views[idx]
 
@@ -3291,17 +3288,6 @@
     def _validate_saved_view_name(self, name, skip=None, overwrite=False):
         slug = fou.to_slug(name)
 
-=======
-
-        return self._doc.saved_views[idx]
-
-    def _saved_views(self):
-        return self._doc.saved_views
-
-    def _validate_saved_view_name(self, name, skip=None, overwrite=False):
-        slug = fou.to_slug(name)
-
->>>>>>> 97ee8bab
         for view_doc in self._doc.saved_views:
             if view_doc is skip:
                 continue
