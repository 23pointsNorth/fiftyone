"""
FiftyOne datasets.

| Copyright 2017-2021, Voxel51, Inc.
| `voxel51.com <https://voxel51.com/>`_
|
"""
from collections import defaultdict
from copy import deepcopy
from datetime import datetime
import fnmatch
import logging
import numbers
import os
import random
import string

from bson import ObjectId
from deprecated import deprecated
import mongoengine.errors as moe
import numpy as np
from pymongo import InsertOne, ReplaceOne, UpdateMany, UpdateOne
from pymongo.errors import CursorNotFound, BulkWriteError

import eta.core.serial as etas
import eta.core.utils as etau

import fiftyone as fo
import fiftyone.core.aggregations as foa
import fiftyone.core.annotation as foan
import fiftyone.core.brain as fob
import fiftyone.constants as focn
import fiftyone.core.collections as foc
import fiftyone.core.evaluation as foe
import fiftyone.core.fields as fof
import fiftyone.core.frame as fofr
import fiftyone.core.labels as fol
import fiftyone.core.media as fom
import fiftyone.migrations as fomi
import fiftyone.core.odm as foo
import fiftyone.core.sample as fos
from fiftyone.core.singletons import DatasetSingleton
import fiftyone.core.utils as fou
import fiftyone.core.view as fov

fost = fou.lazy_import("fiftyone.core.stages")
foud = fou.lazy_import("fiftyone.utils.data")


logger = logging.getLogger(__name__)


def list_datasets(info=False):
    """Lists the available FiftyOne datasets.

    Args:
        info (False): whether to return info dicts describing each dataset
            rather than just their names

    Returns:
        a list of dataset names or info dicts
    """
    if info:
        return _list_dataset_info()

    return _list_datasets()


def dataset_exists(name):
    """Checks if the dataset exists.

    Args:
        name: the name of the dataset

    Returns:
        True/False
    """
    conn = foo.get_db_conn()
    return bool(list(conn.datasets.find({"name": name}, {"_id": 1}).limit(1)))


def load_dataset(name):
    """Loads the FiftyOne dataset with the given name.

    To create a new dataset, use the :class:`Dataset` constructor.

    .. note::

        :class:`Dataset` instances are singletons keyed by their name, so all
        calls to this method with a given dataset ``name`` in a program will
        return the same object.

    Args:
        name: the name of the dataset

    Returns:
        a :class:`Dataset`
    """
    return Dataset(name, _create=False)


def get_default_dataset_name():
    """Returns a default dataset name based on the current time.

    Returns:
        a dataset name
    """
    now = datetime.now()
    name = now.strftime("%Y.%m.%d.%H.%M.%S")
    if name in _list_datasets(include_private=True):
        name = now.strftime("%Y.%m.%d.%H.%M.%S.%f")

    return name


def make_unique_dataset_name(root):
    """Makes a unique dataset name with the given root name.

    Args:
        root: the root name for the dataset

    Returns:
        the dataset name
    """
    name = root
    dataset_names = _list_datasets(include_private=True)

    if name in dataset_names:
        name += "_" + _get_random_characters(6)

    while name in dataset_names:
        name += _get_random_characters(1)

    return name


def get_default_dataset_dir(name):
    """Returns the default dataset directory for the dataset with the given
    name.

    Args:
        name: the dataset name

    Returns:
        the default directory for the dataset
    """
    return os.path.join(fo.config.default_dataset_dir, name)


def delete_dataset(name, verbose=False):
    """Deletes the FiftyOne dataset with the given name.

    Args:
        name: the name of the dataset
        verbose (False): whether to log the name of the deleted dataset
    """
    dataset = load_dataset(name)
    dataset.delete()
    if verbose:
        logger.info("Dataset '%s' deleted", name)


def delete_datasets(glob_patt, verbose=False):
    """Deletes all FiftyOne datasets whose names match the given glob pattern.

    Args:
        glob_patt: a glob pattern of datasets to delete
        verbose (False): whether to log the names of deleted datasets
    """
    all_datasets = _list_datasets()
    for name in fnmatch.filter(all_datasets, glob_patt):
        delete_dataset(name, verbose=verbose)


def delete_non_persistent_datasets(verbose=False):
    """Deletes all non-persistent datasets.

    Args:
        verbose (False): whether to log the names of deleted datasets
    """
    for name in _list_datasets(include_private=True):
        try:
<<<<<<< HEAD
            dataset = Dataset(name, _create=False, _migrate=False)
=======
            dataset = Dataset(name, _create=False, _virtual=True)
>>>>>>> 7051ca1e
        except:
            # If the dataset can't be loaded, it likely requires migration,
            # which means it is persistent, so we don't worry about it here
            continue

        if not dataset.persistent and not dataset.deleted:
            dataset.delete()
            if verbose:
                logger.info("Dataset '%s' deleted", name)


class Dataset(foc.SampleCollection, metaclass=DatasetSingleton):
    """A FiftyOne dataset.

    Datasets represent an ordered collection of
    :class:`fiftyone.core.sample.Sample` instances that describe a particular
    type of raw media (e.g., images or videos) together with a user-defined set
    of fields.

    FiftyOne datasets ingest and store the labels for all samples internally;
    raw media is stored on disk and the dataset provides paths to the data.

    See :ref:`this page <using-datasets>` for an overview of working with
    FiftyOne datasets.

    Args:
        name (None): the name of the dataset. By default,
            :func:`get_default_dataset_name` is used
        persistent (False): whether the dataset should persist in the database
            after the session terminates
        overwrite (False): whether to overwrite an existing dataset of the same
            name
    """

    def __init__(
        self,
        name=None,
        persistent=False,
        overwrite=False,
        _create=True,
<<<<<<< HEAD
        _migrate=True,
=======
        _virtual=False,
>>>>>>> 7051ca1e
        **kwargs,
    ):
        if name is None and _create:
            name = get_default_dataset_name()

        if overwrite and dataset_exists(name):
            delete_dataset(name)

        if _create:
            doc, sample_doc_cls, frame_doc_cls = _create_dataset(
                name, persistent=persistent, **kwargs
            )
        else:
            doc, sample_doc_cls, frame_doc_cls = _load_dataset(
<<<<<<< HEAD
                name, migrate=_migrate
=======
                name, virtual=_virtual
>>>>>>> 7051ca1e
            )

        self._doc = doc
        self._sample_doc_cls = sample_doc_cls
        self._frame_doc_cls = frame_doc_cls

        self._annotation_cache = {}
        self._brain_cache = {}
        self._evaluation_cache = {}

        self._deleted = False

    def __len__(self):
        return self.count()

    def __getitem__(self, id_filepath_slice):
        if isinstance(id_filepath_slice, numbers.Integral):
            raise ValueError(
                "Accessing dataset samples by numeric index is not supported. "
                "Use sample IDs, filepaths, or slices instead"
            )

        if isinstance(id_filepath_slice, slice):
            return self.view()[id_filepath_slice]

        try:
            oid = ObjectId(id_filepath_slice)
            query = {"_id": oid}
        except:
            oid = None
            query = {"filepath": id_filepath_slice}

        d = self._sample_collection.find_one(query)

        if d is None:
            field = "ID" if oid is not None else "filepath"
            raise KeyError(
                "No sample found with %s '%s'" % (field, id_filepath_slice)
            )

        doc = self._sample_dict_to_doc(d)
        return fos.Sample.from_doc(doc, dataset=self)

    def __delitem__(self, samples_or_ids):
        self.delete_samples(samples_or_ids)

    def __getattribute__(self, name):
        #
        # The attributes necessary to determine a dataset's name and whether
        # it is deleted are always available. If a dataset is deleted, no other
        # methods are available
        #
        if name.startswith("__") or name in (
            "name",
            "deleted",
            "_deleted",
            "_doc",
        ):
            return super().__getattribute__(name)

        if getattr(self, "_deleted", False):
            raise ValueError("Dataset '%s' is deleted" % self.name)

        return super().__getattribute__(name)

    @property
    def _dataset(self):
        return self

    @property
    def _root_dataset(self):
        return self

    @property
    def _is_patches(self):
        return self._sample_collection_name.startswith("patches.")

    @property
    def _is_frames(self):
        return self._sample_collection_name.startswith("frames.")

    @property
    def _is_clips(self):
        return self._sample_collection_name.startswith("clips.")

    @property
    def media_type(self):
        """The media type of the dataset."""
        return self._doc.media_type

    @media_type.setter
    def media_type(self, media_type):
        if self:
            raise ValueError("Cannot set media type of a non-empty dataset")

        if media_type not in fom.MEDIA_TYPES:
            raise ValueError(
                "Invalid media_type '%s'. Supported values are %s"
                % (media_type, fom.MEDIA_TYPES)
            )

        self._doc.media_type = media_type

        if media_type == fom.VIDEO:
            # pylint: disable=no-member
            self._doc.frame_fields = [
                foo.SampleFieldDocument.from_field(field)
                for field in self._frame_doc_cls._fields.values()
            ]

        self._doc.save()

    @property
    def version(self):
        """The version of the ``fiftyone`` package for which the dataset is
        formatted.
        """
        return self._doc.version

    @property
    def name(self):
        """The name of the dataset."""
        return self._doc.name

    @name.setter
    def name(self, name):
        _name = self._doc.name

        if name == _name:
            return

        if name in list_datasets():
            raise ValueError("A dataset with name '%s' already exists" % name)

        try:
            self._doc.name = name
            self._doc.save()
        except:
            self._doc.name = _name
            raise

    @property
    def created_at(self):
        """The datetime that the dataset was created."""
        return self._doc.created_at

    @property
    def last_loaded_at(self):
        """The datetime that the dataset was last loaded."""
        return self._doc.last_loaded_at

    @property
    def persistent(self):
        """Whether the dataset persists in the database after a session is
        terminated.
        """
        return self._doc.persistent

    @persistent.setter
    def persistent(self, value):
        _value = self._doc.persistent
        try:
            self._doc.persistent = value
            self._doc.save()
        except:
            self._doc.persistent = _value
            raise

    @property
    def info(self):
        """A user-facing dictionary of information about the dataset.

        Examples::

            import fiftyone as fo

            dataset = fo.Dataset()

            # Store a class list in the dataset's info
            dataset.info = {"classes": ["cat", "dog"]}

            # Edit the info
            dataset.info["other_classes"] = ["bird", "plane"]
            dataset.save()  # must save after edits
        """
        return self._doc.info

    @info.setter
    def info(self, info):
        self._doc.info = info
        self._doc.save()

    @property
    def classes(self):
        """A dict mapping field names to list of class label strings for the
        corresponding fields of the dataset.

        Examples::

            import fiftyone as fo

            dataset = fo.Dataset()

            # Set classes for the `ground_truth` and `predictions` fields
            dataset.classes = {
                "ground_truth": ["cat", "dog"],
                "predictions": ["cat", "dog", "other"],
            }

            # Edit an existing classes list
            dataset.classes["ground_truth"].append("other")
            dataset.save()  # must save after edits
        """
        return self._doc.classes

    @classes.setter
    def classes(self, classes):
        self._doc.classes = classes
        self.save()

    @property
    def default_classes(self):
        """A list of class label strings for all
        :class:`fiftyone.core.labels.Label` fields of this dataset that do not
        have customized classes defined in :meth:`classes`.

        Examples::

            import fiftyone as fo

            dataset = fo.Dataset()

            # Set default classes
            dataset.default_classes = ["cat", "dog"]

            # Edit the default classes
            dataset.default_classes.append("rabbit")
            dataset.save()  # must save after edits
        """
        return self._doc.default_classes

    @default_classes.setter
    def default_classes(self, classes):
        self._doc.default_classes = classes
        self.save()

    @property
    def mask_targets(self):
        """A dict mapping field names to mask target dicts, each of which
        defines a mapping between pixel values and label strings for the
        segmentation masks in the corresponding field of the dataset.

        .. note::

            The pixel value `0` is a reserved "background" class that is
            rendered as invisible in the App.

        Examples::

            import fiftyone as fo

            dataset = fo.Dataset()

            # Set mask targets for the `ground_truth` and `predictions` fields
            dataset.mask_targets = {
                "ground_truth": {1: "cat", 2: "dog"},
                "predictions": {1: "cat", 2: "dog", 255: "other"},
            }

            # Edit an existing mask target
            dataset.mask_targets["ground_truth"][255] = "other"
            dataset.save()  # must save after edits
        """
        return self._doc.mask_targets

    @mask_targets.setter
    def mask_targets(self, targets):
        self._doc.mask_targets = targets
        self.save()

    @property
    def default_mask_targets(self):
        """A dict defining a default mapping between pixel values and label
        strings for the segmentation masks of all
        :class:`fiftyone.core.labels.Segmentation` fields of this dataset that
        do not have customized mask targets defined in :meth:`mask_targets`.

        .. note::

            The pixel value `0` is a reserved "background" class that is
            rendered as invisible in the App.

        Examples::

            import fiftyone as fo

            dataset = fo.Dataset()

            # Set default mask targets
            dataset.default_mask_targets = {1: "cat", 2: "dog"}

            # Edit the default mask targets
            dataset.default_mask_targets[255] = "other"
            dataset.save()  # must save after edits
        """
        return self._doc.default_mask_targets

    @default_mask_targets.setter
    def default_mask_targets(self, targets):
        self._doc.default_mask_targets = targets
        self.save()

    @property
    def deleted(self):
        """Whether the dataset is deleted."""
        return self._deleted

    def summary(self):
        """Returns a string summary of the dataset.

        Returns:
            a string summary
        """
        aggs = self.aggregate([foa.Count(), foa.Distinct("tags")])
        elements = [
            ("Name:", self.name),
            ("Media type:", self.media_type),
            ("Num samples:", aggs[0]),
            ("Persistent:", self.persistent),
            ("Tags:", aggs[1]),
        ]

        elements = fou.justify_headings(elements)
        lines = ["%s %s" % tuple(e) for e in elements]

        lines.extend(
            ["Sample fields:", self._to_fields_str(self.get_field_schema())]
        )

        if self.media_type == fom.VIDEO:
            lines.extend(
                [
                    "Frame fields:",
                    self._to_fields_str(self.get_frame_field_schema()),
                ]
            )

        return "\n".join(lines)

    def stats(self, include_media=False, compressed=False):
        """Returns stats about the dataset on disk.

        The ``samples`` keys refer to the sample-level labels for the dataset
        as they are stored in the database.

        The ``media`` keys refer to the raw media associated with each sample
        in the dataset on disk (only included if ``include_media`` is True).

        The ``frames`` keys refer to the frame labels for the dataset as they
        are stored in the database (video datasets only).

        Args:
            include_media (False): whether to include stats about the size of
                the raw media in the dataset
            compressed (False): whether to return the sizes of collections in
                their compressed form on disk (True) or the logical
                uncompressed size of  the collections (False)

        Returns:
            a stats dict
        """
        stats = {}

        conn = foo.get_db_conn()

        cs = conn.command("collstats", self._sample_collection_name)
        samples_bytes = cs["storageSize"] if compressed else cs["size"]
        stats["samples_count"] = cs["count"]
        stats["samples_bytes"] = samples_bytes
        stats["samples_size"] = etau.to_human_bytes_str(samples_bytes)
        total_bytes = samples_bytes

        if self.media_type == fom.VIDEO:
            cs = conn.command("collstats", self._frame_collection_name)
            frames_bytes = cs["storageSize"] if compressed else cs["size"]
            stats["frames_count"] = cs["count"]
            stats["frames_bytes"] = frames_bytes
            stats["frames_size"] = etau.to_human_bytes_str(frames_bytes)
            total_bytes += frames_bytes

        if include_media:
            self.compute_metadata()
            media_bytes = self.sum("metadata.size_bytes")
            stats["media_bytes"] = media_bytes
            stats["media_size"] = etau.to_human_bytes_str(media_bytes)
            total_bytes += media_bytes

        stats["total_bytes"] = total_bytes
        stats["total_size"] = etau.to_human_bytes_str(total_bytes)

        return stats

    def first(self):
        """Returns the first sample in the dataset.

        Returns:
            a :class:`fiftyone.core.sample.Sample`
        """
        return super().first()

    def last(self):
        """Returns the last sample in the dataset.

        Returns:
            a :class:`fiftyone.core.sample.Sample`
        """
        try:
            sample_view = self[-1:].first()
        except ValueError:
            raise ValueError("%s is empty" % self.__class__.__name__)

        return fos.Sample.from_doc(sample_view._doc, dataset=self)

    def head(self, num_samples=3):
        """Returns a list of the first few samples in the dataset.

        If fewer than ``num_samples`` samples are in the dataset, only the
        available samples are returned.

        Args:
            num_samples (3): the number of samples

        Returns:
            a list of :class:`fiftyone.core.sample.Sample` objects
        """
        return [
            fos.Sample.from_doc(sv._doc, dataset=self)
            for sv in self[:num_samples]
        ]

    def tail(self, num_samples=3):
        """Returns a list of the last few samples in the dataset.

        If fewer than ``num_samples`` samples are in the dataset, only the
        available samples are returned.

        Args:
            num_samples (3): the number of samples

        Returns:
            a list of :class:`fiftyone.core.sample.Sample` objects
        """
        return [
            fos.Sample.from_doc(sv._doc, dataset=self)
            for sv in self[-num_samples:]
        ]

    def view(self):
        """Returns a :class:`fiftyone.core.view.DatasetView` containing the
        entire dataset.

        Returns:
            a :class:`fiftyone.core.view.DatasetView`
        """
        return fov.DatasetView(self)

    def get_field_schema(
        self, ftype=None, embedded_doc_type=None, include_private=False
    ):
        """Returns a schema dictionary describing the fields of the samples in
        the dataset.

        Args:
            ftype (None): an optional field type to which to restrict the
                returned schema. Must be a subclass of
                :class:`fiftyone.core.fields.Field`
            embedded_doc_type (None): an optional embedded document type to
                which to restrict the returned schema. Must be a subclass of
                :class:`fiftyone.core.odm.BaseEmbeddedDocument`
            include_private (False): whether to include fields that start with
                ``_`` in the returned schema

        Returns:
             an ``OrderedDict`` mapping field names to field types
        """
        return self._sample_doc_cls.get_field_schema(
            ftype=ftype,
            embedded_doc_type=embedded_doc_type,
            include_private=include_private,
        )

    def get_frame_field_schema(
        self, ftype=None, embedded_doc_type=None, include_private=False
    ):
        """Returns a schema dictionary describing the fields of the frames of
        the samples in the dataset.

        Only applicable for video datasets.

        Args:
            ftype (None): an optional field type to which to restrict the
                returned schema. Must be a subclass of
                :class:`fiftyone.core.fields.Field`
            embedded_doc_type (None): an optional embedded document type to
                which to restrict the returned schema. Must be a subclass of
                :class:`fiftyone.core.odm.BaseEmbeddedDocument`
            include_private (False): whether to include fields that start with
                ``_`` in the returned schema

        Returns:
            a dictionary mapping field names to field types, or ``None`` if
            the dataset is not a video dataset
        """
        if self.media_type != fom.VIDEO:
            return None

        return self._frame_doc_cls.get_field_schema(
            ftype=ftype,
            embedded_doc_type=embedded_doc_type,
            include_private=include_private,
        )

    def add_sample_field(
        self,
        field_name,
        ftype,
        embedded_doc_type=None,
        subfield=None,
        **kwargs,
    ):
        """Adds a new sample field to the dataset.

        Args:
            field_name: the field name
            ftype: the field type to create. Must be a subclass of
                :class:`fiftyone.core.fields.Field`
            embedded_doc_type (None): the
                :class:`fiftyone.core.odm.BaseEmbeddedDocument` type of the
                field. Only applicable when ``ftype`` is
                :class:`fiftyone.core.fields.EmbeddedDocumentField`
            subfield (None): the :class:`fiftyone.core.fields.Field` type of
                the contained field. Only applicable when ``ftype`` is
                :class:`fiftyone.core.fields.ListField` or
                :class:`fiftyone.core.fields.DictField`
        """
        self._sample_doc_cls.add_field(
            field_name,
            ftype,
            embedded_doc_type=embedded_doc_type,
            subfield=subfield,
            **kwargs,
        )
        self._reload()

    def _add_sample_field_if_necessary(
        self,
        field_name,
        ftype,
        embedded_doc_type=None,
        subfield=None,
        **kwargs,
    ):
        field_kwargs = dict(
            ftype=ftype,
            embedded_doc_type=embedded_doc_type,
            subfield=subfield,
            **kwargs,
        )

        schema = self.get_field_schema()
        if field_name in schema:
            foo.validate_fields_match(
                field_name, field_kwargs, schema[field_name]
            )
        else:
            self.add_sample_field(field_name, **field_kwargs)

    def _add_implied_sample_field(self, field_name, value):
        self._sample_doc_cls.add_implied_field(field_name, value)
        self._reload()

    def _add_implied_sample_field_if_necessary(self, field_name, value):
        self._add_sample_field_if_necessary(
            field_name, **foo.get_implied_field_kwargs(value)
        )

    def add_frame_field(
        self,
        field_name,
        ftype,
        embedded_doc_type=None,
        subfield=None,
        **kwargs,
    ):
        """Adds a new frame-level field to the dataset.

        Only applicable to video datasets.

        Args:
            field_name: the field name
            ftype: the field type to create. Must be a subclass of
                :class:`fiftyone.core.fields.Field`
            embedded_doc_type (None): the
                :class:`fiftyone.core.odm.BaseEmbeddedDocument` type of the
                field. Only applicable when ``ftype`` is
                :class:`fiftyone.core.fields.EmbeddedDocumentField`
            subfield (None): the :class:`fiftyone.core.fields.Field` type of
                the contained field. Only applicable when ``ftype`` is
                :class:`fiftyone.core.fields.ListField` or
                :class:`fiftyone.core.fields.DictField`
        """
        if self.media_type != fom.VIDEO:
            raise ValueError("Only video datasets have frame fields")

        self._frame_doc_cls.add_field(
            field_name,
            ftype,
            embedded_doc_type=embedded_doc_type,
            subfield=subfield,
            **kwargs,
        )
        self._reload()

    def _add_frame_field_if_necessary(
        self,
        field_name,
        ftype,
        embedded_doc_type=None,
        subfield=None,
        **kwargs,
    ):
        field_kwargs = dict(
            ftype=ftype,
            embedded_doc_type=embedded_doc_type,
            subfield=subfield,
            **kwargs,
        )

        schema = self.get_frame_field_schema()
        if field_name in schema:
            foo.validate_fields_match(
                field_name, field_kwargs, schema[field_name]
            )
        else:
            self.add_frame_field(field_name, **field_kwargs)

    def _add_implied_frame_field(self, field_name, value):
        if self.media_type != fom.VIDEO:
            raise ValueError("Only video datasets have frame fields")

        self._frame_doc_cls.add_implied_field(field_name, value)
        self._reload()

    def _add_implied_frame_field_if_necessary(self, field_name, value):
        self._add_frame_field_if_necessary(
            field_name, **foo.get_implied_field_kwargs(value)
        )

    def rename_sample_field(self, field_name, new_field_name):
        """Renames the sample field to the given new name.

        You can use dot notation (``embedded.field.name``) to rename embedded
        fields.

        Args:
            field_name: the field name or ``embedded.field.name``
            new_field_name: the new field name or ``embedded.field.name``
        """
        self._rename_sample_fields({field_name: new_field_name})

    def rename_sample_fields(self, field_mapping):
        """Renames the sample fields to the given new names.

        You can use dot notation (``embedded.field.name``) to rename embedded
        fields.

        Args:
            field_mapping: a dict mapping field names to new field names
        """
        self._rename_sample_fields(field_mapping)

    def rename_frame_field(self, field_name, new_field_name):
        """Renames the frame-level field to the given new name.

        You can use dot notation (``embedded.field.name``) to rename embedded
        frame fields.

        Only applicable to video datasets.

        Args:
            field_name: the field name or ``embedded.field.name``
            new_field_name: the new field name or ``embedded.field.name``
        """
        self._rename_frame_fields({field_name: new_field_name})

    def rename_frame_fields(self, field_mapping):
        """Renames the frame-level fields to the given new names.

        You can use dot notation (``embedded.field.name``) to rename embedded
        frame fields.

        Args:
            field_mapping: a dict mapping field names to new field names
        """
        self._rename_frame_fields(field_mapping)

    def _rename_sample_fields(self, field_mapping, view=None):
        (
            fields,
            new_fields,
            embedded_fields,
            embedded_new_fields,
        ) = _parse_field_mapping(field_mapping)

        if fields:
            self._sample_doc_cls._rename_fields(fields, new_fields)
            fos.Sample._rename_fields(
                self._sample_collection_name, fields, new_fields
            )

        if embedded_fields:
            sample_collection = self if view is None else view
            self._sample_doc_cls._rename_embedded_fields(
                embedded_fields, embedded_new_fields, sample_collection
            )
            fos.Sample._reload_docs(self._sample_collection_name)

        self._reload()

    def _rename_frame_fields(self, field_mapping, view=None):
        if self.media_type != fom.VIDEO:
            raise ValueError("Only video datasets have frame fields")

        (
            fields,
            new_fields,
            embedded_fields,
            embedded_new_fields,
        ) = _parse_field_mapping(field_mapping)

        if fields:
            self._frame_doc_cls._rename_fields(fields, new_fields)
            fofr.Frame._rename_fields(
                self._frame_collection_name, fields, new_fields
            )

        if embedded_fields:
            sample_collection = self if view is None else view
            self._frame_doc_cls._rename_embedded_fields(
                embedded_fields, embedded_new_fields, sample_collection
            )
            fofr.Frame._reload_docs(self._frame_collection_name)

        self._reload()

    def clone_sample_field(self, field_name, new_field_name):
        """Clones the given sample field into a new field of the dataset.

        You can use dot notation (``embedded.field.name``) to clone embedded
        fields.

        Args:
            field_name: the field name or ``embedded.field.name``
            new_field_name: the new field name or ``embedded.field.name``
        """
        self._clone_sample_fields({field_name: new_field_name})

    def clone_sample_fields(self, field_mapping):
        """Clones the given sample fields into new fields of the dataset.

        You can use dot notation (``embedded.field.name``) to clone embedded
        fields.

        Args:
            field_mapping: a dict mapping field names to new field names into
                which to clone each field
        """
        self._clone_sample_fields(field_mapping)

    def clone_frame_field(self, field_name, new_field_name):
        """Clones the frame-level field into a new field.

        You can use dot notation (``embedded.field.name``) to clone embedded
        frame fields.

        Only applicable to video datasets.

        Args:
            field_name: the field name or ``embedded.field.name``
            new_field_name: the new field name or ``embedded.field.name``
        """
        self._clone_frame_fields({field_name: new_field_name})

    def clone_frame_fields(self, field_mapping):
        """Clones the frame-level fields into new fields.

        You can use dot notation (``embedded.field.name``) to clone embedded
        frame fields.

        Only applicable to video datasets.

        Args:
            field_mapping: a dict mapping field names to new field names into
                which to clone each field
        """
        self._clone_frame_fields(field_mapping)

    def _clone_sample_fields(self, field_mapping, view=None):
        (
            fields,
            new_fields,
            embedded_fields,
            embedded_new_fields,
        ) = _parse_field_mapping(field_mapping)

        if fields:
            self._sample_doc_cls._clone_fields(fields, new_fields, view)

        if embedded_fields:
            sample_collection = self if view is None else view
            self._sample_doc_cls._clone_embedded_fields(
                embedded_fields, embedded_new_fields, sample_collection
            )

        fos.Sample._reload_docs(self._sample_collection_name)
        self._reload()

    def _clone_frame_fields(self, field_mapping, view=None):
        if self.media_type != fom.VIDEO:
            raise ValueError("Only video datasets have frame fields")

        (
            fields,
            new_fields,
            embedded_fields,
            embedded_new_fields,
        ) = _parse_field_mapping(field_mapping)

        if fields:
            self._frame_doc_cls._clone_fields(fields, new_fields, view)

        if embedded_fields:
            sample_collection = self if view is None else view
            self._frame_doc_cls._clone_embedded_fields(
                embedded_fields, embedded_new_fields, sample_collection
            )

        fofr.Frame._reload_docs(self._frame_collection_name)
        self._reload()

    def clear_sample_field(self, field_name):
        """Clears the values of the field from all samples in the dataset.

        The field will remain in the dataset's schema, and all samples will
        have the value ``None`` for the field.

        You can use dot notation (``embedded.field.name``) to clone embedded
        frame fields.

        Args:
            field_name: the field name or ``embedded.field.name``
        """
        self._clear_sample_fields(field_name)

    def clear_sample_fields(self, field_names):
        """Clears the values of the fields from all samples in the dataset.

        The field will remain in the dataset's schema, and all samples will
        have the value ``None`` for the field.

        You can use dot notation (``embedded.field.name``) to clone embedded
        frame fields.

        Args:
            field_names: the field name or iterable of field names
        """
        self._clear_sample_fields(field_names)

    def clear_frame_field(self, field_name):
        """Clears the values of the frame-level field from all samples in the
        dataset.

        The field will remain in the dataset's frame schema, and all frames
        will have the value ``None`` for the field.

        You can use dot notation (``embedded.field.name``) to clone embedded
        frame fields.

        Only applicable to video datasets.

        Args:
            field_name: the field name or ``embedded.field.name``
        """
        self._clear_frame_fields(field_name)

    def clear_frame_fields(self, field_names):
        """Clears the values of the frame-level fields from all samples in the
        dataset.

        The fields will remain in the dataset's frame schema, and all frames
        will have the value ``None`` for the field.

        You can use dot notation (``embedded.field.name``) to clone embedded
        frame fields.

        Only applicable to video datasets.

        Args:
            field_names: the field name or iterable of field names
        """
        self._clear_frame_fields(field_names)

    def _clear_sample_fields(self, field_names, view=None):
        fields, embedded_fields = _parse_fields(field_names)

        if fields:
            self._sample_doc_cls._clear_fields(fields, view)

        if embedded_fields:
            sample_collection = self if view is None else view
            self._sample_doc_cls._clear_embedded_fields(
                embedded_fields, sample_collection
            )

        fos.Sample._reload_docs(self._sample_collection_name)

    def _clear_frame_fields(self, field_names, view=None):
        if self.media_type != fom.VIDEO:
            raise ValueError("Only video datasets have frame fields")

        fields, embedded_fields = _parse_fields(field_names)

        if fields:
            self._frame_doc_cls._clear_fields(fields, view)

        if embedded_fields:
            sample_collection = self if view is None else view
            self._frame_doc_cls._clear_embedded_fields(
                embedded_fields, sample_collection
            )

        fofr.Frame._reload_docs(self._frame_collection_name)

    def delete_sample_field(self, field_name, error_level=0):
        """Deletes the field from all samples in the dataset.

        You can use dot notation (``embedded.field.name``) to delete embedded
        fields.

        Args:
            field_name: the field name or ``embedded.field.name``
            error_level (0): the error level to use. Valid values are:

            -   0: raise error if a top-level field cannot be deleted
            -   1: log warning if a top-level field cannot be deleted
            -   2: ignore top-level fields that cannot be deleted
        """
        self._delete_sample_fields(field_name, error_level)

    def delete_sample_fields(self, field_names, error_level=0):
        """Deletes the fields from all samples in the dataset.

        You can use dot notation (``embedded.field.name``) to delete embedded
        fields.

        Args:
            field_names: the field name or iterable of field names
            error_level (0): the error level to use. Valid values are:

            -   0: raise error if a top-level field cannot be deleted
            -   1: log warning if a top-level field cannot be deleted
            -   2: ignore top-level fields that cannot be deleted
        """
        self._delete_sample_fields(field_names, error_level)

    def delete_frame_field(self, field_name, error_level=0):
        """Deletes the frame-level field from all samples in the dataset.

        You can use dot notation (``embedded.field.name``) to delete embedded
        frame fields.

        Only applicable to video datasets.

        Args:
            field_name: the field name or ``embedded.field.name``
            error_level (0): the error level to use. Valid values are:

            -   0: raise error if a top-level field cannot be deleted
            -   1: log warning if a top-level field cannot be deleted
            -   2: ignore top-level fields that cannot be deleted
        """
        self._delete_frame_fields(field_name, error_level)

    def delete_frame_fields(self, field_names, error_level=0):
        """Deletes the frame-level fields from all samples in the dataset.

        You can use dot notation (``embedded.field.name``) to delete embedded
        frame fields.

        Only applicable to video datasets.

        Args:
            field_names: a field name or iterable of field names
            error_level (0): the error level to use. Valid values are:

            -   0: raise error if a top-level field cannot be deleted
            -   1: log warning if a top-level field cannot be deleted
            -   2: ignore top-level fields that cannot be deleted
        """
        self._delete_frame_fields(field_names, error_level)

    def _delete_sample_fields(self, field_names, error_level):
        fields, embedded_fields = _parse_fields(field_names)

        if fields:
            self._sample_doc_cls._delete_fields(
                fields, error_level=error_level
            )
            fos.Sample._purge_fields(self._sample_collection_name, fields)

        if embedded_fields:
            self._sample_doc_cls._delete_embedded_fields(embedded_fields)
            fos.Sample._reload_docs(self._sample_collection_name)

        self._reload()

    def _delete_frame_fields(self, field_names, error_level):
        if self.media_type != fom.VIDEO:
            raise ValueError("Only video datasets have frame fields")

        fields, embedded_fields = _parse_fields(field_names)

        if fields:
            self._frame_doc_cls._delete_fields(fields, error_level=error_level)
            fofr.Frame._purge_fields(self._frame_collection_name, fields)

        if embedded_fields:
            self._frame_doc_cls._delete_embedded_fields(embedded_fields)
            fofr.Frame._reload_docs(self._frame_collection_name)

        self._reload()

    def iter_samples(self, progress=False):
        """Returns an iterator over the samples in the dataset.

        Args:
            progress (False): whether to render a progress bar tracking the
                iterator's progress

        Returns:
            an iterator over :class:`fiftyone.core.sample.Sample` instances
        """
        pipeline = self._pipeline(detach_frames=True)

        if progress:
            with fou.ProgressBar(total=len(self)) as pb:
                for sample in pb(self._iter_samples(pipeline)):
                    yield sample
        else:
            for sample in self._iter_samples(pipeline):
                yield sample

    def _iter_samples(self, pipeline):
        index = 0

        try:
            for d in foo.aggregate(self._sample_collection, pipeline):
                doc = self._sample_dict_to_doc(d)
                sample = fos.Sample.from_doc(doc, dataset=self)
                index += 1
                yield sample

        except CursorNotFound:
            # The cursor has timed out so we yield from a new one after
            # skipping to the last offset

            pipeline.append({"$skip": index})
            for sample in self._iter_samples(pipeline):
                yield sample

    def add_sample(self, sample, expand_schema=True, validate=True):
        """Adds the given sample to the dataset.

        If the sample instance does not belong to a dataset, it is updated
        in-place to reflect its membership in this dataset. If the sample
        instance belongs to another dataset, it is not modified.

        Args:
            sample: a :class:`fiftyone.core.sample.Sample`
            expand_schema (True): whether to dynamically add new sample fields
                encountered to the dataset schema. If False, an error is raised
                if the sample's schema is not a subset of the dataset schema
            validate (True): whether to validate that the fields of the sample
                are compliant with the dataset schema before adding it

        Returns:
            the ID of the sample in the dataset
        """
        return self._add_samples_batch([sample], expand_schema, validate)[0]

    def add_samples(
        self, samples, expand_schema=True, validate=True, num_samples=None
    ):
        """Adds the given samples to the dataset.

        Any sample instances that do not belong to a dataset are updated
        in-place to reflect membership in this dataset. Any sample instances
        that belong to other datasets are not modified.

        Args:
            samples: an iterable of :class:`fiftyone.core.sample.Sample`
                instances or a
                :class:`fiftyone.core.collections.SampleCollection`
            expand_schema (True): whether to dynamically add new sample fields
                encountered to the dataset schema. If False, an error is raised
                if a sample's schema is not a subset of the dataset schema
            validate (True): whether to validate that the fields of each sample
                are compliant with the dataset schema before adding it
            num_samples (None): the number of samples in ``samples``. If not
                provided, this is computed via ``len(samples)``, if possible.
                This value is optional and is used only for progress tracking

        Returns:
            a list of IDs of the samples in the dataset
        """
        if num_samples is None:
            try:
                num_samples = len(samples)
            except:
                pass

        # Dynamically size batches so that they are as large as possible while
        # still achieving a nice frame rate on the progress bar
        target_latency = 0.2  # in seconds
        batcher = fou.DynamicBatcher(
            samples, target_latency, init_batch_size=1, max_batch_beta=2.0
        )

        sample_ids = []
        with fou.ProgressBar(total=num_samples) as pb:
            for batch in batcher:
                sample_ids.extend(
                    self._add_samples_batch(batch, expand_schema, validate)
                )
                pb.update(count=len(batch))

        return sample_ids

    def add_collection(
        self, sample_collection, include_info=True, overwrite_info=False
    ):
        """Adds the contents of the given collection to the dataset.

        This method is a special case of :meth:`Dataset.merge_samples` that
        adds samples with new IDs to this dataset and omits any samples with
        existing IDs (the latter would only happen in rare cases).

        Use :meth:`Dataset.merge_samples` if you have multiple datasets whose
        samples refer to the same source media.

        Args:
            samples: a :class:`fiftyone.core.collections.SampleCollection`
            include_info (True): whether to merge dataset-level information
                such as ``info`` and ``classes``
            overwrite_info (False): whether to overwrite existing dataset-level
                information. Only applicable when ``include_info`` is True

        Returns:
            a list of IDs of the samples that were added to this dataset
        """
        num_samples = len(self)
        self.merge_samples(
            sample_collection,
            key_field="id",
            skip_existing=True,
            insert_new=True,
            include_info=include_info,
            overwrite_info=overwrite_info,
        )
        return self.skip(num_samples).values("id")

    def _add_samples_batch(self, samples, expand_schema, validate):
        samples = [s.copy() if s._in_db else s for s in samples]

        if self.media_type is None and samples:
            self.media_type = samples[0].media_type

        if expand_schema:
            self._expand_schema(samples)

        if validate:
            self._validate_samples(samples)

        dicts = [self._make_dict(sample) for sample in samples]

        try:
            # adds `_id` to each dict
            self._sample_collection.insert_many(dicts)
        except BulkWriteError as bwe:
            msg = bwe.details["writeErrors"][0]["errmsg"]
            raise ValueError(msg) from bwe

        for sample, d in zip(samples, dicts):
            doc = self._sample_dict_to_doc(d)
            sample._set_backing_doc(doc, dataset=self)

            if self.media_type == fom.VIDEO:
                sample.frames.save()

        return [str(d["_id"]) for d in dicts]

    def _upsert_samples_batch(self, samples, expand_schema, validate):
        if self.media_type is None and samples:
            self.media_type = samples[0].media_type

        if expand_schema:
            self._expand_schema(samples)

        if validate:
            self._validate_samples(samples)

        dicts = []
        ops = []
        for sample in samples:
            d = self._make_dict(sample, include_id=True)
            dicts.append(d)

            if sample.id:
                ops.append(ReplaceOne({"_id": sample._id}, d, upsert=True))
            else:
                d.pop("_id", None)
                ops.append(InsertOne(d))  # adds `_id` to dict

        foo.bulk_write(ops, self._sample_collection, ordered=False)

        for sample, d in zip(samples, dicts):
            doc = self._sample_dict_to_doc(d)
            sample._set_backing_doc(doc, dataset=self)

            if self.media_type == fom.VIDEO:
                sample.frames.save()

    def _make_dict(self, sample, include_id=False):
        d = sample.to_mongo_dict(include_id=include_id)

        # We omit None here to allow samples with None-valued new fields to
        # be added without raising nonexistent field errors. This is safe
        # because None and missing are equivalent in our data model
        return {k: v for k, v in d.items() if v is not None}

    def _bulk_write(self, ops, frames=False, ordered=False):
        if frames:
            coll = self._frame_collection
        else:
            coll = self._sample_collection

        foo.bulk_write(ops, coll, ordered=ordered)

        if frames:
            fofr.Frame._reload_docs(self._frame_collection_name)
        else:
            fos.Sample._reload_docs(self._sample_collection_name)

    def _merge_doc(
        self,
        doc,
        fields=None,
        omit_fields=None,
        expand_schema=True,
        merge_info=True,
        overwrite_info=False,
    ):
        if fields is not None:
            if etau.is_str(fields):
                fields = [fields]
            elif not isinstance(fields, dict):
                fields = list(fields)

        if omit_fields is not None:
            if etau.is_str(omit_fields):
                omit_fields = [omit_fields]
            else:
                omit_fields = list(omit_fields)

        _merge_dataset_doc(
            self,
            doc,
            fields=fields,
            omit_fields=omit_fields,
            expand_schema=expand_schema,
            merge_info=merge_info,
            overwrite_info=overwrite_info,
        )

    def merge_samples(
        self,
        samples,
        key_field="filepath",
        key_fcn=None,
        skip_existing=False,
        insert_new=True,
        fields=None,
        omit_fields=None,
        merge_lists=True,
        overwrite=True,
        expand_schema=True,
        include_info=True,
        overwrite_info=False,
        num_samples=None,
    ):
        """Merges the given samples into this dataset.

        By default, samples with the same absolute ``filepath`` are merged, but
        you can customize this behavior via the ``key_field`` and ``key_fcn``
        parameters. For example, you could set
        ``key_fcn = lambda sample: os.path.basename(sample.filepath)`` to merge
        samples with the same base filename.

        The behavior of this method is highly customizable. By default, all
        top-level fields from the provided samples are merged in, overwriting
        any existing values for those fields, with the exception of list fields
        (e.g., ``tags``) and label list fields (e.g.,
        :class:`fiftyone.core.labels.Detections` fields), in which case the
        elements of the lists themselves are merged. In the case of label list
        fields, labels with the same ``id`` in both collections are updated
        rather than duplicated.

        To avoid confusion between missing fields and fields whose value is
        ``None``, ``None``-valued fields are always treated as missing while
        merging.

        This method can be configured in numerous ways, including:

        -   Whether existing samples should be modified or skipped
        -   Whether new samples should be added or omitted
        -   Whether new fields can be added to the dataset schema
        -   Whether list fields should be treated as ordinary fields and merged
            as a whole rather than merging their elements
        -   Whether to merge only specific fields, or all but certain fields
        -   Mapping input fields to different field names of this dataset

        Args:
            samples: a :class:`fiftyone.core.collections.SampleCollection` or
                iterable of :class:`fiftyone.core.sample.Sample` instances
            key_field ("filepath"): the sample field to use to decide whether
                to join with an existing sample
            key_fcn (None): a function that accepts a
                :class:`fiftyone.core.sample.Sample` instance and computes a
                key to decide if two samples should be merged. If a ``key_fcn``
                is provided, ``key_field`` is ignored
            skip_existing (False): whether to skip existing samples (True) or
                merge them (False)
            insert_new (True): whether to insert new samples (True) or skip
                them (False)
            fields (None): an optional field or iterable of fields to which to
                restrict the merge. If provided, fields other than these are
                omitted from ``samples`` when merging or adding samples. One
                exception is that ``filepath`` is always included when adding
                new samples, since the field is required. This can also be a
                dict mapping field names of the input collection to field names
                of this dataset
            omit_fields (None): an optional field or iterable of fields to
                exclude from the merge. If provided, these fields are omitted
                from ``samples``, if present, when merging or adding samples.
                One exception is that ``filepath`` is always included when
                adding new samples, since the field is required
            merge_lists (True): whether to merge the elements of list fields
                (e.g., ``tags``) and label list fields (e.g.,
                :class:`fiftyone.core.labels.Detections` fields) rather than
                merging the entire top-level field like other field types.
                For label lists fields, existing
                :class:`fiftyone.core.label.Label` elements are either replaced
                (when ``overwrite`` is True) or kept (when ``overwrite`` is
                False) when their ``id`` matches a label from the provided
                samples
            overwrite (True): whether to overwrite (True) or skip (False)
                existing fields and label elements
            expand_schema (True): whether to dynamically add new fields
                encountered to the dataset schema. If False, an error is raised
                if a sample's schema is not a subset of the dataset schema
            include_info (True): whether to merge dataset-level information
                such as ``info`` and ``classes``. Only applicable when
                ``samples`` is a
                :class:`fiftyone.core.collections.SampleCollection`
            overwrite_info (False): whether to overwrite existing dataset-level
                information. Only applicable when ``samples`` is a
                :class:`fiftyone.core.collections.SampleCollection` and
                ``include_info`` is True
            num_samples (None): the number of samples in ``samples``. If not
                provided, this is computed via ``len(samples)``, if possible.
                This value is optional and is used only for progress tracking
        """
        if fields is not None:
            if etau.is_str(fields):
                fields = [fields]
            elif not isinstance(fields, dict):
                fields = list(fields)

        if omit_fields is not None:
            if etau.is_str(omit_fields):
                omit_fields = [omit_fields]
            else:
                omit_fields = list(omit_fields)

        if isinstance(samples, foc.SampleCollection):
            _merge_dataset_doc(
                self,
                samples,
                fields=fields,
                omit_fields=omit_fields,
                expand_schema=expand_schema,
                merge_info=include_info,
                overwrite_info=overwrite_info,
            )

            expand_schema = False

        # If we're merging a collection, use aggregation pipelines
        if isinstance(samples, foc.SampleCollection) and key_fcn is None:
            _merge_samples_pipeline(
                samples,
                self,
                key_field,
                skip_existing=skip_existing,
                insert_new=insert_new,
                fields=fields,
                omit_fields=omit_fields,
                merge_lists=merge_lists,
                overwrite=overwrite,
            )
            return

        #
        # If we're not merging a collection but the merge key is a field, it's
        # faster to import into a temporary dataset and then do a merge that
        # leverages aggregation pipelines, because this avoids the need to
        # load samples from `self` into memory
        #

        if key_fcn is None:
            tmp = Dataset()
            tmp.add_samples(samples, num_samples=num_samples)

            self.merge_samples(
                tmp,
                key_field=key_field,
                skip_existing=skip_existing,
                insert_new=insert_new,
                fields=fields,
                omit_fields=omit_fields,
                merge_lists=merge_lists,
                overwrite=overwrite,
                expand_schema=expand_schema,
                include_info=False,
            )
            tmp.delete()

            return

        _merge_samples_python(
            self,
            samples,
            key_field=key_field,
            key_fcn=key_fcn,
            skip_existing=skip_existing,
            insert_new=insert_new,
            fields=fields,
            omit_fields=omit_fields,
            merge_lists=merge_lists,
            overwrite=overwrite,
            expand_schema=expand_schema,
            num_samples=num_samples,
        )

    def delete_samples(self, samples_or_ids):
        """Deletes the given sample(s) from the dataset.

        If reference to a sample exists in memory, the sample will be updated
        such that ``sample.in_dataset`` is False.

        Args:
            samples_or_ids: the sample(s) to delete. Can be any of the
                following:

                -   a sample ID
                -   an iterable of sample IDs
                -   a :class:`fiftyone.core.sample.Sample` or
                    :class:`fiftyone.core.sample.SampleView`
                -   an iterable of sample IDs
                -   a :class:`fiftyone.core.collections.SampleCollection`
                -   an iterable of :class:`fiftyone.core.sample.Sample` or
                    :class:`fiftyone.core.sample.SampleView` instances
        """
        sample_ids = _get_sample_ids(samples_or_ids)
        self._clear(sample_ids=sample_ids)

    def delete_labels(
        self, labels=None, ids=None, tags=None, view=None, fields=None
    ):
        """Deletes the specified labels from the dataset.

        You can specify the labels to delete via any of the following methods:

        -   Provide the ``labels`` argument, which should contain a list of
            dicts in the format returned by
            :meth:`fiftyone.core.session.Session.selected_labels`

        -   Provide the ``ids`` or ``tags`` arguments to specify the labels to
            delete via their IDs and/or tags

        -   Provide the ``view`` argument to delete all of the labels in a view
            into this dataset. This syntax is useful if you have constructed a
            :class:`fiftyone.core.view.DatasetView` defining the labels to
            delete

        Additionally, you can specify the ``fields`` argument to restrict
        deletion to specific field(s), either for efficiency or to ensure that
        labels from other fields are not deleted if their contents are included
        in the other arguments.

        Args:
            labels (None): a list of dicts specifying the labels to delete in
                the format returned by
                :meth:`fiftyone.core.session.Session.selected_labels`
            ids (None): an ID or iterable of IDs of the labels to delete
            tags (None): a tag or iterable of tags of the labels to delete
            view (None): a :class:`fiftyone.core.view.DatasetView` into this
                dataset containing the labels to delete
            fields (None): a field or iterable of fields from which to delete
                labels
        """
        if labels is not None:
            self._delete_labels(labels, fields=fields)

        if ids is None and tags is None and view is None:
            return

        if view is not None and view._dataset is not self:
            raise ValueError("`view` must be a view into the same dataset")

        if etau.is_str(ids):
            ids = [ids]

        if ids is not None:
            ids = [ObjectId(_id) for _id in ids]

        if etau.is_str(tags):
            tags = [tags]

        if fields is None:
            fields = self._get_label_fields()
        elif etau.is_str(fields):
            fields = [fields]

        sample_ops = []
        frame_ops = []
        for field in fields:
            if view is not None:
                _, id_path = view._get_label_field_path(field, "_id")
                view_ids = view.values(id_path, unwind=True)
            else:
                view_ids = None

            label_type = self._get_label_field_type(field)
            field, is_frame_field = self._handle_frame_field(field)

            ops = []
            if issubclass(label_type, fol._LABEL_LIST_FIELDS):
                array_field = field + "." + label_type._LABEL_LIST_FIELD

                if view_ids is not None:
                    ops.append(
                        UpdateMany(
                            {},
                            {
                                "$pull": {
                                    array_field: {"_id": {"$in": view_ids}}
                                }
                            },
                        )
                    )

                if ids is not None:
                    ops.append(
                        UpdateMany(
                            {}, {"$pull": {array_field: {"_id": {"$in": ids}}}}
                        )
                    )

                if tags is not None:
                    ops.append(
                        UpdateMany(
                            {},
                            {
                                "$pull": {
                                    array_field: {
                                        "tags": {"$elemMatch": {"$in": tags}}
                                    }
                                }
                            },
                        )
                    )
            else:
                if view_ids is not None:
                    ops.append(
                        UpdateMany(
                            {field + "._id": {"$in": view_ids}},
                            {"$set": {field: None}},
                        )
                    )

                if ids is not None:
                    ops.append(
                        UpdateMany(
                            {field + "._id": {"$in": ids}},
                            {"$set": {field: None}},
                        )
                    )

                if tags is not None:
                    ops.append(
                        UpdateMany(
                            {field + ".tags": {"$elemMatch": {"$in": tags}}},
                            {"$set": {field: None}},
                        )
                    )

            if is_frame_field:
                frame_ops.extend(ops)
            else:
                sample_ops.extend(ops)

        if sample_ops:
            foo.bulk_write(sample_ops, self._sample_collection)
            fos.Sample._reload_docs(self._sample_collection_name)

        if frame_ops:
            foo.bulk_write(frame_ops, self._frame_collection)
            fofr.Frame._reload_docs(self._frame_collection_name)

    def _delete_labels(self, labels, fields=None):
        if etau.is_str(fields):
            fields = [fields]

        # Partition labels by field
        sample_ids = set()
        labels_map = defaultdict(list)
        for l in labels:
            sample_ids.add(l["sample_id"])
            labels_map[l["field"]].append(l)

        sample_ops = []
        frame_ops = []
        for field, field_labels in labels_map.items():
            if fields is not None and field not in fields:
                continue

            label_type = self._get_label_field_type(field)
            field, is_frame_field = self._handle_frame_field(field)

            if is_frame_field:
                # Partition by (sample ID, frame number)
                _labels_map = defaultdict(list)
                for l in field_labels:
                    _labels_map[(l["sample_id"], l["frame_number"])].append(
                        ObjectId(l["label_id"])
                    )

                if issubclass(label_type, fol._LABEL_LIST_FIELDS):
                    array_field = field + "." + label_type._LABEL_LIST_FIELD

                    for (
                        (sample_id, frame_number),
                        label_ids,
                    ) in _labels_map.items():
                        frame_ops.append(
                            UpdateOne(
                                {
                                    "_sample_id": ObjectId(sample_id),
                                    "frame_number": frame_number,
                                },
                                {
                                    "$pull": {
                                        array_field: {
                                            "_id": {"$in": label_ids}
                                        }
                                    }
                                },
                            )
                        )
                else:
                    for (
                        (sample_id, frame_number),
                        label_ids,
                    ) in _labels_map.items():
                        # If the data is well-formed, `label_ids` should have
                        # exactly one element, and this is redundant anyhow
                        # since `sample_id` should uniquely define the label to
                        # delete, but we still include `label_id` in the query
                        # just to be safe
                        for label_id in label_ids:
                            frame_ops.append(
                                UpdateOne(
                                    {
                                        "_sample_id": ObjectId(sample_id),
                                        "frame_number": frame_number,
                                        field + "._id": label_id,
                                    },
                                    {"$set": {field: None}},
                                )
                            )
            else:
                # Partition by sample ID
                _labels_map = defaultdict(list)
                for l in field_labels:
                    _labels_map[l["sample_id"]].append(ObjectId(l["label_id"]))

                if issubclass(label_type, fol._LABEL_LIST_FIELDS):
                    array_field = field + "." + label_type._LABEL_LIST_FIELD

                    for sample_id, label_ids in _labels_map.items():
                        sample_ops.append(
                            UpdateOne(
                                {"_id": ObjectId(sample_id)},
                                {
                                    "$pull": {
                                        array_field: {
                                            "_id": {"$in": label_ids}
                                        }
                                    }
                                },
                            )
                        )
                else:
                    for sample_id, label_ids in _labels_map.items():
                        # If the data is well-formed, `label_ids` should have
                        # exactly one element, and this is redundant anyhow
                        # since `sample_id` and `frame_number` should uniquely
                        # define the label to delete, but we still include
                        # `label_id` in the query just to be safe
                        for label_id in label_ids:
                            sample_ops.append(
                                UpdateOne(
                                    {
                                        "_id": ObjectId(sample_id),
                                        field + "._id": label_id,
                                    },
                                    {"$set": {field: None}},
                                )
                            )

        if sample_ops:
            foo.bulk_write(sample_ops, self._sample_collection)

            fos.Sample._reload_docs(
                self._sample_collection_name, sample_ids=sample_ids
            )

        if frame_ops:
            foo.bulk_write(frame_ops, self._frame_collection)

            # pylint: disable=unexpected-keyword-arg
            fofr.Frame._reload_docs(
                self._frame_collection_name, sample_ids=sample_ids
            )

    @deprecated(reason="Use delete_samples() instead")
    def remove_sample(self, sample_or_id):
        """Removes the given sample from the dataset.

        If reference to a sample exists in memory, the sample will be updated
        such that ``sample.in_dataset`` is False.

        .. warning::

            This method is deprecated and will be removed in a future release.
            Use the drop-in replacement :meth:`delete_samples` instead.

        Args:
            sample_or_id: the sample to remove. Can be any of the following:

                -   a sample ID
                -   a :class:`fiftyone.core.sample.Sample`
                -   a :class:`fiftyone.core.sample.SampleView`
        """
        self.delete_samples(sample_or_id)

    @deprecated(reason="Use delete_samples() instead")
    def remove_samples(self, samples_or_ids):
        """Removes the given samples from the dataset.

        If reference to a sample exists in memory, the sample will be updated
        such that ``sample.in_dataset`` is False.

        .. warning::

            This method is deprecated and will be removed in a future release.
            Use the drop-in replacement :meth:`delete_samples` instead.

        Args:
            samples_or_ids: the samples to remove. Can be any of the following:

                -   a sample ID
                -   an iterable of sample IDs
                -   a :class:`fiftyone.core.sample.Sample` or
                    :class:`fiftyone.core.sample.SampleView`
                -   an iterable of sample IDs
                -   a :class:`fiftyone.core.collections.SampleCollection`
                -   an iterable of :class:`fiftyone.core.sample.Sample` or
                    :class:`fiftyone.core.sample.SampleView` instances
        """
        self.delete_samples(samples_or_ids)

    def save(self):
        """Saves the dataset to the database.

        This only needs to be called when dataset-level information such as its
        :meth:`Dataset.info` is modified.
        """
        self._save()

    def _save(self, view=None, fields=None):
        if view is not None:
            _save_view(view, fields)

        self._doc.save()

    def clone(self, name=None):
        """Creates a clone of the dataset containing deep copies of all samples
        and dataset-level information in this dataset.

        Args:
            name (None): a name for the cloned dataset. By default,
                :func:`get_default_dataset_name` is used

        Returns:
            the new :class:`Dataset`
        """
        return self._clone(name=name)

    def _clone(self, name=None, view=None):
        if name is None:
            name = get_default_dataset_name()

        if view is not None:
            sample_collection = view
        else:
            sample_collection = self

        return _clone_dataset_or_view(sample_collection, name)

    def clear(self):
        """Removes all samples from the dataset.

        If reference to a sample exists in memory, the sample will be updated
        such that ``sample.in_dataset`` is False.
        """
        self._clear()

    def _clear(self, view=None, sample_ids=None):
        if view is not None:
            sample_ids = view.values("id")

        if sample_ids is not None:
            d = {"_id": {"$in": [ObjectId(_id) for _id in sample_ids]}}
        else:
            sample_ids = None
            d = {}

        self._sample_collection.delete_many(d)
        fos.Sample._reset_docs(
            self._sample_collection_name, sample_ids=sample_ids
        )

        self._clear_frames(sample_ids=sample_ids)

    def clear_frames(self):
        """Removes all frame labels from the video dataset.

        If reference to a frame exists in memory, the frame will be updated
        such that ``frame.in_dataset`` is False.
        """
        self._clear_frames()

    def _clear_frames(self, view=None, sample_ids=None):
        if self.media_type != fom.VIDEO:
            return

        # Clips datasets directly use their source dataset's frame collection,
        # so don't delete frames
        if self._is_clips:
            return

        if view is not None:
            sample_ids = view.values("id")

        if sample_ids is not None:
            d = {"_sample_id": {"$in": [ObjectId(_id) for _id in sample_ids]}}
        else:
            d = {}

        self._frame_collection.delete_many(d)
        fofr.Frame._reset_docs(
            self._frame_collection_name, sample_ids=sample_ids
        )

    def ensure_frames(self):
        """Ensures that the video dataset contains frame instances for every
        frame of each sample's source video.

        Empty frames will be inserted for missing frames, and already existing
        frames are left unchanged.
        """
        self._ensure_frames()

    def _ensure_frames(self, view=None):
        if self.media_type != fom.VIDEO:
            return

        if view is not None:
            sample_collection = view
        else:
            sample_collection = self

        sample_collection.compute_metadata()

        pipeline = sample_collection._pipeline()
        pipeline.extend(
            [
                {
                    "$project": {
                        "_id": False,
                        "_sample_id": "$_id",
                        "frame_number": {
                            "$range": [
                                1,
                                {"$add": ["$metadata.total_frame_count", 1]},
                            ]
                        },
                    }
                },
                {"$unwind": "$frame_number"},
                {
                    "$merge": {
                        "into": self._frame_collection_name,
                        "on": ["_sample_id", "frame_number"],
                        "whenMatched": "keepExisting",
                        "whenNotMatched": "insert",
                    }
                },
            ]
        )

        self._aggregate(pipeline=pipeline)

    def delete(self):
        """Deletes the dataset.

        Once deleted, only the ``name`` and ``deleted`` attributes of a dataset
        may be accessed.

        If reference to a sample exists in memory, the sample will be updated
        such that ``sample.in_dataset`` is False.
        """
        self.clear()
        _delete_dataset_doc(self._doc)
        self._deleted = True

    def add_dir(
        self,
        dataset_dir=None,
        dataset_type=None,
        data_path=None,
        labels_path=None,
        label_field=None,
        tags=None,
        expand_schema=True,
        add_info=True,
        **kwargs,
    ):
        """Adds the contents of the given directory to the dataset.

        You can perform imports with this method via the following basic
        patterns:

        (a) Provide ``dataset_dir`` and ``dataset_type`` to import the contents
            of a directory that is organized in the default layout for the
            dataset type as documented in
            :ref:`this guide <loading-datasets-from-disk>`

        (b) Provide ``dataset_type`` along with ``data_path``, ``labels_path``,
            or other type-specific parameters to perform a customized import.
            This syntax provides the flexibility to, for example, perform
            labels-only imports or imports where the source media lies in a
            different location than the labels

        In either workflow, the remaining parameters of this method can be
        provided to further configure the import.

        See :ref:`this guide <loading-datasets-from-disk>` for example usages
        of this method and descriptions of the available dataset types.

        Args:
            dataset_dir (None): the dataset directory. This can be omitted for
                certain dataset formats if you provide arguments such as
                ``data_path`` and ``labels_path``
            dataset_type (None): the
                :class:`fiftyone.types.dataset_types.Dataset` type of the
                dataset
            data_path (None): an optional parameter that enables explicit
                control over the location of the exported media for certain
                dataset types. Can be any of the following:

                -   a folder name like ``"data"`` or ``"data/"`` specifying a
                    subfolder of ``dataset_dir`` in which the media lies
                -   an absolute directory path in which the media lies. In this
                    case, the ``export_dir`` has no effect on the location of
                    the data
                -   a filename like ``"data.json"`` specifying the filename of
                    a JSON manifest file in ``dataset_dir`` that maps UUIDs to
                    media filepaths. Files of this format are generated when
                    passing the ``export_media="manifest"`` option to
                    :meth:`fiftyone.core.collections.SampleCollection.export`
                -   an absolute filepath to a JSON manifest file. In this case,
                    ``dataset_dir`` has no effect on the location of the data

                By default, it is assumed that the data can be located in the
                default location within ``dataset_dir`` for the dataset type
            labels_path (None): an optional parameter that enables explicit
                control over the location of the labels. Only applicable when
                importing certain labeled dataset formats. Can be any of the
                following:

                -   a type-specific folder name like ``"labels"`` or
                    ``"labels/"`` or a filename like ``"labels.json"`` or
                    ``"labels.xml"`` specifying the location in ``dataset_dir``
                    of the labels file(s)
                -   an absolute directory or filepath containing the labels
                    file(s). In this case, ``dataset_dir`` has no effect on the
                    location of the labels

                For labeled datasets, this parameter defaults to the location
                in ``dataset_dir`` of the labels for the default layout of the
                dataset type being imported
            label_field (None): controls the field(s) in which imported labels
                are stored. Only applicable if ``dataset_importer`` is a
                :class:`fiftyone.utils.data.importers.LabeledImageDatasetImporter` or
                :class:`fiftyone.utils.data.importers.LabeledVideoDatasetImporter`.
                If the importer produces a single
                :class:`fiftyone.core.labels.Label` instance per sample/frame,
                this argument specifies the name of the field to use; the
                default is ``"ground_truth"``. If the importer produces a
                dictionary of labels per sample, this argument specifies a
                string prefix to prepend to each label key; the default in this
                case is to directly use the keys of the imported label
                dictionaries as field names
            tags (None): an optional tag or iterable of tags to attach to each
                sample
            expand_schema (True): whether to dynamically add new sample fields
                encountered to the dataset schema. If False, an error is raised
                if a sample's schema is not a subset of the dataset schema
            add_info (True): whether to add dataset info from the importer (if
                any) to the dataset's ``info``
            **kwargs: optional keyword arguments to pass to the constructor of
                the :class:`fiftyone.utils.data.importers.DatasetImporter` for
                the specified ``dataset_type``

        Returns:
            a list of IDs of the samples that were added to the dataset
        """
        dataset_importer, _ = foud.build_dataset_importer(
            dataset_type,
            dataset_dir=dataset_dir,
            data_path=data_path,
            labels_path=labels_path,
            name=self.name,
            **kwargs,
        )

        return self.add_importer(
            dataset_importer,
            label_field=label_field,
            tags=tags,
            expand_schema=expand_schema,
            add_info=add_info,
        )

    def merge_dir(
        self,
        dataset_dir=None,
        dataset_type=None,
        data_path=None,
        labels_path=None,
        label_field=None,
        tags=None,
        key_field="filepath",
        key_fcn=None,
        skip_existing=False,
        insert_new=True,
        fields=None,
        omit_fields=None,
        merge_lists=True,
        overwrite=True,
        expand_schema=True,
        add_info=True,
        **kwargs,
    ):
        """Merges the contents of the given directory into the dataset.

        You can perform imports with this method via the following basic
        patterns:

        (a) Provide ``dataset_dir`` and ``dataset_type`` to import the contents
            of a directory that is organized in the default layout for the
            dataset type as documented in
            :ref:`this guide <loading-datasets-from-disk>`

        (b) Provide ``dataset_type`` along with ``data_path``, ``labels_path``,
            or other type-specific parameters to perform a customized import.
            This syntax provides the flexibility to, for example, perform
            labels-only imports or imports where the source media lies in a
            different location than the labels

        In either workflow, the remaining parameters of this method can be
        provided to further configure the import.

        See :ref:`this guide <loading-datasets-from-disk>` for example usages
        of this method and descriptions of the available dataset types.

        By default, samples with the same absolute ``filepath`` are merged, but
        you can customize this behavior via the ``key_field`` and ``key_fcn``
        parameters. For example, you could set
        ``key_fcn = lambda sample: os.path.basename(sample.filepath)`` to merge
        samples with the same base filename.

        The behavior of this method is highly customizable. By default, all
        top-level fields from the imported samples are merged in, overwriting
        any existing values for those fields, with the exception of list fields
        (e.g., ``tags``) and label list fields (e.g.,
        :class:`fiftyone.core.labels.Detections` fields), in which case the
        elements of the lists themselves are merged. In the case of label list
        fields, labels with the same ``id`` in both collections are updated
        rather than duplicated.

        To avoid confusion between missing fields and fields whose value is
        ``None``, ``None``-valued fields are always treated as missing while
        merging.

        This method can be configured in numerous ways, including:

        -   Whether existing samples should be modified or skipped
        -   Whether new samples should be added or omitted
        -   Whether new fields can be added to the dataset schema
        -   Whether list fields should be treated as ordinary fields and merged
            as a whole rather than merging their elements
        -   Whether to merge only specific fields, or all but certain fields
        -   Mapping input fields to different field names of this dataset

        Args:
            dataset_dir (None): the dataset directory. This can be omitted for
                certain dataset formats if you provide arguments such as
                ``data_path`` and ``labels_path``
            dataset_type (None): the
                :class:`fiftyone.types.dataset_types.Dataset` type of the
                dataset
            data_path (None): an optional parameter that enables explicit
                control over the location of the exported media for certain
                dataset types. Can be any of the following:

                -   a folder name like ``"data"`` or ``"data/"`` specifying a
                    subfolder of ``dataset_dir`` in which the media lies
                -   an absolute directory path in which the media lies. In this
                    case, the ``export_dir`` has no effect on the location of
                    the data
                -   a filename like ``"data.json"`` specifying the filename of
                    a JSON manifest file in ``dataset_dir`` that maps UUIDs to
                    media filepaths. Files of this format are generated when
                    passing the ``export_media="manifest"`` option to
                    :meth:`fiftyone.core.collections.SampleCollection.export`
                -   an absolute filepath to a JSON manifest file. In this case,
                    ``dataset_dir`` has no effect on the location of the data

                By default, it is assumed that the data can be located in the
                default location within ``dataset_dir`` for the dataset type
            labels_path (None): an optional parameter that enables explicit
                control over the location of the labels. Only applicable when
                importing certain labeled dataset formats. Can be any of the
                following:

                -   a type-specific folder name like ``"labels"`` or
                    ``"labels/"`` or a filename like ``"labels.json"`` or
                    ``"labels.xml"`` specifying the location in ``dataset_dir``
                    of the labels file(s)
                -   an absolute directory or filepath containing the labels
                    file(s). In this case, ``dataset_dir`` has no effect on the
                    location of the labels

                For labeled datasets, this parameter defaults to the location
                in ``dataset_dir`` of the labels for the default layout of the
                dataset type being imported
            label_field (None): controls the field(s) in which imported labels
                are stored. Only applicable if ``dataset_importer`` is a
                :class:`fiftyone.utils.data.importers.LabeledImageDatasetImporter` or
                :class:`fiftyone.utils.data.importers.LabeledVideoDatasetImporter`.
                If the importer produces a single
                :class:`fiftyone.core.labels.Label` instance per sample/frame,
                this argument specifies the name of the field to use; the
                default is ``"ground_truth"``. If the importer produces a
                dictionary of labels per sample, this argument specifies a
                string prefix to prepend to each label key; the default in this
                case is to directly use the keys of the imported label
                dictionaries as field names
            tags (None): an optional tag or iterable of tags to attach to each
                sample
            key_field ("filepath"): the sample field to use to decide whether
                to join with an existing sample
            key_fcn (None): a function that accepts a
                :class:`fiftyone.core.sample.Sample` instance and computes a
                key to decide if two samples should be merged. If a ``key_fcn``
                is provided, ``key_field`` is ignored
            skip_existing (False): whether to skip existing samples (True) or
                merge them (False)
            insert_new (True): whether to insert new samples (True) or skip
                them (False)
            fields (None): an optional field or iterable of fields to which to
                restrict the merge. If provided, fields other than these are
                omitted from ``samples`` when merging or adding samples. One
                exception is that ``filepath`` is always included when adding
                new samples, since the field is required. This can also be a
                dict mapping field names of the input collection to field names
                of this dataset
            omit_fields (None): an optional field or iterable of fields to
                exclude from the merge. If provided, these fields are omitted
                from imported samples, if present. One exception is that
                ``filepath`` is always included when adding new samples, since
                the field is required
            merge_lists (True): whether to merge the elements of list fields
                (e.g., ``tags``) and label list fields (e.g.,
                :class:`fiftyone.core.labels.Detections` fields) rather than
                merging the entire top-level field like other field types. For
                label lists fields, existing :class:`fiftyone.core.label.Label`
                elements are either replaced (when ``overwrite`` is True) or
                kept (when ``overwrite`` is False) when their ``id`` matches a
                label from the provided samples
            overwrite (True): whether to overwrite (True) or skip (False)
                existing fields and label elements
            expand_schema (True): whether to dynamically add new fields
                encountered to the dataset schema. If False, an error is raised
                if a sample's schema is not a subset of the dataset schema
            add_info (True): whether to add dataset info from the importer
                (if any) to the dataset
            **kwargs: optional keyword arguments to pass to the constructor of
                the :class:`fiftyone.utils.data.importers.DatasetImporter` for
                the specified ``dataset_type``
        """
        dataset_importer, _ = foud.build_dataset_importer(
            dataset_type,
            dataset_dir=dataset_dir,
            data_path=data_path,
            labels_path=labels_path,
            name=self.name,
            **kwargs,
        )

        return self.merge_importer(
            dataset_importer,
            label_field=label_field,
            tags=tags,
            key_field=key_field,
            key_fcn=key_fcn,
            skip_existing=skip_existing,
            insert_new=insert_new,
            fields=fields,
            omit_fields=omit_fields,
            merge_lists=merge_lists,
            overwrite=overwrite,
            expand_schema=expand_schema,
            add_info=add_info,
        )

    def add_archive(
        self,
        archive_path,
        dataset_type=None,
        data_path=None,
        labels_path=None,
        label_field=None,
        tags=None,
        expand_schema=True,
        add_info=True,
        cleanup=True,
        **kwargs,
    ):
        """Adds the contents of the given archive to the dataset.

        If a directory with the same root name as ``archive_path`` exists, it
        is assumed that this directory contains the extracted contents of the
        archive, and thus the archive is not re-extracted.

        See :ref:`this guide <loading-datasets-from-disk>` for example usages
        of this method and descriptions of the available dataset types.

        .. note::

            The following archive formats are explicitly supported::

                .zip, .tar, .tar.gz, .tgz, .tar.bz, .tbz

            If an archive *not* in the above list is found, extraction will be
            attempted via the ``patool`` package, which supports many formats
            but may require that additional system packages be installed.

        Args:
            archive_path: the path to an archive of a dataset directory
            dataset_type (None): the
                :class:`fiftyone.types.dataset_types.Dataset` type of the
                dataset in ``archive_path``
            data_path (None): an optional parameter that enables explicit
                control over the location of the exported media for certain
                dataset types. Can be any of the following:

                -   a folder name like ``"data"`` or ``"data/"`` specifying a
                    subfolder of ``dataset_dir`` in which the media lies
                -   an absolute directory path in which the media lies. In this
                    case, the ``archive_path`` has no effect on the location of
                    the data
                -   a filename like ``"data.json"`` specifying the filename of
                    a JSON manifest file in ``archive_path`` that maps UUIDs to
                    media filepaths. Files of this format are generated when
                    passing the ``export_media="manifest"`` option to
                    :meth:`fiftyone.core.collections.SampleCollection.export`
                -   an absolute filepath to a JSON manifest file. In this case,
                    ``archive_path`` has no effect on the location of the data

                By default, it is assumed that the data can be located in the
                default location within ``archive_path`` for the dataset type
            labels_path (None): an optional parameter that enables explicit
                control over the location of the labels. Only applicable when
                importing certain labeled dataset formats. Can be any of the
                following:

                -   a type-specific folder name like ``"labels"`` or
                    ``"labels/"`` or a filename like ``"labels.json"`` or
                    ``"labels.xml"`` specifying the location in
                    ``archive_path`` of the labels file(s)
                -   an absolute directory or filepath containing the labels
                    file(s). In this case, ``archive_path`` has no effect on
                    the location of the labels

                For labeled datasets, this parameter defaults to the location
                in ``archive_path`` of the labels for the default layout of the
                dataset type being imported
            label_field (None): controls the field(s) in which imported labels
                are stored. Only applicable if ``dataset_importer`` is a
                :class:`fiftyone.utils.data.importers.LabeledImageDatasetImporter` or
                :class:`fiftyone.utils.data.importers.LabeledVideoDatasetImporter`.
                If the importer produces a single
                :class:`fiftyone.core.labels.Label` instance per sample/frame,
                this argument specifies the name of the field to use; the
                default is ``"ground_truth"``. If the importer produces a
                dictionary of labels per sample, this argument specifies a
                string prefix to prepend to each label key; the default in this
                case is to directly use the keys of the imported label
                dictionaries as field names
            tags (None): an optional tag or iterable of tags to attach to each
                sample
            expand_schema (True): whether to dynamically add new sample fields
                encountered to the dataset schema. If False, an error is raised
                if a sample's schema is not a subset of the dataset schema
            add_info (True): whether to add dataset info from the importer (if
                any) to the dataset's ``info``
            cleanup (True): whether to delete the archive after extracting it
            **kwargs: optional keyword arguments to pass to the constructor of
                the :class:`fiftyone.utils.data.importers.DatasetImporter` for
                the specified ``dataset_type``

        Returns:
            a list of IDs of the samples that were added to the dataset
        """
        dataset_dir = _extract_archive_if_necessary(archive_path, cleanup)
        return self.add_dir(
            dataset_dir=dataset_dir,
            dataset_type=dataset_type,
            data_path=data_path,
            labels_path=labels_path,
            label_field=label_field,
            tags=tags,
            expand_schema=expand_schema,
            add_info=add_info,
            **kwargs,
        )

    def merge_archive(
        self,
        archive_path,
        dataset_type=None,
        data_path=None,
        labels_path=None,
        label_field=None,
        tags=None,
        key_field="filepath",
        key_fcn=None,
        skip_existing=False,
        insert_new=True,
        fields=None,
        omit_fields=None,
        merge_lists=True,
        overwrite=True,
        expand_schema=True,
        add_info=True,
        cleanup=True,
        **kwargs,
    ):
        """Merges the contents of the given archive into the dataset.

        If a directory with the same root name as ``archive_path`` exists, it
        is assumed that this directory contains the extracted contents of the
        archive, and thus the archive is not re-extracted.

        See :ref:`this guide <loading-datasets-from-disk>` for example usages
        of this method and descriptions of the available dataset types.

        .. note::

            The following archive formats are explicitly supported::

                .zip, .tar, .tar.gz, .tgz, .tar.bz, .tbz

            If an archive *not* in the above list is found, extraction will be
            attempted via the ``patool`` package, which supports many formats
            but may require that additional system packages be installed.

        By default, samples with the same absolute ``filepath`` are merged, but
        you can customize this behavior via the ``key_field`` and ``key_fcn``
        parameters. For example, you could set
        ``key_fcn = lambda sample: os.path.basename(sample.filepath)`` to merge
        samples with the same base filename.

        The behavior of this method is highly customizable. By default, all
        top-level fields from the imported samples are merged in, overwriting
        any existing values for those fields, with the exception of list fields
        (e.g., ``tags``) and label list fields (e.g.,
        :class:`fiftyone.core.labels.Detections` fields), in which case the
        elements of the lists themselves are merged. In the case of label list
        fields, labels with the same ``id`` in both collections are updated
        rather than duplicated.

        To avoid confusion between missing fields and fields whose value is
        ``None``, ``None``-valued fields are always treated as missing while
        merging.

        This method can be configured in numerous ways, including:

        -   Whether existing samples should be modified or skipped
        -   Whether new samples should be added or omitted
        -   Whether new fields can be added to the dataset schema
        -   Whether list fields should be treated as ordinary fields and merged
            as a whole rather than merging their elements
        -   Whether to merge only specific fields, or all but certain fields
        -   Mapping input fields to different field names of this dataset

        Args:
            archive_path: the path to an archive of a dataset directory
            dataset_type (None): the
                :class:`fiftyone.types.dataset_types.Dataset` type of the
                dataset in ``archive_path``
            data_path (None): an optional parameter that enables explicit
                control over the location of the exported media for certain
                dataset types. Can be any of the following:

                -   a folder name like ``"data"`` or ``"data/"`` specifying a
                    subfolder of ``dataset_dir`` in which the media lies
                -   an absolute directory path in which the media lies. In this
                    case, the ``archive_path`` has no effect on the location of
                    the data
                -   a filename like ``"data.json"`` specifying the filename of
                    a JSON manifest file in ``archive_path`` that maps UUIDs to
                    media filepaths. Files of this format are generated when
                    passing the ``export_media="manifest"`` option to
                    :meth:`fiftyone.core.collections.SampleCollection.export`
                -   an absolute filepath to a JSON manifest file. In this case,
                    ``archive_path`` has no effect on the location of the data

                By default, it is assumed that the data can be located in the
                default location within ``archive_path`` for the dataset type
            labels_path (None): an optional parameter that enables explicit
                control over the location of the labels. Only applicable when
                importing certain labeled dataset formats. Can be any of the
                following:

                -   a type-specific folder name like ``"labels"`` or
                    ``"labels/"`` or a filename like ``"labels.json"`` or
                    ``"labels.xml"`` specifying the location in
                    ``archive_path`` of the labels file(s)
                -   an absolute directory or filepath containing the labels
                    file(s). In this case, ``archive_path`` has no effect on
                    the location of the labels

                For labeled datasets, this parameter defaults to the location
                in ``archive_path`` of the labels for the default layout of the
                dataset type being imported
            label_field (None): controls the field(s) in which imported labels
                are stored. Only applicable if ``dataset_importer`` is a
                :class:`fiftyone.utils.data.importers.LabeledImageDatasetImporter` or
                :class:`fiftyone.utils.data.importers.LabeledVideoDatasetImporter`.
                If the importer produces a single
                :class:`fiftyone.core.labels.Label` instance per sample/frame,
                this argument specifies the name of the field to use; the
                default is ``"ground_truth"``. If the importer produces a
                dictionary of labels per sample, this argument specifies a
                string prefix to prepend to each label key; the default in this
                case is to directly use the keys of the imported label
                dictionaries as field names
            tags (None): an optional tag or iterable of tags to attach to each
                sample
            key_field ("filepath"): the sample field to use to decide whether
                to join with an existing sample
            key_fcn (None): a function that accepts a
                :class:`fiftyone.core.sample.Sample` instance and computes a
                key to decide if two samples should be merged. If a ``key_fcn``
                is provided, ``key_field`` is ignored
            skip_existing (False): whether to skip existing samples (True) or
                merge them (False)
            insert_new (True): whether to insert new samples (True) or skip
                them (False)
            fields (None): an optional field or iterable of fields to which to
                restrict the merge. If provided, fields other than these are
                omitted from ``samples`` when merging or adding samples. One
                exception is that ``filepath`` is always included when adding
                new samples, since the field is required. This can also be a
                dict mapping field names of the input collection to field names
                of this dataset
            omit_fields (None): an optional field or iterable of fields to
                exclude from the merge. If provided, these fields are omitted
                from imported samples, if present. One exception is that
                ``filepath`` is always included when adding new samples, since
                the field is required
            merge_lists (True): whether to merge the elements of list fields
                (e.g., ``tags``) and label list fields (e.g.,
                :class:`fiftyone.core.labels.Detections` fields) rather than
                merging the entire top-level field like other field types. For
                label lists fields, existing :class:`fiftyone.core.label.Label`
                elements are either replaced (when ``overwrite`` is True) or
                kept (when ``overwrite`` is False) when their ``id`` matches a
                label from the provided samples
            overwrite (True): whether to overwrite (True) or skip (False)
                existing fields and label elements
            expand_schema (True): whether to dynamically add new fields
                encountered to the dataset schema. If False, an error is raised
                if a sample's schema is not a subset of the dataset schema
            add_info (True): whether to add dataset info from the importer
                (if any) to the dataset
            cleanup (True): whether to delete the archive after extracting it
            **kwargs: optional keyword arguments to pass to the constructor of
                the :class:`fiftyone.utils.data.importers.DatasetImporter` for
                the specified ``dataset_type``
        """
        dataset_dir = _extract_archive_if_necessary(archive_path, cleanup)
        return self.merge_dir(
            dataset_dir=dataset_dir,
            dataset_type=dataset_type,
            data_path=data_path,
            labels_path=labels_path,
            label_field=label_field,
            tags=tags,
            key_field=key_field,
            key_fcn=key_fcn,
            skip_existing=skip_existing,
            insert_new=insert_new,
            fields=fields,
            omit_fields=omit_fields,
            merge_lists=merge_lists,
            overwrite=overwrite,
            expand_schema=expand_schema,
            add_info=add_info,
            **kwargs,
        )

    def add_importer(
        self,
        dataset_importer,
        label_field=None,
        tags=None,
        expand_schema=True,
        add_info=True,
    ):
        """Adds the samples from the given
        :class:`fiftyone.utils.data.importers.DatasetImporter` to the dataset.

        See :ref:`this guide <custom-dataset-importer>` for more details about
        importing datasets in custom formats by defining your own
        :class:`DatasetImporter <fiftyone.utils.data.importers.DatasetImporter>`.

        Args:
            dataset_importer: a
                :class:`fiftyone.utils.data.importers.DatasetImporter`
            label_field (None): controls the field(s) in which imported labels
                are stored. Only applicable if ``dataset_importer`` is a
                :class:`fiftyone.utils.data.importers.LabeledImageDatasetImporter` or
                :class:`fiftyone.utils.data.importers.LabeledVideoDatasetImporter`.
                If the importer produces a single
                :class:`fiftyone.core.labels.Label` instance per sample/frame,
                this argument specifies the name of the field to use; the
                default is ``"ground_truth"``. If the importer produces a
                dictionary of labels per sample, this argument specifies a
                string prefix to prepend to each label key; the default in this
                case is to directly use the keys of the imported label
                dictionaries as field names
            tags (None): an optional tag or iterable of tags to attach to each
                sample
            expand_schema (True): whether to dynamically add new sample fields
                encountered to the dataset schema. If False, an error is raised
                if a sample's schema is not a subset of the dataset schema
            add_info (True): whether to add dataset info from the importer (if
                any) to the dataset's ``info``

        Returns:
            a list of IDs of the samples that were added to the dataset
        """
        return foud.import_samples(
            self,
            dataset_importer,
            label_field=label_field,
            tags=tags,
            expand_schema=expand_schema,
            add_info=add_info,
        )

    def merge_importer(
        self,
        dataset_importer,
        label_field=None,
        tags=None,
        key_field="filepath",
        key_fcn=None,
        skip_existing=False,
        insert_new=True,
        fields=None,
        omit_fields=None,
        merge_lists=True,
        overwrite=True,
        expand_schema=True,
        add_info=True,
    ):
        """Merges the samples from the given
        :class:`fiftyone.utils.data.importers.DatasetImporter` into the
        dataset.

        See :ref:`this guide <custom-dataset-importer>` for more details about
        importing datasets in custom formats by defining your own
        :class:`DatasetImporter <fiftyone.utils.data.importers.DatasetImporter>`.

        By default, samples with the same absolute ``filepath`` are merged, but
        you can customize this behavior via the ``key_field`` and ``key_fcn``
        parameters. For example, you could set
        ``key_fcn = lambda sample: os.path.basename(sample.filepath)`` to merge
        samples with the same base filename.

        The behavior of this method is highly customizable. By default, all
        top-level fields from the imported samples are merged in, overwriting
        any existing values for those fields, with the exception of list fields
        (e.g., ``tags``) and label list fields (e.g.,
        :class:`fiftyone.core.labels.Detections` fields), in which case the
        elements of the lists themselves are merged. In the case of label list
        fields, labels with the same ``id`` in both collections are updated
        rather than duplicated.

        To avoid confusion between missing fields and fields whose value is
        ``None``, ``None``-valued fields are always treated as missing while
        merging.

        This method can be configured in numerous ways, including:

        -   Whether existing samples should be modified or skipped
        -   Whether new samples should be added or omitted
        -   Whether new fields can be added to the dataset schema
        -   Whether list fields should be treated as ordinary fields and merged
            as a whole rather than merging their elements
        -   Whether to merge only specific fields, or all but certain fields
        -   Mapping input fields to different field names of this dataset

        Args:
            dataset_importer: a
                :class:`fiftyone.utils.data.importers.DatasetImporter`
            label_field (None): controls the field(s) in which imported labels
                are stored. Only applicable if ``dataset_importer`` is a
                :class:`fiftyone.utils.data.importers.LabeledImageDatasetImporter` or
                :class:`fiftyone.utils.data.importers.LabeledVideoDatasetImporter`.
                If the importer produces a single
                :class:`fiftyone.core.labels.Label` instance per sample/frame,
                this argument specifies the name of the field to use; the
                default is ``"ground_truth"``. If the importer produces a
                dictionary of labels per sample, this argument specifies a
                string prefix to prepend to each label key; the default in this
                case is to directly use the keys of the imported label
                dictionaries as field names
            tags (None): an optional tag or iterable of tags to attach to each
                sample
            key_field ("filepath"): the sample field to use to decide whether
                to join with an existing sample
            key_fcn (None): a function that accepts a
                :class:`fiftyone.core.sample.Sample` instance and computes a
                key to decide if two samples should be merged. If a ``key_fcn``
                is provided, ``key_field`` is ignored
            skip_existing (False): whether to skip existing samples (True) or
                merge them (False)
            insert_new (True): whether to insert new samples (True) or skip
                them (False)
            fields (None): an optional field or iterable of fields to which to
                restrict the merge. If provided, fields other than these are
                omitted from ``samples`` when merging or adding samples. One
                exception is that ``filepath`` is always included when adding
                new samples, since the field is required. This can also be a
                dict mapping field names of the input collection to field names
                of this dataset
            omit_fields (None): an optional field or iterable of fields to
                exclude from the merge. If provided, these fields are omitted
                from imported samples, if present. One exception is that
                ``filepath`` is always included when adding new samples, since
                the field is required
            merge_lists (True): whether to merge the elements of list fields
                (e.g., ``tags``) and label list fields (e.g.,
                :class:`fiftyone.core.labels.Detections` fields) rather than
                merging the entire top-level field like other field types. For
                label lists fields, existing :class:`fiftyone.core.label.Label`
                elements are either replaced (when ``overwrite`` is True) or
                kept (when ``overwrite`` is False) when their ``id`` matches a
                label from the provided samples
            overwrite (True): whether to overwrite (True) or skip (False)
                existing fields and label elements
            expand_schema (True): whether to dynamically add new fields
                encountered to the dataset schema. If False, an error is raised
                if a sample's schema is not a subset of the dataset schema
            add_info (True): whether to add dataset info from the importer
                (if any) to the dataset
        """
        return foud.merge_samples(
            self,
            dataset_importer,
            label_field=label_field,
            tags=tags,
            key_field=key_field,
            key_fcn=key_fcn,
            skip_existing=skip_existing,
            insert_new=insert_new,
            fields=fields,
            omit_fields=omit_fields,
            merge_lists=merge_lists,
            overwrite=overwrite,
            expand_schema=expand_schema,
            add_info=add_info,
        )

    def add_images(self, paths_or_samples, sample_parser=None, tags=None):
        """Adds the given images to the dataset.

        This operation does not read the images.

        See :ref:`this guide <custom-sample-parser>` for more details about
        adding images to a dataset by defining your own
        :class:`UnlabeledImageSampleParser <fiftyone.utils.data.parsers.UnlabeledImageSampleParser>`.

        Args:
            paths_or_samples: an iterable of data. If no ``sample_parser`` is
                provided, this must be an iterable of image paths. If a
                ``sample_parser`` is provided, this can be an arbitrary
                iterable whose elements can be parsed by the sample parser
            sample_parser (None): a
                :class:`fiftyone.utils.data.parsers.UnlabeledImageSampleParser`
                instance to use to parse the samples
            tags (None): an optional tag or iterable of tags to attach to each
                sample

        Returns:
            a list of IDs of the samples that were added to the dataset
        """
        if sample_parser is None:
            sample_parser = foud.ImageSampleParser()

        return foud.add_images(
            self, paths_or_samples, sample_parser, tags=tags
        )

    def add_labeled_images(
        self,
        samples,
        sample_parser,
        label_field=None,
        tags=None,
        expand_schema=True,
    ):
        """Adds the given labeled images to the dataset.

        This operation will iterate over all provided samples, but the images
        will not be read (unless the sample parser requires it in order to
        compute image metadata).

        See :ref:`this guide <custom-sample-parser>` for more details about
        adding labeled images to a dataset by defining your own
        :class:`LabeledImageSampleParser <fiftyone.utils.data.parsers.LabeledImageSampleParser>`.

        Args:
            samples: an iterable of data
            sample_parser: a
                :class:`fiftyone.utils.data.parsers.LabeledImageSampleParser`
                instance to use to parse the samples
            label_field (None): controls the field(s) in which imported labels
                are stored. If the parser produces a single
                :class:`fiftyone.core.labels.Label` instance per sample, this
                argument specifies the name of the field to use; the default is
                ``"ground_truth"``. If the parser produces a dictionary of
                labels per sample, this argument specifies a string prefix to
                prepend to each label key; the default in this case is to
                directly use the keys of the imported label dictionaries as
                field names
            tags (None): an optional tag or iterable of tags to attach to each
                sample
            expand_schema (True): whether to dynamically add new sample fields
                encountered to the dataset schema. If False, an error is raised
                if a sample's schema is not a subset of the dataset schema

        Returns:
            a list of IDs of the samples that were added to the dataset
        """
        return foud.add_labeled_images(
            self,
            samples,
            sample_parser,
            label_field=label_field,
            tags=tags,
            expand_schema=expand_schema,
        )

    def add_images_dir(self, images_dir, tags=None, recursive=True):
        """Adds the given directory of images to the dataset.

        See :class:`fiftyone.types.dataset_types.ImageDirectory` for format
        details. In particular, note that files with non-image MIME types are
        omitted.

        This operation does not read the images.

        Args:
            images_dir: a directory of images
            tags (None): an optional tag or iterable of tags to attach to each
                sample
            recursive (True): whether to recursively traverse subdirectories

        Returns:
            a list of IDs of the samples in the dataset
        """
        image_paths = foud.parse_images_dir(images_dir, recursive=recursive)
        sample_parser = foud.ImageSampleParser()
        return self.add_images(image_paths, sample_parser, tags=tags)

    def add_images_patt(self, images_patt, tags=None):
        """Adds the given glob pattern of images to the dataset.

        This operation does not read the images.

        Args:
            images_patt: a glob pattern of images like
                ``/path/to/images/*.jpg``
            tags (None): an optional tag or iterable of tags to attach to each
                sample

        Returns:
            a list of IDs of the samples in the dataset
        """
        image_paths = etau.get_glob_matches(images_patt)
        sample_parser = foud.ImageSampleParser()
        return self.add_images(image_paths, sample_parser, tags=tags)

    def ingest_images(
        self,
        paths_or_samples,
        sample_parser=None,
        tags=None,
        dataset_dir=None,
        image_format=None,
    ):
        """Ingests the given iterable of images into the dataset.

        The images are read in-memory and written to ``dataset_dir``.

        See :ref:`this guide <custom-sample-parser>` for more details about
        ingesting images into a dataset by defining your own
        :class:`UnlabeledImageSampleParser <fiftyone.utils.data.parsers.UnlabeledImageSampleParser>`.

        Args:
            paths_or_samples: an iterable of data. If no ``sample_parser`` is
                provided, this must be an iterable of image paths. If a
                ``sample_parser`` is provided, this can be an arbitrary
                iterable whose elements can be parsed by the sample parser
            sample_parser (None): a
                :class:`fiftyone.utils.data.parsers.UnlabeledImageSampleParser`
                instance to use to parse the samples
            tags (None): an optional tag or iterable of tags to attach to each
                sample
            dataset_dir (None): the directory in which the images will be
                written. By default, :func:`get_default_dataset_dir` is used
            image_format (None): the image format to use to write the images to
                disk. By default, ``fiftyone.config.default_image_ext`` is used

        Returns:
            a list of IDs of the samples in the dataset
        """
        if sample_parser is None:
            sample_parser = foud.ImageSampleParser()

        if dataset_dir is None:
            dataset_dir = get_default_dataset_dir(self.name)

        dataset_ingestor = foud.UnlabeledImageDatasetIngestor(
            dataset_dir,
            paths_or_samples,
            sample_parser,
            image_format=image_format,
        )

        return self.add_importer(dataset_ingestor, tags=tags)

    def ingest_labeled_images(
        self,
        samples,
        sample_parser,
        label_field=None,
        tags=None,
        expand_schema=True,
        dataset_dir=None,
        image_format=None,
    ):
        """Ingests the given iterable of labeled image samples into the
        dataset.

        The images are read in-memory and written to ``dataset_dir``.

        See :ref:`this guide <custom-sample-parser>` for more details about
        ingesting labeled images into a dataset by defining your own
        :class:`LabeledImageSampleParser <fiftyone.utils.data.parsers.LabeledImageSampleParser>`.

        Args:
            samples: an iterable of data
            sample_parser: a
                :class:`fiftyone.utils.data.parsers.LabeledImageSampleParser`
                instance to use to parse the samples
            label_field (None): controls the field(s) in which imported labels
                are stored. If the parser produces a single
                :class:`fiftyone.core.labels.Label` instance per sample, this
                argument specifies the name of the field to use; the default is
                ``"ground_truth"``. If the parser produces a dictionary of
                labels per sample, this argument specifies a string prefix to
                prepend to each label key; the default in this case is to
                directly use the keys of the imported label dictionaries as
                field names
            tags (None): an optional tag or iterable of tags to attach to each
                sample
            expand_schema (True): whether to dynamically add new sample fields
                encountered to the dataset schema. If False, an error is raised
                if the sample's schema is not a subset of the dataset schema
            dataset_dir (None): the directory in which the images will be
                written. By default, :func:`get_default_dataset_dir` is used
            image_format (None): the image format to use to write the images to
                disk. By default, ``fiftyone.config.default_image_ext`` is used

        Returns:
            a list of IDs of the samples in the dataset
        """
        if dataset_dir is None:
            dataset_dir = get_default_dataset_dir(self.name)

        dataset_ingestor = foud.LabeledImageDatasetIngestor(
            dataset_dir, samples, sample_parser, image_format=image_format,
        )

        return self.add_importer(
            dataset_ingestor,
            label_field=label_field,
            tags=tags,
            expand_schema=expand_schema,
        )

    def add_videos(self, paths_or_samples, sample_parser=None, tags=None):
        """Adds the given videos to the dataset.

        This operation does not read the videos.

        See :ref:`this guide <custom-sample-parser>` for more details about
        adding videos to a dataset by defining your own
        :class:`UnlabeledVideoSampleParser <fiftyone.utils.data.parsers.UnlabeledVideoSampleParser>`.

        Args:
            paths_or_samples: an iterable of data. If no ``sample_parser`` is
                provided, this must be an iterable of video paths. If a
                ``sample_parser`` is provided, this can be an arbitrary
                iterable whose elements can be parsed by the sample parser
            sample_parser (None): a
                :class:`fiftyone.utils.data.parsers.UnlabeledVideoSampleParser`
                instance to use to parse the samples
            tags (None): an optional tag or iterable of tags to attach to each
                sample

        Returns:
            a list of IDs of the samples that were added to the dataset
        """
        if sample_parser is None:
            sample_parser = foud.VideoSampleParser()

        return foud.add_videos(
            self, paths_or_samples, sample_parser, tags=tags
        )

    def add_labeled_videos(
        self,
        samples,
        sample_parser,
        label_field=None,
        tags=None,
        expand_schema=True,
    ):
        """Adds the given labeled videos to the dataset.

        This operation will iterate over all provided samples, but the videos
        will not be read/decoded/etc.

        See :ref:`this guide <custom-sample-parser>` for more details about
        adding labeled videos to a dataset by defining your own
        :class:`LabeledVideoSampleParser <fiftyone.utils.data.parsers.LabeledVideoSampleParser>`.

        Args:
            samples: an iterable of data
            sample_parser: a
                :class:`fiftyone.utils.data.parsers.LabeledVideoSampleParser`
                instance to use to parse the samples
            label_field (None): controls the field(s) in which imported labels
                are stored. If the parser produces a single
                :class:`fiftyone.core.labels.Label` instance per sample/frame,
                this argument specifies the name of the field to use; the
                default is ``"ground_truth"``. If the parser produces a
                dictionary of labels per sample/frame, this argument specifies
                a string prefix to prepend to each label key; the default in
                this case is to directly use the keys of the imported label
                dictionaries as field names
            label_field ("ground_truth"): the name (or root name) of the
                frame field(s) to use for the labels
            tags (None): an optional tag or iterable of tags to attach to each
                sample
            expand_schema (True): whether to dynamically add new sample fields
                encountered to the dataset schema. If False, an error is raised
                if a sample's schema is not a subset of the dataset schema

        Returns:
            a list of IDs of the samples that were added to the dataset
        """
        return foud.add_labeled_videos(
            self,
            samples,
            sample_parser,
            label_field=label_field,
            tags=tags,
            expand_schema=expand_schema,
        )

    def add_videos_dir(self, videos_dir, tags=None, recursive=True):
        """Adds the given directory of videos to the dataset.

        See :class:`fiftyone.types.dataset_types.VideoDirectory` for format
        details. In particular, note that files with non-video MIME types are
        omitted.

        This operation does not read/decode the videos.

        Args:
            videos_dir: a directory of videos
            tags (None): an optional tag or iterable of tags to attach to each
                sample
            recursive (True): whether to recursively traverse subdirectories

        Returns:
            a list of IDs of the samples in the dataset
        """
        video_paths = foud.parse_videos_dir(videos_dir, recursive=recursive)
        sample_parser = foud.VideoSampleParser()
        return self.add_videos(video_paths, sample_parser, tags=tags)

    def add_videos_patt(self, videos_patt, tags=None):
        """Adds the given glob pattern of videos to the dataset.

        This operation does not read/decode the videos.

        Args:
            videos_patt: a glob pattern of videos like
                ``/path/to/videos/*.mp4``
            tags (None): an optional tag or iterable of tags to attach to each
                sample

        Returns:
            a list of IDs of the samples in the dataset
        """
        video_paths = etau.get_glob_matches(videos_patt)
        sample_parser = foud.VideoSampleParser()
        return self.add_videos(video_paths, sample_parser, tags=tags)

    def ingest_videos(
        self, paths_or_samples, sample_parser=None, tags=None, dataset_dir=None
    ):
        """Ingests the given iterable of videos into the dataset.

        The videos are copied to ``dataset_dir``.

        See :ref:`this guide <custom-sample-parser>` for more details about
        ingesting videos into a dataset by defining your own
        :class:`UnlabeledVideoSampleParser <fiftyone.utils.data.parsers.UnlabeledVideoSampleParser>`.

        Args:
            paths_or_samples: an iterable of data. If no ``sample_parser`` is
                provided, this must be an iterable of video paths. If a
                ``sample_parser`` is provided, this can be an arbitrary
                iterable whose elements can be parsed by the sample parser
            sample_parser (None): a
                :class:`fiftyone.utils.data.parsers.UnlabeledVideoSampleParser`
                instance to use to parse the samples
            tags (None): an optional tag or iterable of tags to attach to each
                sample
            dataset_dir (None): the directory in which the videos will be
                written. By default, :func:`get_default_dataset_dir` is used

        Returns:
            a list of IDs of the samples in the dataset
        """
        if sample_parser is None:
            sample_parser = foud.VideoSampleParser()

        if dataset_dir is None:
            dataset_dir = get_default_dataset_dir(self.name)

        dataset_ingestor = foud.UnlabeledVideoDatasetIngestor(
            dataset_dir, paths_or_samples, sample_parser
        )

        return self.add_importer(dataset_ingestor, tags=tags)

    def ingest_labeled_videos(
        self,
        samples,
        sample_parser,
        tags=None,
        expand_schema=True,
        dataset_dir=None,
    ):
        """Ingests the given iterable of labeled video samples into the
        dataset.

        The videos are copied to ``dataset_dir``.

        See :ref:`this guide <custom-sample-parser>` for more details about
        ingesting labeled videos into a dataset by defining your own
        :class:`LabeledVideoSampleParser <fiftyone.utils.data.parsers.LabeledVideoSampleParser>`.

        Args:
            samples: an iterable of data
            sample_parser: a
                :class:`fiftyone.utils.data.parsers.LabeledVideoSampleParser`
                instance to use to parse the samples
            tags (None): an optional tag or iterable of tags to attach to each
                sample
            expand_schema (True): whether to dynamically add new sample fields
                encountered to the dataset schema. If False, an error is raised
                if the sample's schema is not a subset of the dataset schema
            dataset_dir (None): the directory in which the videos will be
                written. By default, :func:`get_default_dataset_dir` is used

        Returns:
            a list of IDs of the samples in the dataset
        """
        if dataset_dir is None:
            dataset_dir = get_default_dataset_dir(self.name)

        dataset_ingestor = foud.LabeledVideoDatasetIngestor(
            dataset_dir, samples, sample_parser
        )

        return self.add_importer(
            dataset_ingestor, tags=tags, expand_schema=expand_schema
        )

    @classmethod
    def from_dir(
        cls,
        dataset_dir=None,
        dataset_type=None,
        data_path=None,
        labels_path=None,
        name=None,
        label_field=None,
        tags=None,
        **kwargs,
    ):
        """Creates a :class:`Dataset` from the contents of the given directory.

        You can create datasets with this method via the following basic
        patterns:

        (a) Provide ``dataset_dir`` and ``dataset_type`` to import the contents
            of a directory that is organized in the default layout for the
            dataset type as documented in
            :ref:`this guide <loading-datasets-from-disk>`

        (b) Provide ``dataset_type`` along with ``data_path``, ``labels_path``,
            or other type-specific parameters to perform a customized
            import. This syntax provides the flexibility to, for example,
            perform labels-only imports or imports where the source media lies
            in a different location than the labels

        In either workflow, the remaining parameters of this method can be
        provided to further configure the import.

        See :ref:`this guide <loading-datasets-from-disk>` for example usages
        of this method and descriptions of the available dataset types.

        Args:
            dataset_dir (None): the dataset directory. This can be omitted if
                you provide arguments such as ``data_path`` and ``labels_path``
            dataset_type (None): the
                :class:`fiftyone.types.dataset_types.Dataset` type of the
                dataset
            data_path (None): an optional parameter that enables explicit
                control over the location of the exported media for certain
                dataset types. Can be any of the following:

                -   a folder name like ``"data"`` or ``"data/"`` specifying a
                    subfolder of ``dataset_dir`` in which the media lies
                -   an absolute directory path in which the media lies. In this
                    case, the ``export_dir`` has no effect on the location of
                    the data
                -   a filename like ``"data.json"`` specifying the filename of
                    a JSON manifest file in ``dataset_dir`` that maps UUIDs to
                    media filepaths. Files of this format are generated when
                    passing the ``export_media="manifest"`` option to
                    :meth:`fiftyone.core.collections.SampleCollection.export`
                -   an absolute filepath to a JSON manifest file. In this case,
                    ``dataset_dir`` has no effect on the location of the data

                By default, it is assumed that the data can be located in the
                default location within ``dataset_dir`` for the dataset type
            labels_path (None): an optional parameter that enables explicit
                control over the location of the labels. Only applicable when
                importing certain labeled dataset formats. Can be any of the
                following:

                -   a type-specific folder name like ``"labels"`` or
                    ``"labels/"`` or a filename like ``"labels.json"`` or
                    ``"labels.xml"`` specifying the location in ``dataset_dir``
                    of the labels file(s)
                -   an absolute directory or filepath containing the labels
                    file(s). In this case, ``dataset_dir`` has no effect on the
                    location of the labels

                For labeled datasets, this parameter defaults to the location
                in ``dataset_dir`` of the labels for the default layout of the
                dataset type being imported
            name (None): a name for the dataset. By default,
                :func:`get_default_dataset_name` is used
            label_field (None): controls the field(s) in which imported labels
                are stored. Only applicable if ``dataset_importer`` is a
                :class:`fiftyone.utils.data.importers.LabeledImageDatasetImporter` or
                :class:`fiftyone.utils.data.importers.LabeledVideoDatasetImporter`.
                If the importer produces a single
                :class:`fiftyone.core.labels.Label` instance per sample/frame,
                this argument specifies the name of the field to use; the
                default is ``"ground_truth"``. If the importer produces a
                dictionary of labels per sample, this argument specifies a
                string prefix to prepend to each label key; the default in this
                case is to directly use the keys of the imported label
                dictionaries as field names
            tags (None): an optional tag or iterable of tags to attach to each
                sample
            **kwargs: optional keyword arguments to pass to the constructor of
                the :class:`fiftyone.utils.data.importers.DatasetImporter` for
                the specified ``dataset_type``

        Returns:
            a :class:`Dataset`
        """
        dataset = cls(name)
        dataset.add_dir(
            dataset_dir=dataset_dir,
            dataset_type=dataset_type,
            data_path=data_path,
            labels_path=labels_path,
            label_field=label_field,
            tags=tags,
            **kwargs,
        )
        return dataset

    @classmethod
    def from_archive(
        cls,
        archive_path,
        dataset_type=None,
        data_path=None,
        labels_path=None,
        name=None,
        label_field=None,
        tags=None,
        cleanup=True,
        **kwargs,
    ):
        """Creates a :class:`Dataset` from the contents of the given archive.

        If a directory with the same root name as ``archive_path`` exists, it
        is assumed that this directory contains the extracted contents of the
        archive, and thus the archive is not re-extracted.

        See :ref:`this guide <loading-datasets-from-disk>` for example usages
        of this method and descriptions of the available dataset types.

        .. note::

            The following archive formats are explicitly supported::

                .zip, .tar, .tar.gz, .tgz, .tar.bz, .tbz

            If an archive *not* in the above list is found, extraction will be
            attempted via the ``patool`` package, which supports many formats
            but may require that additional system packages be installed.

        Args:
            archive_path: the path to an archive of a dataset directory
            dataset_type (None): the
                :class:`fiftyone.types.dataset_types.Dataset` type of the
                dataset in ``archive_path``
            data_path (None): an optional parameter that enables explicit
                control over the location of the exported media for certain
                dataset types. Can be any of the following:

                -   a folder name like ``"data"`` or ``"data/"`` specifying a
                    subfolder of ``dataset_dir`` in which the media lies
                -   an absolute directory path in which the media lies. In this
                    case, the ``archive_path`` has no effect on the location of
                    the data
                -   a filename like ``"data.json"`` specifying the filename of
                    a JSON manifest file in ``archive_path`` that maps UUIDs to
                    media filepaths. Files of this format are generated when
                    passing the ``export_media="manifest"`` option to
                    :meth:`fiftyone.core.collections.SampleCollection.export`
                -   an absolute filepath to a JSON manifest file. In this case,
                    ``archive_path`` has no effect on the location of the data

                By default, it is assumed that the data can be located in the
                default location within ``archive_path`` for the dataset type
            labels_path (None): an optional parameter that enables explicit
                control over the location of the labels. Only applicable when
                importing certain labeled dataset formats. Can be any of the
                following:

                -   a type-specific folder name like ``"labels"`` or
                    ``"labels/"`` or a filename like ``"labels.json"`` or
                    ``"labels.xml"`` specifying the location in
                    ``archive_path`` of the labels file(s)
                -   an absolute directory or filepath containing the labels
                    file(s). In this case, ``archive_path`` has no effect on
                    the location of the labels

                For labeled datasets, this parameter defaults to the location
                in ``archive_path`` of the labels for the default layout of the
                dataset type being imported
            name (None): a name for the dataset. By default,
                :func:`get_default_dataset_name` is used
            label_field (None): controls the field(s) in which imported labels
                are stored. Only applicable if ``dataset_importer`` is a
                :class:`fiftyone.utils.data.importers.LabeledImageDatasetImporter` or
                :class:`fiftyone.utils.data.importers.LabeledVideoDatasetImporter`.
                If the importer produces a single
                :class:`fiftyone.core.labels.Label` instance per sample/frame,
                this argument specifies the name of the field to use; the
                default is ``"ground_truth"``. If the importer produces a
                dictionary of labels per sample, this argument specifies a
                string prefix to prepend to each label key; the default in this
                case is to directly use the keys of the imported label
                dictionaries as field names
            tags (None): an optional tag or iterable of tags to attach to each
                sample
            cleanup (True): whether to delete the archive after extracting it
            **kwargs: optional keyword arguments to pass to the constructor of
                the :class:`fiftyone.utils.data.importers.DatasetImporter` for
                the specified ``dataset_type``

        Returns:
            a :class:`Dataset`
        """
        dataset = cls(name)
        dataset.add_archive(
            archive_path,
            dataset_type=dataset_type,
            data_path=data_path,
            labels_path=labels_path,
            label_field=label_field,
            tags=tags,
            cleanup=cleanup,
            **kwargs,
        )
        return dataset

    @classmethod
    def from_importer(
        cls, dataset_importer, name=None, label_field=None, tags=None
    ):
        """Creates a :class:`Dataset` by importing the samples in the given
        :class:`fiftyone.utils.data.importers.DatasetImporter`.

        See :ref:`this guide <custom-dataset-importer>` for more details about
        providing a custom
        :class:`DatasetImporter <fiftyone.utils.data.importers.DatasetImporter>`
        to import datasets into FiftyOne.

        Args:
            dataset_importer: a
                :class:`fiftyone.utils.data.importers.DatasetImporter`
            name (None): a name for the dataset. By default,
                :func:`get_default_dataset_name` is used
            label_field (None): controls the field(s) in which imported labels
                are stored. Only applicable if ``dataset_importer`` is a
                :class:`fiftyone.utils.data.importers.LabeledImageDatasetImporter` or
                :class:`fiftyone.utils.data.importers.LabeledVideoDatasetImporter`.
                If the importer produces a single
                :class:`fiftyone.core.labels.Label` instance per sample/frame,
                this argument specifies the name of the field to use; the
                default is ``"ground_truth"``. If the importer produces a
                dictionary of labels per sample, this argument specifies a
                string prefix to prepend to each label key; the default in this
                case is to directly use the keys of the imported label
                dictionaries as field names
            tags (None): an optional tag or iterable of tags to attach to each
                sample

        Returns:
            a :class:`Dataset`
        """
        dataset = cls(name)
        dataset.add_importer(
            dataset_importer, label_field=label_field, tags=tags
        )
        return dataset

    @classmethod
    def from_images(
        cls, paths_or_samples, sample_parser=None, name=None, tags=None
    ):
        """Creates a :class:`Dataset` from the given images.

        This operation does not read the images.

        See :ref:`this guide <custom-sample-parser>` for more details about
        providing a custom
        :class:`UnlabeledImageSampleParser <fiftyone.utils.data.parsers.UnlabeledImageSampleParser>`
        to load image samples into FiftyOne.

        Args:
            paths_or_samples: an iterable of data. If no ``sample_parser`` is
                provided, this must be an iterable of image paths. If a
                ``sample_parser`` is provided, this can be an arbitrary
                iterable whose elements can be parsed by the sample parser
            sample_parser (None): a
                :class:`fiftyone.utils.data.parsers.UnlabeledImageSampleParser`
                instance to use to parse the samples
            name (None): a name for the dataset. By default,
                :func:`get_default_dataset_name` is used
            tags (None): an optional tag or iterable of tags to attach to each
                sample

        Returns:
            a :class:`Dataset`
        """
        dataset = cls(name)
        dataset.add_images(
            paths_or_samples, sample_parser=sample_parser, tags=tags
        )
        return dataset

    @classmethod
    def from_labeled_images(
        cls, samples, sample_parser, name=None, label_field=None, tags=None,
    ):
        """Creates a :class:`Dataset` from the given labeled images.

        This operation will iterate over all provided samples, but the images
        will not be read.

        See :ref:`this guide <custom-sample-parser>` for more details about
        providing a custom
        :class:`LabeledImageSampleParser <fiftyone.utils.data.parsers.LabeledImageSampleParser>`
        to load labeled image samples into FiftyOne.

        Args:
            samples: an iterable of data
            sample_parser: a
                :class:`fiftyone.utils.data.parsers.LabeledImageSampleParser`
                instance to use to parse the samples
            name (None): a name for the dataset. By default,
                :func:`get_default_dataset_name` is used
            label_field (None): controls the field(s) in which imported labels
                are stored. If the parser produces a single
                :class:`fiftyone.core.labels.Label` instance per sample, this
                argument specifies the name of the field to use; the default is
                ``"ground_truth"``. If the parser produces a dictionary of
                labels per sample, this argument specifies a string prefix to
                prepend to each label key; the default in this case is to
                directly use the keys of the imported label dictionaries as
                field names
            tags (None): an optional tag or iterable of tags to attach to each
                sample

        Returns:
            a :class:`Dataset`
        """
        dataset = cls(name)
        dataset.add_labeled_images(
            samples, sample_parser, label_field=label_field, tags=tags,
        )
        return dataset

    @classmethod
    def from_images_dir(cls, images_dir, name=None, tags=None, recursive=True):
        """Creates a :class:`Dataset` from the given directory of images.

        This operation does not read the images.

        Args:
            images_dir: a directory of images
            name (None): a name for the dataset. By default,
                :func:`get_default_dataset_name` is used
            tags (None): an optional tag or iterable of tags to attach to each
                sample
            recursive (True): whether to recursively traverse subdirectories

        Returns:
            a :class:`Dataset`
        """
        dataset = cls(name)
        dataset.add_images_dir(images_dir, tags=tags, recursive=recursive)
        return dataset

    @classmethod
    def from_images_patt(cls, images_patt, name=None, tags=None):
        """Creates a :class:`Dataset` from the given glob pattern of images.

        This operation does not read the images.

        Args:
            images_patt: a glob pattern of images like
                ``/path/to/images/*.jpg``
            name (None): a name for the dataset. By default,
                :func:`get_default_dataset_name` is used
            tags (None): an optional tag or iterable of tags to attach to each
                sample

        Returns:
            a :class:`Dataset`
        """
        dataset = cls(name)
        dataset.add_images_patt(images_patt, tags=tags)
        return dataset

    @classmethod
    def from_videos(
        cls, paths_or_samples, sample_parser=None, name=None, tags=None
    ):
        """Creates a :class:`Dataset` from the given videos.

        This operation does not read/decode the videos.

        See :ref:`this guide <custom-sample-parser>` for more details about
        providing a custom
        :class:`UnlabeledVideoSampleParser <fiftyone.utils.data.parsers.UnlabeledVideoSampleParser>`
        to load video samples into FiftyOne.

        Args:
            paths_or_samples: an iterable of data. If no ``sample_parser`` is
                provided, this must be an iterable of video paths. If a
                ``sample_parser`` is provided, this can be an arbitrary
                iterable whose elements can be parsed by the sample parser
            sample_parser (None): a
                :class:`fiftyone.utils.data.parsers.UnlabeledVideoSampleParser`
                instance to use to parse the samples
            name (None): a name for the dataset. By default,
                :func:`get_default_dataset_name` is used
            tags (None): an optional tag or iterable of tags to attach to each
                sample

        Returns:
            a :class:`Dataset`
        """
        dataset = cls(name)
        dataset.add_videos(
            paths_or_samples, sample_parser=sample_parser, tags=tags
        )
        return dataset

    @classmethod
    def from_labeled_videos(
        cls, samples, sample_parser, name=None, label_field=None, tags=None
    ):
        """Creates a :class:`Dataset` from the given labeled videos.

        This operation will iterate over all provided samples, but the videos
        will not be read/decoded/etc.

        See :ref:`this guide <custom-sample-parser>` for more details about
        providing a custom
        :class:`LabeledVideoSampleParser <fiftyone.utils.data.parsers.LabeledVideoSampleParser>`
        to load labeled video samples into FiftyOne.

        Args:
            samples: an iterable of data
            sample_parser: a
                :class:`fiftyone.utils.data.parsers.LabeledVideoSampleParser`
                instance to use to parse the samples
            name (None): a name for the dataset. By default,
                :func:`get_default_dataset_name` is used
            label_field (None): controls the field(s) in which imported labels
                are stored. If the parser produces a single
                :class:`fiftyone.core.labels.Label` instance per sample/frame,
                this argument specifies the name of the field to use; the
                default is ``"ground_truth"``. If the parser produces a
                dictionary of labels per sample/frame, this argument specifies
                a string prefix to prepend to each label key; the default in
                this case is to directly use the keys of the imported label
                dictionaries as field names
            tags (None): an optional tag or iterable of tags to attach to each
                sample

        Returns:
            a :class:`Dataset`
        """
        dataset = cls(name)
        dataset.add_labeled_videos(
            samples, sample_parser, label_field=label_field, tags=tags
        )
        return dataset

    @classmethod
    def from_videos_dir(cls, videos_dir, name=None, tags=None, recursive=True):
        """Creates a :class:`Dataset` from the given directory of videos.

        This operation does not read/decode the videos.

        Args:
            videos_dir: a directory of videos
            name (None): a name for the dataset. By default,
                :func:`get_default_dataset_name` is used
            tags (None): an optional tag or iterable of tags to attach to each
                sample
            recursive (True): whether to recursively traverse subdirectories

        Returns:
            a :class:`Dataset`
        """
        dataset = cls(name)
        dataset.add_videos_dir(videos_dir, tags=tags, recursive=recursive)
        return dataset

    @classmethod
    def from_videos_patt(cls, videos_patt, name=None, tags=None):
        """Creates a :class:`Dataset` from the given glob pattern of videos.

        This operation does not read/decode the videos.

        Args:
            videos_patt: a glob pattern of videos like
                ``/path/to/videos/*.mp4``
            name (None): a name for the dataset. By default,
                :func:`get_default_dataset_name` is used
            tags (None): an optional tag or iterable of tags to attach to each
                sample

        Returns:
            a :class:`Dataset`
        """
        dataset = cls(name)
        dataset.add_videos_patt(videos_patt, tags=tags)
        return dataset

    @classmethod
    def from_dict(cls, d, name=None, rel_dir=None, frame_labels_dir=None):
        """Loads a :class:`Dataset` from a JSON dictionary generated by
        :func:`fiftyone.core.collections.SampleCollection.to_dict`.

        The JSON dictionary can contain an export of any
        :class:`fiftyone.core.collections.SampleCollection`, e.g.,
        :class:`Dataset` or :class:`fiftyone.core.view.DatasetView`.

        Args:
            d: a JSON dictionary
            name (None): a name for the new dataset. By default, ``d["name"]``
                is used
            rel_dir (None): a relative directory to prepend to the ``filepath``
                of each sample if the filepath is not absolute (begins with a
                path separator). The path is converted to an absolute path
                (if necessary) via
                ``os.path.abspath(os.path.expanduser(rel_dir))``
            frame_labels_dir (None): a directory of per-sample JSON files
                containing the frame labels for video samples. If omitted, it
                is assumed that the frame labels are included directly in the
                provided JSON dict. Only applicable to video datasets

        Returns:
            a :class:`Dataset`
        """
        if name is None:
            name = d["name"]

        if rel_dir is not None:
            rel_dir = os.path.abspath(os.path.expanduser(rel_dir))

        name = make_unique_dataset_name(name)
        dataset = cls(name)

        media_type = d.get("media_type", None)
        if media_type is not None:
            dataset.media_type = media_type

        dataset._apply_field_schema(d["sample_fields"])
        if media_type == fom.VIDEO:
            dataset._apply_frame_field_schema(d["frame_fields"])

        dataset.info = d.get("info", {})

        dataset.classes = d.get("classes", {})
        dataset.default_classes = d.get("default_classes", [])

        dataset.mask_targets = dataset._parse_mask_targets(
            d.get("mask_targets", {})
        )
        dataset.default_mask_targets = dataset._parse_default_mask_targets(
            d.get("default_mask_targets", {})
        )

        def parse_sample(sd):
            if rel_dir and not sd["filepath"].startswith(os.path.sep):
                sd["filepath"] = os.path.join(rel_dir, sd["filepath"])

            if media_type == fom.VIDEO:
                frames = sd.pop("frames", {})

                if etau.is_str(frames):
                    frames_path = os.path.join(frame_labels_dir, frames)
                    frames = etas.load_json(frames_path).get("frames", {})

                sample = fos.Sample.from_dict(sd)

                for key, value in frames.items():
                    sample.frames[int(key)] = fofr.Frame.from_dict(value)
            else:
                sample = fos.Sample.from_dict(sd)

            return sample

        samples = d["samples"]
        num_samples = len(samples)
        _samples = map(parse_sample, samples)
        dataset.add_samples(
            _samples, expand_schema=False, num_samples=num_samples
        )

        return dataset

    @classmethod
    def from_json(
        cls, path_or_str, name=None, rel_dir=None, frame_labels_dir=None
    ):
        """Loads a :class:`Dataset` from JSON generated by
        :func:`fiftyone.core.collections.SampleCollection.write_json` or
        :func:`fiftyone.core.collections.SampleCollection.to_json`.

        The JSON file can contain an export of any
        :class:`fiftyone.core.collections.SampleCollection`, e.g.,
        :class:`Dataset` or :class:`fiftyone.core.view.DatasetView`.

        Args:
            path_or_str: the path to a JSON file on disk or a JSON string
            name (None): a name for the new dataset. By default, ``d["name"]``
                is used
            rel_dir (None): a relative directory to prepend to the ``filepath``
                of each sample, if the filepath is not absolute (begins with a
                path separator). The path is converted to an absolute path
                (if necessary) via
                ``os.path.abspath(os.path.expanduser(rel_dir))``

        Returns:
            a :class:`Dataset`
        """
        d = etas.load_json(path_or_str)
        return cls.from_dict(
            d, name=name, rel_dir=rel_dir, frame_labels_dir=frame_labels_dir
        )

    def _add_view_stage(self, stage):
        return self.view().add_stage(stage)

    def _pipeline(
        self,
        pipeline=None,
        attach_frames=False,
        detach_frames=False,
        frames_only=False,
    ):
        if self.media_type != fom.VIDEO:
            attach_frames = False
            detach_frames = False
            frames_only = False

        if not attach_frames:
            detach_frames = False

        if frames_only:
            attach_frames = True

        if attach_frames:
            _pipeline = self._frames_lookup_pipeline()
        else:
            _pipeline = []

        if pipeline is not None:
            _pipeline.extend(pipeline)

        if detach_frames:
            _pipeline.append({"$project": {"frames": False}})
        elif frames_only:
            _pipeline.extend(
                [
                    {"$project": {"frames": True}},
                    {"$unwind": "$frames"},
                    {"$replaceRoot": {"newRoot": "$frames"}},
                ]
            )

        return _pipeline

    def _frames_lookup_pipeline(self):
        if self._is_clips:
            return [
                {
                    "$lookup": {
                        "from": self._frame_collection_name,
                        "let": {
                            "sample_id": "$_sample_id",
                            "first": {"$arrayElemAt": ["$support", 0]},
                            "last": {"$arrayElemAt": ["$support", 1]},
                        },
                        "pipeline": [
                            {
                                "$match": {
                                    "$expr": {
                                        "$and": [
                                            {
                                                "$eq": [
                                                    "$_sample_id",
                                                    "$$sample_id",
                                                ]
                                            },
                                            {
                                                "$gte": [
                                                    "$frame_number",
                                                    "$$first",
                                                ]
                                            },
                                            {
                                                "$lte": [
                                                    "$frame_number",
                                                    "$$last",
                                                ]
                                            },
                                        ]
                                    }
                                }
                            },
                            {"$sort": {"frame_number": 1}},
                        ],
                        "as": "frames",
                    }
                }
            ]

        return [
            {
                "$lookup": {
                    "from": self._frame_collection_name,
                    "let": {"sample_id": "$_id"},
                    "pipeline": [
                        {
                            "$match": {
                                "$expr": {
                                    "$eq": ["$$sample_id", "$_sample_id"]
                                }
                            }
                        },
                        {"$sort": {"frame_number": 1}},
                    ],
                    "as": "frames",
                }
            }
        ]

    def _aggregate(
        self,
        pipeline=None,
        attach_frames=False,
        detach_frames=False,
        frames_only=False,
    ):
        _pipeline = self._pipeline(
            pipeline=pipeline,
            attach_frames=attach_frames,
            detach_frames=detach_frames,
            frames_only=frames_only,
        )

        return foo.aggregate(self._sample_collection, _pipeline)

    @property
    def _sample_collection_name(self):
        return self._doc.sample_collection_name

    @property
    def _sample_collection(self):
        return foo.get_db_conn()[self._sample_collection_name]

    @property
    def _frame_collection_name(self):
        return self._doc.frame_collection_name

    @property
    def _frame_collection(self):
        return foo.get_db_conn()[self._frame_collection_name]

    @property
    def _frame_indexes(self):
        index_info = self._frame_collection.index_information()
        return [k["key"][0][0] for k in index_info.values()]

    def _apply_field_schema(self, new_fields):
        curr_fields = self.get_field_schema()
        add_field_fcn = self.add_sample_field
        self._apply_schema(curr_fields, new_fields, add_field_fcn)

    def _apply_frame_field_schema(self, new_fields):
        curr_fields = self.get_frame_field_schema()
        add_field_fcn = self.add_frame_field
        self._apply_schema(curr_fields, new_fields, add_field_fcn)

    def _apply_schema(self, curr_fields, new_fields, add_field_fcn):
        for field_name, field_str in new_fields.items():
            if field_name in curr_fields:
                # Ensure that existing field matches the requested field
                _new_field_str = str(field_str)
                _curr_field_str = str(curr_fields[field_name])
                if _new_field_str != _curr_field_str:
                    raise ValueError(
                        "Existing field %s=%s does not match new field type %s"
                        % (field_name, _curr_field_str, _new_field_str)
                    )
            else:
                # Add new field
                ftype, embedded_doc_type, subfield = fof.parse_field_str(
                    field_str
                )
                add_field_fcn(
                    field_name,
                    ftype,
                    embedded_doc_type=embedded_doc_type,
                    subfield=subfield,
                )

    def _ensure_label_field(self, label_field, label_cls):
        if label_field not in self.get_field_schema():
            self.add_sample_field(
                label_field,
                fof.EmbeddedDocumentField,
                embedded_doc_type=label_cls,
            )

    def _expand_schema(self, samples):
        expanded = False
        fields = self.get_field_schema(include_private=True)
        for sample in samples:
            self._validate_media_type(sample)

            if self.media_type == fom.VIDEO:
                expanded |= self._expand_frame_schema(sample.frames)

            for field_name in sample._get_field_names(include_private=True):
                if field_name == "_id":
                    continue

                if field_name in fields:
                    continue

                value = sample[field_name]
                if value is None:
                    continue

                self._sample_doc_cls.add_implied_field(field_name, value)
                fields = self.get_field_schema(include_private=True)
                expanded = True

        if expanded:
            self._reload()

    def _expand_frame_schema(self, frames):
        expanded = False
        fields = self.get_frame_field_schema(include_private=True)
        for frame in frames.values():
            for field_name in frame._get_field_names(include_private=True):
                if field_name == "_id":
                    continue

                if field_name in fields:
                    continue

                value = frame[field_name]
                if value is None:
                    continue

                self._frame_doc_cls.add_implied_field(field_name, value)
                fields = self.get_frame_field_schema(include_private=True)
                expanded = True

        return expanded

    def _validate_media_type(self, sample):
        if self.media_type != sample.media_type:
            raise fom.MediaTypeError(
                "Sample media type '%s' does not match dataset media type '%s'"
                % (sample.media_type, self.media_type)
            )

    def _sample_dict_to_doc(self, d):
        try:
            return self._sample_doc_cls.from_dict(d, extended=False)
        except:
            # The dataset's schema may have been changed in another process;
            # let's try reloading to see if that fixes things
            self.reload()

            return self._sample_doc_cls.from_dict(d, extended=False)

    def _frame_dict_to_doc(self, d):
        try:
            return self._frame_doc_cls.from_dict(d, extended=False)
        except:
            # The dataset's schema may have been changed in another process;
            # let's try reloading to see if that fixes things
            self.reload()

            return self._frame_doc_cls.from_dict(d, extended=False)

    def _validate_samples(self, samples):
        fields = self.get_field_schema(include_private=True)
        for sample in samples:
            non_existent_fields = set()

            for field_name, value in sample.iter_fields():
                field = fields.get(field_name, None)
                if field is None:
                    if value is not None:
                        non_existent_fields.add(field_name)
                else:
                    if value is not None or not field.null:
                        try:
                            field.validate(value)
                        except moe.ValidationError as e:
                            raise moe.ValidationError(
                                "Invalid value for field '%s'. Reason: %s"
                                % (field_name, str(e))
                            )

            if non_existent_fields:
                raise ValueError(
                    "Fields %s do not exist on dataset '%s'"
                    % (non_existent_fields, self.name)
                )

    def reload(self):
        """Reloads the dataset and any in-memory samples from the database."""
        self._reload(hard=True)
        self._reload_docs(hard=True)

        self._annotation_cache.clear()
        self._brain_cache.clear()
        self._evaluation_cache.clear()

    def _reload(self, hard=False):
        if not hard:
            self._doc.reload()
            return

        doc, sample_doc_cls, frame_doc_cls = _load_dataset(
<<<<<<< HEAD
            self.name, migrate=False
=======
            self.name, virtual=True
>>>>>>> 7051ca1e
        )

        self._doc = doc
        self._sample_doc_cls = sample_doc_cls
        self._frame_doc_cls = frame_doc_cls

    def _reload_docs(self, hard=False):
        fos.Sample._reload_docs(self._sample_collection_name, hard=hard)

        if self.media_type == fom.VIDEO:
            fofr.Frame._reload_docs(self._frame_collection_name, hard=hard)

    def _serialize(self):
        return self._doc.to_dict(extended=True)


def _get_random_characters(n):
    return "".join(
        random.choice(string.ascii_lowercase + string.digits) for _ in range(n)
    )


def _list_datasets(include_private=False):
    conn = foo.get_db_conn()

    if include_private:
        return sorted(conn.datasets.distinct("name"))

    # Datasets whose sample collections don't start with `samples.` are private
<<<<<<< HEAD
    # e.g., patches datasets
    # pylint: disable=no-member
=======
    # e.g., patches or frames datasets
>>>>>>> 7051ca1e
    return sorted(
        conn.datasets.find(
            {"sample_collection_name": {"$regex": "^samples\\."}}
        ).distinct("name")
    )


<<<<<<< HEAD
=======
def _list_dataset_info():
    info = []
    for name in _list_datasets():
        try:
            dataset = Dataset(name, _create=False, _virtual=True)
            num_samples = dataset._sample_collection.estimated_document_count()
            i = {
                "name": dataset.name,
                "created_at": dataset.created_at,
                "last_loaded_at": dataset.last_loaded_at,
                "version": dataset.version,
                "persistent": dataset.persistent,
                "media_type": dataset.media_type,
                "num_samples": num_samples,
            }
        except:
            # If the dataset can't be loaded, it likely requires migration, so
            # we can't show any information about it
            i = {
                "name": name,
                "created_at": None,
                "last_loaded_at": None,
                "version": None,
                "persistent": None,
                "media_type": None,
                "num_samples": None,
            }

        info.append(i)

    return info


>>>>>>> 7051ca1e
def _create_dataset(
    name,
    persistent=False,
    _patches=False,
    _frames=False,
    _clips=False,
    _src_collection=None,
):
    if dataset_exists(name):
        raise ValueError(
            (
                "Dataset '%s' already exists; use `fiftyone.load_dataset()` "
                "to load an existing dataset"
            )
            % name
        )

    sample_collection_name = _make_sample_collection_name(
        patches=_patches, frames=_frames, clips=_clips
    )
    sample_doc_cls = _create_sample_document_cls(sample_collection_name)

    # pylint: disable=no-member
    sample_fields = [
        foo.SampleFieldDocument.from_field(field)
        for field in sample_doc_cls._fields.values()
    ]

    if _clips:
        # Clips datasets directly inherit frames from source dataset
        src_dataset = _src_collection._dataset
        media_type = fom.VIDEO
        frame_collection_name = src_dataset._doc.frame_collection_name
        frame_doc_cls = src_dataset._frame_doc_cls
        frame_fields = src_dataset._doc.frame_fields
    else:
        # @todo don't create frame collection until media type is VIDEO?
        media_type = None
        frame_collection_name = _make_frame_collection_name(
            sample_collection_name
        )
        frame_doc_cls = _create_frame_document_cls(frame_collection_name)
        frame_fields = []

    now = datetime.utcnow()
    dataset_doc = foo.DatasetDocument(
<<<<<<< HEAD
        media_type=media_type,
=======
>>>>>>> 7051ca1e
        name=name,
        version=focn.VERSION,
        created_at=now,
        last_loaded_at=now,
        media_type=media_type,
        sample_collection_name=sample_collection_name,
        frame_collection_name=frame_collection_name,
        persistent=persistent,
        sample_fields=sample_fields,
        frame_fields=frame_fields,
    )
    dataset_doc.save()

    if _clips:
        _create_indexes(sample_collection_name, None)
    else:
        _create_indexes(sample_collection_name, frame_collection_name)

    return dataset_doc, sample_doc_cls, frame_doc_cls


def _create_indexes(sample_collection_name, frame_collection_name):
    conn = foo.get_db_conn()

    collection = conn[sample_collection_name]
    collection.create_index("filepath")

    if frame_collection_name is not None:
        frame_collection = conn[frame_collection_name]
        frame_collection.create_index(
            [("_sample_id", 1), ("frame_number", 1)], unique=True
        )


def _make_sample_collection_name(patches=False, frames=False, clips=False):
    conn = foo.get_db_conn()
    now = datetime.now()

    if patches:
        prefix = "patches"
    elif frames:
        prefix = "frames"
    elif clips:
        prefix = "clips"
    else:
        prefix = "samples"

    create_name = lambda timestamp: ".".join([prefix, timestamp])

    name = create_name(now.strftime("%Y.%m.%d.%H.%M.%S"))
    if name in conn.list_collection_names():
        name = create_name(now.strftime("%Y.%m.%d.%H.%M.%S.%f"))

    return name


def _make_frame_collection_name(sample_collection_name):
    return "frames." + sample_collection_name


def _create_sample_document_cls(sample_collection_name):
    return type(sample_collection_name, (foo.DatasetSampleDocument,), {})


def _create_frame_document_cls(frame_collection_name):
    return type(frame_collection_name, (foo.DatasetFrameDocument,), {})


def _get_dataset_doc(collection_name, frames=False):
    if frames:
        # Clips datasets share their parent dataset's frame collection, but
        # only the parent sample collection starts with "samples."
        query = {
            "frame_collection_name": collection_name,
            "sample_collection_name": {"$regex": "^samples\\."},
        }
    else:
        query = {"sample_collection_name": collection_name}

    conn = foo.get_db_conn()
    doc = conn.datasets.find_one(query, {"name": 1})

    if doc is None:
        dtype = "sample" if not frames else "frame"
        raise ValueError(
            "No dataset found with %s collection name '%s'"
            % (dtype, collection_name)
        )
<<<<<<< HEAD

    dataset = load_dataset(doc["name"])
    return dataset._doc


def _load_clips_source_dataset(frame_collection_name):
    # All clips datasets have a source dataset with the same frame collection
    query = {
        "frame_collection_name": frame_collection_name,
        "sample_collection_name": {"$regex": "^samples\\."},
    }

    conn = foo.get_db_conn()
    doc = conn.datasets.find_one(query, {"name": 1})

    if doc is None:
        # The source dataset must have been deleted...
        return None

    return load_dataset(doc["name"])
=======
>>>>>>> 7051ca1e

    dataset = load_dataset(doc["name"])
    return dataset._doc


def _load_clips_source_dataset(frame_collection_name):
    # All clips datasets have a source dataset with the same frame collection
    query = {
        "frame_collection_name": frame_collection_name,
        "sample_collection_name": {"$regex": "^samples\\."},
    }

    conn = foo.get_db_conn()
    doc = conn.datasets.find_one(query, {"name": 1})

    if doc is None:
        # The source dataset must have been deleted...
        return None

    return load_dataset(doc["name"])


def _load_dataset(name, virtual=False):
    if not virtual:
        fomi.migrate_dataset_if_necessary(name)

    try:
        # pylint: disable=no-member
        dataset_doc = foo.DatasetDocument.objects.get(name=name)
    except moe.DoesNotExist:
        raise ValueError("Dataset '%s' not found" % name)

    sample_collection_name = dataset_doc.sample_collection_name
    sample_doc_cls = _create_sample_document_cls(sample_collection_name)

    default_sample_fields = fos.get_default_sample_fields(include_private=True)
    for sample_field in dataset_doc.sample_fields:
        if sample_field.name in default_sample_fields:
            continue

        sample_doc_cls._declare_field(sample_field)

    frame_collection_name = dataset_doc.frame_collection_name

<<<<<<< HEAD
    if sample_collection_name.startswith("clips."):
        # Clips datasets directly inherit frames from source dataset
        _src_dataset = _load_clips_source_dataset(frame_collection_name)
    else:
        _src_dataset = None

    if _src_dataset is not None:
        frame_doc_cls = _src_dataset._frame_doc_cls
        dataset_doc.frame_fields = _src_dataset._doc.frame_fields
    else:
        frame_doc_cls = _create_frame_document_cls(frame_collection_name)

        if dataset_doc.media_type == fom.VIDEO:
            default_frame_fields = fofr.get_default_frame_fields(
                include_private=True
            )
            for frame_field in dataset_doc.frame_fields:
                if frame_field.name in default_frame_fields:
                    continue

                frame_doc_cls._declare_field(frame_field)

=======
    if not virtual:
        dataset_doc.last_loaded_at = datetime.utcnow()
        dataset_doc.save()

    if sample_collection_name.startswith("clips."):
        # Clips datasets directly inherit frames from source dataset
        _src_dataset = _load_clips_source_dataset(frame_collection_name)
    else:
        _src_dataset = None

    if _src_dataset is not None:
        frame_doc_cls = _src_dataset._frame_doc_cls
        dataset_doc.frame_fields = _src_dataset._doc.frame_fields
    else:
        frame_doc_cls = _create_frame_document_cls(frame_collection_name)

        if dataset_doc.media_type == fom.VIDEO:
            default_frame_fields = fofr.get_default_frame_fields(
                include_private=True
            )
            for frame_field in dataset_doc.frame_fields:
                if frame_field.name in default_frame_fields:
                    continue

                frame_doc_cls._declare_field(frame_field)

>>>>>>> 7051ca1e
    return dataset_doc, sample_doc_cls, frame_doc_cls


def _delete_dataset_doc(dataset_doc):
    #
    # Must manually cleanup run results, which are stored using GridFS
    # https://docs.mongoengine.org/guide/gridfs.html#deletion
    #

    for run_doc in dataset_doc.annotation_runs.values():
        if run_doc.results is not None:
            run_doc.results.delete()

    for run_doc in dataset_doc.brain_methods.values():
        if run_doc.results is not None:
            run_doc.results.delete()

    for run_doc in dataset_doc.evaluations.values():
        if run_doc.results is not None:
            run_doc.results.delete()

    dataset_doc.delete()


def _clone_dataset_or_view(dataset_or_view, name):
    if dataset_exists(name):
        raise ValueError("Dataset '%s' already exists" % name)

    if isinstance(dataset_or_view, fov.DatasetView):
        dataset = dataset_or_view._dataset
        view = dataset_or_view
    else:
        dataset = dataset_or_view
        view = None

    dataset._reload()

    sample_collection_name = _make_sample_collection_name()
    frame_collection_name = _make_frame_collection_name(sample_collection_name)

    #
    # Clone dataset document
    #

    dataset_doc = dataset._doc.copy()
    dataset_doc.name = name
    dataset_doc.created_at = datetime.utcnow()
    dataset_doc.last_loaded_at = None
    dataset_doc.persistent = False
    dataset_doc.sample_collection_name = sample_collection_name
    dataset_doc.frame_collection_name = frame_collection_name

    # Run results get special treatment at the end
    dataset_doc.annotation_runs.clear()
    dataset_doc.brain_methods.clear()
    dataset_doc.evaluations.clear()

    if view is not None:
        # Respect filtered sample fields, if any
        schema = view.get_field_schema()
        dataset_doc.sample_fields = [
            f
            for f in dataset_doc.sample_fields
            if f.name in set(schema.keys())
        ]

        # Respect filtered frame fields, if any
        if dataset.media_type == fom.VIDEO:
            frame_schema = view.get_frame_field_schema()
            dataset_doc.frame_fields = [
                f
                for f in dataset_doc.frame_fields
                if f.name in set(frame_schema.keys())
            ]

    dataset_doc.save()

    # Create indexes
    _create_indexes(sample_collection_name, frame_collection_name)

    # Clone samples
    coll, pipeline = _get_samples_pipeline(dataset_or_view)
    pipeline.append({"$out": sample_collection_name})
    foo.aggregate(coll, pipeline)

    # Clone frames
    if dataset.media_type == fom.VIDEO:
        coll, pipeline = _get_frames_pipeline(dataset_or_view)
        pipeline.append({"$out": frame_collection_name})
        foo.aggregate(coll, pipeline)

    clone_dataset = load_dataset(name)

    # Clone run results
    if (
        dataset.has_annotation_runs
        or dataset.has_brain_runs
        or dataset.has_evaluations
    ):
        _clone_runs(clone_dataset, dataset._doc)

    return clone_dataset


def _get_samples_pipeline(sample_collection):
    coll = sample_collection._dataset._sample_collection
    pipeline = sample_collection._pipeline(detach_frames=True)
    return coll, pipeline


def _get_frames_pipeline(sample_collection):
    if isinstance(sample_collection, fov.DatasetView):
        dataset = sample_collection._dataset
        view = sample_collection
    else:
        dataset = sample_collection
        view = None

    if dataset._is_clips:
        # Clips datasets use `sample_id` to associated with frames, but now as
        # a standalone collection, they must use `_id`
        coll = dataset._sample_collection
        pipeline = sample_collection._pipeline(attach_frames=True) + [
            {"$project": {"frames": True}},
            {"$unwind": "$frames"},
            {"$set": {"frames._sample_id": "$_id"}},
            {"$replaceRoot": {"newRoot": "$frames"}},
            {"$unset": "_id"},
        ]
    elif view is not None:
        # The view may modify the frames, so we route the frames though
        # the sample collection
        coll = dataset._sample_collection
        pipeline = view._pipeline(frames_only=True)
    else:
        # Here we can directly aggregate on the frame collection
        coll = dataset._frame_collection
        pipeline = []

    return coll, pipeline


def _save_view(view, fields):
    dataset = view._dataset

    merge = fields is not None
    if fields is None:
        fields = []

    if dataset.media_type == fom.VIDEO:
        sample_fields = []
        frame_fields = []
        for field in fields:
            field, is_frame_field = view._handle_frame_field(field)
            if is_frame_field:
                frame_fields.append(field)
            else:
                sample_fields.append(field)
    else:
        sample_fields = fields
        frame_fields = []

    #
    # Save samples
    #

    pipeline = view._pipeline(detach_frames=True)

    if merge:
        if sample_fields:
            # @todo if `view` omits samples, shouldn't we set their field
            # values to None here, for consistency with the fact that $out
            # will delete samples that don't appear in `view`?
            pipeline.append({"$project": {f: True for f in sample_fields}})
            pipeline.append({"$merge": dataset._sample_collection_name})
            foo.aggregate(dataset._sample_collection, pipeline)
    else:
        pipeline.append({"$out": dataset._sample_collection_name})
        foo.aggregate(dataset._sample_collection, pipeline)

        for field_name in view._get_missing_fields():
            dataset._sample_doc_cls._delete_field_schema(field_name)

    #
    # Save frames
    #

    if dataset.media_type == fom.VIDEO:
        # The view may modify the frames, so we route the frames through the
        # sample collection
        pipeline = view._pipeline(frames_only=True)

        # Clips views may contain overlapping clips, so we must select only
        # the first occurrance of each frame
        if dataset._is_clips:
            pipeline.extend(
                [
                    {"$group": {"_id": "$_id", "doc": {"$first": "$$ROOT"}}},
                    {"$replaceRoot": {"newRoot": "$doc"}},
                ]
            )

        if merge:
            if frame_fields:
                # @todo if `view` omits samples, shouldn't we set their field
                # values to None here, for consistency with the fact that $out
                # will delete samples that don't appear in `view`?
                pipeline.append({"$project": {f: True for f in frame_fields}})
                pipeline.append({"$merge": dataset._frame_collection_name})
                foo.aggregate(dataset._sample_collection, pipeline)
        else:
            pipeline.append({"$out": dataset._frame_collection_name})
            foo.aggregate(dataset._sample_collection, pipeline)

            for field_name in view._get_missing_fields(frames=True):
                dataset._frame_doc_cls._delete_field_schema(field_name)

    #
    # Reload in-memory documents
    #

    # The samples now in the collection
    sample_ids = dataset.values("id")

    if dataset.media_type == fom.VIDEO:
        # pylint: disable=unexpected-keyword-arg
        fofr.Frame._sync_docs(dataset._frame_collection_name, sample_ids)

    fos.Sample._sync_docs(dataset._sample_collection_name, sample_ids)


def _merge_dataset_doc(
    dataset,
    collection_or_doc,
    fields=None,
    omit_fields=None,
    expand_schema=True,
    merge_info=True,
    overwrite_info=False,
):
    #
    # Merge media type
    #

    src_media_type = collection_or_doc.media_type
    if dataset.media_type is None:
        dataset.media_type = src_media_type

    if src_media_type != dataset.media_type and src_media_type is not None:
        raise ValueError(
            "Cannot merge a dataset with media_type='%s' into a dataset "
            "with media_type='%s'" % (src_media_type, dataset.media_type)
        )

    #
    # Merge schemas
    #

    curr_doc = dataset._doc
    is_video = dataset.media_type == fom.VIDEO

    if isinstance(collection_or_doc, foc.SampleCollection):
        # Respects filtered schemas, if any
        doc = collection_or_doc._dataset._doc
        schema = collection_or_doc.get_field_schema()
        if is_video:
            frame_schema = collection_or_doc.get_frame_field_schema()
    else:
        doc = collection_or_doc
        schema = {f.name: f.to_field() for f in doc.sample_fields}
        if is_video:
            frame_schema = {f.name: f.to_field() for f in doc.frame_fields}

    # Omit fields first in case `fields` is a dict that changes field names
    if omit_fields is not None:
        if is_video:
            omit_fields, omit_frame_fields = fou.split_frame_fields(
                omit_fields
            )
            frame_schema = {
                k: v
                for k, v in frame_schema.items()
                if k not in omit_frame_fields
            }

        schema = {k: v for k, v in schema.items() if k not in omit_fields}

    if fields is not None:
        if not isinstance(fields, dict):
            fields = {f: f for f in fields}

        if is_video:
            fields, frame_fields = fou.split_frame_fields(fields)

            frame_schema = {
                frame_fields[k]: v
                for k, v in frame_schema.items()
                if k in frame_fields
            }

        schema = {fields[k]: v for k, v in schema.items() if k in fields}

    dataset._sample_doc_cls.merge_field_schema(
        schema, expand_schema=expand_schema
    )
    if is_video and frame_schema is not None:
        dataset._frame_doc_cls.merge_field_schema(
            frame_schema, expand_schema=expand_schema
        )

    if not merge_info:
        curr_doc.reload()
        return

    #
    # Merge info
    #

    if overwrite_info:
        curr_doc.info.update(doc.info)
        curr_doc.classes.update(doc.classes)
        curr_doc.mask_targets.update(doc.mask_targets)

        if doc.default_classes:
            curr_doc.default_classes = doc.default_classes

        if doc.default_mask_targets:
            curr_doc.default_mask_targets = doc.default_mask_targets
    else:
        _update_no_overwrite(curr_doc.info, doc.info)
        _update_no_overwrite(curr_doc.classes, doc.classes)
        _update_no_overwrite(curr_doc.mask_targets, doc.mask_targets)

        if doc.default_classes and not curr_doc.default_classes:
            curr_doc.default_classes = doc.default_classes

        if doc.default_mask_targets and not curr_doc.default_mask_targets:
            curr_doc.default_mask_targets = doc.default_mask_targets

    curr_doc.save()

    if dataset:
        if doc.annotation_runs:
            logger.warning(
                "Annotation runs cannot be merged into a non-empty dataset"
            )

        if doc.brain_methods:
            logger.warning(
                "Brain runs cannot be merged into a non-empty dataset"
            )

        if doc.evaluations:
            logger.warning(
                "Evaluations cannot be merged into a non-empty dataset"
            )
    else:
        dataset.delete_annotation_runs()
        dataset.delete_brain_runs()
        dataset.delete_evaluations()

        _clone_runs(dataset, doc)


def _update_no_overwrite(d, dnew):
    d.update({k: v for k, v in dnew.items() if k not in d})


def _clone_runs(dst_dataset, src_doc):
    dst_doc = dst_dataset._doc

    #
    # Clone annotation runs results
    #
    # GridFS files must be manually copied
    # This works by loading the source dataset's copy of the results into
    # memory and then writing a new copy for the destination dataset
    #

    for anno_key, run_doc in src_doc.annotation_runs.items():
        _run_doc = deepcopy(run_doc)
        dst_doc.annotation_runs[anno_key] = _run_doc
        results = foan.AnnotationMethod.load_run_results(dst_dataset, anno_key)
        _run_doc.results = None
        foan.AnnotationMethod.save_run_results(dst_dataset, anno_key, results)

    #
    # Clone brain results
    #
    # GridFS files must be manually copied
    # This works by loading the source dataset's copy of the results into
    # memory and then writing a new copy for the destination dataset
    #

    for brain_key, run_doc in src_doc.brain_methods.items():
        _run_doc = deepcopy(run_doc)
        dst_doc.brain_methods[brain_key] = _run_doc
        results = fob.BrainMethod.load_run_results(dst_dataset, brain_key)
        _run_doc.results = None
        fob.BrainMethod.save_run_results(dst_dataset, brain_key, results)

    #
    # Clone evaluation results
    #
    # GridFS files must be manually copied
    # This works by loading the source dataset's copy of the results into
    # memory and then writing a new copy for the destination dataset
    #

    for eval_key, run_doc in src_doc.evaluations.items():
        _run_doc = deepcopy(run_doc)
        dst_doc.evaluations[eval_key] = _run_doc
        results = foe.EvaluationMethod.load_run_results(dst_dataset, eval_key)
        _run_doc.results = None
        foe.EvaluationMethod.save_run_results(dst_dataset, eval_key, results)

    dst_doc.save()


def _ensure_index(sample_collection, db_field, unique=False):
    # For some reason the ID index is not reported by `index_information()` as
    # being unique like other manually created indexes, but it is
    if db_field == "_id":
        return False, False

    coll = sample_collection._dataset._sample_collection

    # db_field -> (name, unique)
    index_map = _get_single_index_map(coll)

    new = False
    dropped = False

    if db_field in index_map:
        name, _unique = index_map[db_field]
        if _unique or (_unique == unique):
            # Satisfactory index already exists
            return new, dropped

        # Must upgrade to unique index
        coll.drop_index(name)
        dropped = True

    coll.create_index(db_field, unique=True)
    new = True

    return new, dropped


def _cleanup_index(sample_collection, db_field, new_index, dropped_index):
    coll = sample_collection._dataset._sample_collection

    if new_index:
        # db_field -> (name, unique)
        index_map = _get_single_index_map(coll)

        name = index_map[db_field][0]
        coll.drop_index(name)

    if dropped_index:
        coll.create_index(db_field)


def _get_single_index_map(coll):
    # db_field -> (name, unique)
    return {
        v["key"][0][0]: (k, v.get("unique", False))
        for k, v in coll.index_information().items()
        if len(v["key"]) == 1
    }


def _merge_samples_python(
    dataset,
    samples,
    key_field=None,
    key_fcn=None,
    skip_existing=False,
    insert_new=True,
    fields=None,
    omit_fields=None,
    merge_lists=True,
    overwrite=True,
    expand_schema=True,
    num_samples=None,
):
    if num_samples is None:
        try:
            num_samples = len(samples)
        except:
            pass

    if key_fcn is None:
        id_map = {k: v for k, v in zip(*dataset.values([key_field, "id"]))}
        key_fcn = lambda sample: sample[key_field]
    else:
        id_map = {}
        logger.info("Indexing dataset...")
        for sample in dataset.iter_samples(progress=True):
            id_map[key_fcn(sample)] = sample.id

    _samples = _make_merge_samples_generator(
        dataset,
        samples,
        key_fcn,
        id_map,
        skip_existing=skip_existing,
        insert_new=insert_new,
        fields=fields,
        omit_fields=omit_fields,
        merge_lists=merge_lists,
        overwrite=overwrite,
        expand_schema=expand_schema,
    )

    # Dynamically size batches so that they are as large as possible while
    # still achieving a nice frame rate on the progress bar
    target_latency = 0.2  # in seconds
    batcher = fou.DynamicBatcher(
        _samples, target_latency, init_batch_size=1, max_batch_beta=2.0
    )

    logger.info("Merging samples...")
    with fou.ProgressBar(total=num_samples) as pb:
        for batch in batcher:
            dataset._upsert_samples_batch(batch, expand_schema, True)
            pb.update(count=len(batch))


def _make_merge_samples_generator(
    dataset,
    samples,
    key_fcn,
    id_map,
    skip_existing=False,
    insert_new=True,
    fields=None,
    omit_fields=None,
    merge_lists=True,
    overwrite=True,
    expand_schema=True,
):
    # When inserting new samples, `filepath` cannot be excluded
    if insert_new:
        if isinstance(fields, dict):
            insert_fields = fields.copy()
            insert_fields["filepath"] = "filepath"
        elif fields is not None:
            insert_fields = fields.copy()
            if "filepath" not in insert_fields:
                insert_fields = ["filepath"] + insert_fields
        else:
            insert_fields = None

        insert_omit_fields = omit_fields
        if insert_omit_fields is not None:
            insert_omit_fields = [
                f for f in insert_omit_fields if f != "filepath"
            ]

    for sample in samples:
        key = key_fcn(sample)
        if key in id_map:
            if not skip_existing:
                existing_sample = dataset[id_map[key]]
                existing_sample.merge(
                    sample,
                    fields=fields,
                    omit_fields=omit_fields,
                    merge_lists=merge_lists,
                    overwrite=overwrite,
                    expand_schema=expand_schema,
                )

                yield existing_sample

        elif insert_new:
            if insert_fields is not None or insert_omit_fields is not None:
                sample = sample.copy(
                    fields=insert_fields, omit_fields=insert_omit_fields
                )
            elif sample._in_db:
                sample = sample.copy()

            yield sample


def _merge_samples_pipeline(
    src_collection,
    dst_dataset,
    key_field,
    skip_existing=False,
    insert_new=True,
    fields=None,
    omit_fields=None,
    merge_lists=True,
    overwrite=True,
):
    #
    # Prepare for merge
    #

    in_key_field = key_field
    db_fields_map = src_collection._get_db_fields_map()
    key_field = db_fields_map.get(key_field, key_field)

    is_video = dst_dataset.media_type == fom.VIDEO
    src_dataset = src_collection._dataset

    new_src_index, dropped_src_index = _ensure_index(
        src_dataset, key_field, unique=True
    )
    new_dst_index, dropped_dst_index = _ensure_index(
        dst_dataset, key_field, unique=True
    )

    if is_video:
        frame_fields = None
        omit_frame_fields = None

    if fields is not None:
        if not isinstance(fields, dict):
            fields = {f: f for f in fields}

        if is_video:
            fields, frame_fields = fou.split_frame_fields(fields)

    if omit_fields is not None:
        if is_video:
            omit_fields, omit_frame_fields = fou.split_frame_fields(
                omit_fields
            )

        if fields is not None:
            fields = {k: v for k, v in fields.items() if k not in omit_fields}
            omit_fields = None

        if is_video and frame_fields is not None:
            frame_fields = {
                k: v
                for k, v in frame_fields.items()
                if k not in omit_frame_fields
            }
            omit_frame_fields = None

    #
    # The implementation of merging video frames is currently a bit complex.
    # It may be possible to simplify this...
    #
    # The trouble is that the `_sample_id` of the frame documents need to match
    # the `_id` of the sample documents after merging. There may be a more
    # clever way to make this happen via `$lookup` than what is implemented
    # here, but here's the current workflow:
    #
    # - Store the `key_field` value on each frame document in both the source
    #   and destination collections corresopnding to its parent sample in a
    #   temporary `frame_key_field` field
    # - Merge the sample documents without frames attached
    # - Merge the frame documents on `[frame_key_field, frame_number]` with
    #   their old `_sample_id`s unset
    # - Generate a `key_field` -> `_id` mapping for the post-merge sample docs,
    #   then make a pass over the frame documents and set
    #   their `_sample_id` to the corresponding value from this mapping
    # - The merge is complete, so delete `frame_key_field` from both frame
    #   collections
    #

    if is_video:
        frame_key_field = "_merge_key"
        _index_frames(dst_dataset, key_field, frame_key_field)
        _index_frames(src_collection, key_field, frame_key_field)

        # Must create unique indexes in order to use `$merge`
        frame_index_spec = [(frame_key_field, 1), ("frame_number", 1)]
        dst_frame_index = dst_dataset._frame_collection.create_index(
            frame_index_spec, unique=True
        )
        src_frame_index = src_dataset._frame_collection.create_index(
            frame_index_spec, unique=True
        )

    #
    # Merge samples
    #

    default_fields = set(
        src_collection._get_default_sample_fields(include_private=True)
    )
    default_fields.discard("id")

    sample_pipeline = src_collection._pipeline(detach_frames=True)

    if fields is not None:
        project = {}
        for k, v in fields.items():
            k = db_fields_map.get(k, k)
            v = db_fields_map.get(v, v)
            if k == v:
                project[k] = True
            else:
                project[v] = "$" + k

        if insert_new:
            # Must include default fields when new samples may be inserted.
            # Any extra fields here are omitted in `when_matched` pipeline
            project["filepath"] = True
            project["_rand"] = True
            project["_media_type"] = True

            if "tags" not in project:
                project["tags"] = []

        sample_pipeline.append({"$project": project})

    if omit_fields is not None:
        _omit_fields = set(omit_fields)
    else:
        _omit_fields = set()

    _omit_fields.add("id")
    _omit_fields.discard(in_key_field)

    if insert_new:
        # Can't omit default fields here when new samples may be inserted.
        # Any extra fields here are omitted in `when_matched` pipeline
        _omit_fields -= default_fields

    if _omit_fields:
        unset_fields = [db_fields_map.get(f, f) for f in _omit_fields]
        sample_pipeline.append({"$unset": unset_fields})

    if skip_existing:
        when_matched = "keepExisting"
    else:
        # We had to include all default fields since they are required if new
        # samples are inserted, but, when merging, the user may have wanted
        # them excluded
        delete_fields = set()
        if insert_new:
            if fields is not None:
                delete_fields.update(
                    f for f in default_fields if f not in set(fields.values())
                )

            if omit_fields is not None:
                delete_fields.update(
                    f for f in default_fields if f in omit_fields
                )

        when_matched = _merge_docs(
            src_collection,
            merge_lists=merge_lists,
            fields=fields,
            omit_fields=omit_fields,
            delete_fields=delete_fields,
            overwrite=overwrite,
            frames=False,
        )

    if insert_new:
        when_not_matched = "insert"
    else:
        when_not_matched = "discard"

    sample_pipeline.append(
        {
            "$merge": {
                "into": dst_dataset._sample_collection_name,
                "on": key_field,
                "whenMatched": when_matched,
                "whenNotMatched": when_not_matched,
            }
        }
    )

    # Merge samples
    src_dataset._aggregate(pipeline=sample_pipeline)

    # Cleanup indexes
    _cleanup_index(src_collection, key_field, new_src_index, dropped_src_index)
    _cleanup_index(dst_dataset, key_field, new_dst_index, dropped_dst_index)

    #
    # Merge frames
    #

    if is_video:
        # @todo this there a cleaner way to avoid this? we have to be sure that
        # `frame_key_field` is not excluded by a user's view here...
        _src_collection = _always_select_field(
            src_collection, "frames." + frame_key_field
        )

        db_fields_map = src_collection._get_db_fields_map(frames=True)

        frame_pipeline = _src_collection._pipeline(frames_only=True)

        if frame_fields is not None:
            project = {}
            for k, v in frame_fields.items():
                k = db_fields_map.get(k, k)
                v = db_fields_map.get(v, v)
                if k == v:
                    project[k] = True
                else:
                    project[v] = "$" + k

            project[frame_key_field] = True
            project["frame_number"] = True
            frame_pipeline.append({"$project": project})

        if omit_frame_fields is not None:
            _omit_frame_fields = set(omit_frame_fields)
        else:
            _omit_frame_fields = set()

        _omit_frame_fields.update(["id", "_sample_id"])
        _omit_frame_fields.discard(frame_key_field)
        _omit_frame_fields.discard("frame_number")

        unset_fields = [db_fields_map.get(f, f) for f in _omit_frame_fields]
        frame_pipeline.append({"$unset": unset_fields})

        if skip_existing:
            when_frame_matched = "keepExisting"
        else:
            when_frame_matched = _merge_docs(
                src_collection,
                merge_lists=merge_lists,
                fields=frame_fields,
                omit_fields=omit_frame_fields,
                overwrite=overwrite,
                frames=True,
            )

        frame_pipeline.append(
            {
                "$merge": {
                    "into": dst_dataset._frame_collection_name,
                    "on": [frame_key_field, "frame_number"],
                    "whenMatched": when_frame_matched,
                    "whenNotMatched": "insert",
                }
            }
        )

        # Merge frames
        src_dataset._aggregate(pipeline=frame_pipeline)

        # Drop indexes
        dst_dataset._frame_collection.drop_index(dst_frame_index)
        src_dataset._frame_collection.drop_index(src_frame_index)

        # Finalize IDs
        _finalize_frames(dst_dataset, key_field, frame_key_field)

        # Cleanup merge key
        cleanup_op = {"$unset": {frame_key_field: ""}}
        src_dataset._frame_collection.update_many({}, cleanup_op)
        dst_dataset._frame_collection.update_many({}, cleanup_op)

    # Reload docs
    fos.Sample._reload_docs(dst_dataset._sample_collection_name)
    if is_video:
        fofr.Frame._reload_docs(dst_dataset._frame_collection_name)


def _merge_docs(
    sample_collection,
    merge_lists=True,
    fields=None,
    omit_fields=None,
    delete_fields=None,
    overwrite=False,
    frames=False,
):
    if frames:
        schema = sample_collection.get_frame_field_schema()
    else:
        schema = sample_collection.get_field_schema()

    if merge_lists:
        list_fields = []
        elem_fields = []
        for field, field_type in schema.items():
            if fields is not None and field not in fields:
                continue

            if omit_fields is not None and field in omit_fields:
                continue

            if isinstance(field_type, fof.ListField):
                root = fields[field] if fields is not None else field
                list_fields.append(root)
            elif isinstance(
                field_type, fof.EmbeddedDocumentField
            ) and issubclass(field_type.document_type, fol._LABEL_LIST_FIELDS):
                root = fields[field] if fields is not None else field
                elem_fields.append(
                    root + "." + field_type.document_type._LABEL_LIST_FIELD
                )
    else:
        list_fields = None
        elem_fields = None

    if overwrite:
        root_doc = "$$ROOT"

        if delete_fields:
            cond = {
                "$and": [
                    {"$ne": ["$$item.v", None]},
                    {"$not": {"$in": ["$$item.k", list(delete_fields)]}},
                ]
            }
        else:
            cond = {"$ne": ["$$item.v", None]}

        new_doc = {
            "$arrayToObject": {
                "$filter": {
                    "input": {"$objectToArray": "$$new"},
                    "as": "item",
                    "cond": cond,
                }
            }
        }

        docs = [root_doc, new_doc]
    else:
        if delete_fields:
            new_doc = {
                "$arrayToObject": {
                    "$filter": {
                        "input": {"$objectToArray": "$$new"},
                        "as": "item",
                        "cond": {
                            "$not": {"$in": ["$$item.k", list(delete_fields)]}
                        },
                    }
                }
            }
        else:
            new_doc = "$$new"

        root_doc = {
            "$arrayToObject": {
                "$filter": {
                    "input": {"$objectToArray": "$$ROOT"},
                    "as": "item",
                    "cond": {"$ne": ["$$item.v", None]},
                }
            }
        }

        docs = [new_doc, root_doc]

    if list_fields or elem_fields:
        doc = {}

        if list_fields:
            for list_field in list_fields:
                _merge_list_field(doc, list_field)

        if elem_fields:
            for elem_field in elem_fields:
                _merge_label_list_field(doc, elem_field, overwrite=overwrite)

        docs.append(doc)

    return [{"$replaceWith": {"$mergeObjects": docs}}]


def _merge_list_field(doc, list_field):
    doc[list_field] = {
        "$switch": {
            "branches": [
                {
                    "case": {"$not": {"$gt": ["$" + list_field, None]}},
                    "then": "$$new." + list_field,
                },
                {
                    "case": {"$not": {"$gt": ["$$new." + list_field, None]}},
                    "then": "$" + list_field,
                },
            ],
            "default": {
                "$concatArrays": [
                    "$" + list_field,
                    {
                        "$filter": {
                            "input": "$$new." + list_field,
                            "as": "this",
                            "cond": {
                                "$not": {"$in": ["$$this", "$" + list_field]}
                            },
                        }
                    },
                ]
            },
        }
    }


def _merge_label_list_field(doc, elem_field, overwrite=False):
    field, leaf = elem_field.split(".")

    if overwrite:
        root = "$$new." + field
        elements = {
            "$reverseArray": {
                "$let": {
                    "vars": {
                        "new_ids": {
                            "$map": {
                                "input": "$$new." + elem_field,
                                "as": "this",
                                "in": "$$this._id",
                            },
                        },
                    },
                    "in": {
                        "$reduce": {
                            "input": {"$reverseArray": "$" + elem_field},
                            "initialValue": {
                                "$reverseArray": "$$new." + elem_field
                            },
                            "in": {
                                "$cond": {
                                    "if": {
                                        "$not": {
                                            "$in": ["$$this._id", "$$new_ids"]
                                        }
                                    },
                                    "then": {
                                        "$concatArrays": [
                                            "$$value",
                                            ["$$this"],
                                        ]
                                    },
                                    "else": "$$value",
                                }
                            },
                        }
                    },
                }
            }
        }
    else:
        root = "$" + field
        elements = {
            "$let": {
                "vars": {
                    "existing_ids": {
                        "$map": {
                            "input": "$" + elem_field,
                            "as": "this",
                            "in": "$$this._id",
                        },
                    },
                },
                "in": {
                    "$reduce": {
                        "input": "$$new." + elem_field,
                        "initialValue": "$" + elem_field,
                        "in": {
                            "$cond": {
                                "if": {
                                    "$not": {
                                        "$in": ["$$this._id", "$$existing_ids"]
                                    }
                                },
                                "then": {
                                    "$concatArrays": ["$$value", ["$$this"]]
                                },
                                "else": "$$value",
                            }
                        },
                    }
                },
            }
        }

    doc[field] = {
        "$switch": {
            "branches": [
                {
                    "case": {"$not": {"$gt": ["$" + field, None]}},
                    "then": "$$new." + field,
                },
                {
                    "case": {"$not": {"$gt": ["$$new." + field, None]}},
                    "then": "$" + field,
                },
            ],
            "default": {"$mergeObjects": [root, {leaf: elements}]},
        }
    }


def _index_frames(sample_collection, key_field, frame_key_field):
    ids, keys, all_sample_ids = sample_collection.values(
        ["_id", key_field, "frames._sample_id"]
    )
    keys_map = {k: v for k, v in zip(ids, keys)}

    frame_keys = []
    for sample_ids in all_sample_ids:
        if sample_ids:
            sample_keys = [keys_map[_id] for _id in sample_ids]
        else:
            sample_keys = sample_ids

        frame_keys.append(sample_keys)

    sample_collection.set_values(
        "frames." + frame_key_field,
        frame_keys,
        expand_schema=False,
        _allow_missing=True,
    )


def _always_select_field(sample_collection, field):
    if not isinstance(sample_collection, fov.DatasetView):
        return sample_collection

    view = sample_collection

    if not any(isinstance(stage, fost.SelectFields) for stage in view._stages):
        return view

    # Manually insert `field` into all `SelectFields` stages
    _view = view._base_view
    for stage in view._stages:
        if isinstance(stage, fost.SelectFields):
            stage = fost.SelectFields(
                stage.field_names + [field], _allow_missing=True
            )

        _view = _view.add_stage(stage)

    return _view


def _finalize_frames(sample_collection, key_field, frame_key_field):
    results = sample_collection.values([key_field, "_id"])
    ids_map = {k: v for k, v in zip(*results)}

    frame_coll = sample_collection._frame_collection

    ops = [
        UpdateMany(
            {frame_key_field: key}, {"$set": {"_sample_id": ids_map[key]}}
        )
        for key in frame_coll.distinct(frame_key_field)
    ]

    foo.bulk_write(ops, frame_coll)


def _get_sample_ids(samples_or_ids):
    if etau.is_str(samples_or_ids):
        return [samples_or_ids]

    if isinstance(samples_or_ids, (fos.Sample, fos.SampleView)):
        return [samples_or_ids.id]

    if isinstance(samples_or_ids, foc.SampleCollection):
        return samples_or_ids.values("id")

    if isinstance(samples_or_ids, np.ndarray):
        return list(samples_or_ids)

    if not samples_or_ids:
        return []

    if isinstance(next(iter(samples_or_ids)), (fos.Sample, fos.SampleView)):
        return [s.id for s in samples_or_ids]

    return list(samples_or_ids)


def _parse_fields(field_names):
    if etau.is_str(field_names):
        field_names = [field_names]

    fields = [f for f in field_names if "." not in f]
    embedded_fields = [f for f in field_names if "." in f]
    return fields, embedded_fields


def _parse_field_mapping(field_mapping):
    fields = []
    new_fields = []
    embedded_fields = []
    embedded_new_fields = []
    for field, new_field in field_mapping.items():
        if "." in field or "." in new_field:
            embedded_fields.append(field)
            embedded_new_fields.append(new_field)
        else:
            fields.append(field)
            new_fields.append(new_field)

    return fields, new_fields, embedded_fields, embedded_new_fields


def _extract_archive_if_necessary(archive_path, cleanup):
    dataset_dir = etau.split_archive(archive_path)[0]

    if not os.path.isdir(dataset_dir):
        outdir = os.path.dirname(dataset_dir)
        etau.extract_archive(
            archive_path, outdir=outdir, delete_archive=cleanup
        )

        if not os.path.isdir(dataset_dir):
            raise ValueError(
                "Expected to find a directory '%s' after extracting '%s', "
                "but it was not found" % (dataset_dir, archive_path)
            )
    else:
        logger.info(
            "Assuming '%s' contains the extracted contents of '%s'",
            dataset_dir,
            archive_path,
        )

    return dataset_dir<|MERGE_RESOLUTION|>--- conflicted
+++ resolved
@@ -180,11 +180,7 @@
     """
     for name in _list_datasets(include_private=True):
         try:
-<<<<<<< HEAD
-            dataset = Dataset(name, _create=False, _migrate=False)
-=======
             dataset = Dataset(name, _create=False, _virtual=True)
->>>>>>> 7051ca1e
         except:
             # If the dataset can't be loaded, it likely requires migration,
             # which means it is persistent, so we don't worry about it here
@@ -225,11 +221,7 @@
         persistent=False,
         overwrite=False,
         _create=True,
-<<<<<<< HEAD
-        _migrate=True,
-=======
         _virtual=False,
->>>>>>> 7051ca1e
         **kwargs,
     ):
         if name is None and _create:
@@ -244,11 +236,7 @@
             )
         else:
             doc, sample_doc_cls, frame_doc_cls = _load_dataset(
-<<<<<<< HEAD
-                name, migrate=_migrate
-=======
                 name, virtual=_virtual
->>>>>>> 7051ca1e
             )
 
         self._doc = doc
@@ -4348,11 +4336,7 @@
             return
 
         doc, sample_doc_cls, frame_doc_cls = _load_dataset(
-<<<<<<< HEAD
-            self.name, migrate=False
-=======
             self.name, virtual=True
->>>>>>> 7051ca1e
         )
 
         self._doc = doc
@@ -4382,12 +4366,7 @@
         return sorted(conn.datasets.distinct("name"))
 
     # Datasets whose sample collections don't start with `samples.` are private
-<<<<<<< HEAD
-    # e.g., patches datasets
-    # pylint: disable=no-member
-=======
     # e.g., patches or frames datasets
->>>>>>> 7051ca1e
     return sorted(
         conn.datasets.find(
             {"sample_collection_name": {"$regex": "^samples\\."}}
@@ -4395,8 +4374,6 @@
     )
 
 
-<<<<<<< HEAD
-=======
 def _list_dataset_info():
     info = []
     for name in _list_datasets():
@@ -4430,7 +4407,6 @@
     return info
 
 
->>>>>>> 7051ca1e
 def _create_dataset(
     name,
     persistent=False,
@@ -4477,10 +4453,6 @@
 
     now = datetime.utcnow()
     dataset_doc = foo.DatasetDocument(
-<<<<<<< HEAD
-        media_type=media_type,
-=======
->>>>>>> 7051ca1e
         name=name,
         version=focn.VERSION,
         created_at=now,
@@ -4569,7 +4541,6 @@
             "No dataset found with %s collection name '%s'"
             % (dtype, collection_name)
         )
-<<<<<<< HEAD
 
     dataset = load_dataset(doc["name"])
     return dataset._doc
@@ -4590,28 +4561,6 @@
         return None
 
     return load_dataset(doc["name"])
-=======
->>>>>>> 7051ca1e
-
-    dataset = load_dataset(doc["name"])
-    return dataset._doc
-
-
-def _load_clips_source_dataset(frame_collection_name):
-    # All clips datasets have a source dataset with the same frame collection
-    query = {
-        "frame_collection_name": frame_collection_name,
-        "sample_collection_name": {"$regex": "^samples\\."},
-    }
-
-    conn = foo.get_db_conn()
-    doc = conn.datasets.find_one(query, {"name": 1})
-
-    if doc is None:
-        # The source dataset must have been deleted...
-        return None
-
-    return load_dataset(doc["name"])
 
 
 def _load_dataset(name, virtual=False):
@@ -4636,7 +4585,10 @@
 
     frame_collection_name = dataset_doc.frame_collection_name
 
-<<<<<<< HEAD
+    if not virtual:
+        dataset_doc.last_loaded_at = datetime.utcnow()
+        dataset_doc.save()
+
     if sample_collection_name.startswith("clips."):
         # Clips datasets directly inherit frames from source dataset
         _src_dataset = _load_clips_source_dataset(frame_collection_name)
@@ -4659,34 +4611,6 @@
 
                 frame_doc_cls._declare_field(frame_field)
 
-=======
-    if not virtual:
-        dataset_doc.last_loaded_at = datetime.utcnow()
-        dataset_doc.save()
-
-    if sample_collection_name.startswith("clips."):
-        # Clips datasets directly inherit frames from source dataset
-        _src_dataset = _load_clips_source_dataset(frame_collection_name)
-    else:
-        _src_dataset = None
-
-    if _src_dataset is not None:
-        frame_doc_cls = _src_dataset._frame_doc_cls
-        dataset_doc.frame_fields = _src_dataset._doc.frame_fields
-    else:
-        frame_doc_cls = _create_frame_document_cls(frame_collection_name)
-
-        if dataset_doc.media_type == fom.VIDEO:
-            default_frame_fields = fofr.get_default_frame_fields(
-                include_private=True
-            )
-            for frame_field in dataset_doc.frame_fields:
-                if frame_field.name in default_frame_fields:
-                    continue
-
-                frame_doc_cls._declare_field(frame_field)
-
->>>>>>> 7051ca1e
     return dataset_doc, sample_doc_cls, frame_doc_cls
 
 
