--- conflicted
+++ resolved
@@ -179,17 +179,13 @@
         verbose (False): whether to log the names of deleted datasets
     """
     for name in _list_datasets(include_private=True):
-<<<<<<< HEAD
-        dataset = Dataset(name, _create=False, _virtual=True)
-=======
         try:
-            dataset = Dataset(name, _create=False, _migrate=False)
+            dataset = Dataset(name, _create=False, _virtual=True)
         except:
             # If the dataset can't be loaded, it likely requires migration,
             # which means it is persistent, so we don't worry about it here
             continue
 
->>>>>>> 1ba676e8
         if not dataset.persistent and not dataset.deleted:
             dataset.delete()
             if verbose:
@@ -225,14 +221,9 @@
         persistent=False,
         overwrite=False,
         _create=True,
-<<<<<<< HEAD
         _virtual=False,
         _patches=False,
         _frames=False,
-=======
-        _migrate=True,
-        **kwargs,
->>>>>>> 1ba676e8
     ):
         if name is None and _create:
             name = get_default_dataset_name()
@@ -242,19 +233,11 @@
 
         if _create:
             doc, sample_doc_cls, frame_doc_cls = _create_dataset(
-<<<<<<< HEAD
-                name, persistent=persistent, patches=_patches, frames=_frames
+                name, persistent=persistent, _patches=_patches, _frames=_frames
             )
         else:
             doc, sample_doc_cls, frame_doc_cls = _load_dataset(
                 name, virtual=_virtual
-=======
-                name, persistent=persistent, **kwargs
-            )
-        else:
-            doc, sample_doc_cls, frame_doc_cls = _load_dataset(
-                name, migrate=_migrate
->>>>>>> 1ba676e8
             )
 
         self._doc = doc
@@ -4354,11 +4337,7 @@
             return
 
         doc, sample_doc_cls, frame_doc_cls = _load_dataset(
-<<<<<<< HEAD
             self.name, virtual=True
-=======
-            self.name, migrate=False
->>>>>>> 1ba676e8
         )
 
         self._doc = doc
@@ -4388,12 +4367,7 @@
         return sorted(conn.datasets.distinct("name"))
 
     # Datasets whose sample collections don't start with `samples.` are private
-<<<<<<< HEAD
     # e.g., patches or frames datasets
-=======
-    # e.g., patches datasets
-    # pylint: disable=no-member
->>>>>>> 1ba676e8
     return sorted(
         conn.datasets.find(
             {"sample_collection_name": {"$regex": "^samples\\."}}
@@ -4401,7 +4375,6 @@
     )
 
 
-<<<<<<< HEAD
 def _list_dataset_info():
     info = []
     for name in _list_datasets():
@@ -4422,8 +4395,6 @@
     return info
 
 
-def _create_dataset(name, persistent=False, patches=False, frames=False):
-=======
 def _create_dataset(
     name,
     persistent=False,
@@ -4432,7 +4403,6 @@
     _clips=False,
     _src_collection=None,
 ):
->>>>>>> 1ba676e8
     if dataset_exists(name):
         raise ValueError(
             (
@@ -4471,20 +4441,14 @@
 
     now = datetime.utcnow()
     dataset_doc = foo.DatasetDocument(
-<<<<<<< HEAD
         name=name,
         version=focn.VERSION,
         created_at=now,
         last_loaded_at=now,
-=======
         media_type=media_type,
-        name=name,
         sample_collection_name=sample_collection_name,
         frame_collection_name=frame_collection_name,
->>>>>>> 1ba676e8
         persistent=persistent,
-        media_type=None,
-        sample_collection_name=sample_collection_name,
         sample_fields=sample_fields,
         frame_fields=frame_fields,
     )
@@ -4609,19 +4573,15 @@
 
     frame_collection_name = dataset_doc.frame_collection_name
 
-<<<<<<< HEAD
     if not virtual:
         dataset_doc.last_loaded_at = datetime.utcnow()
         dataset_doc.save()
 
-    return dataset_doc, sample_doc_cls, frame_doc_cls
-=======
     if sample_collection_name.startswith("clips."):
         # Clips datasets directly inherit frames from source dataset
         _src_dataset = _load_clips_source_dataset(frame_collection_name)
     else:
         _src_dataset = None
->>>>>>> 1ba676e8
 
     if _src_dataset is not None:
         frame_doc_cls = _src_dataset._frame_doc_cls
