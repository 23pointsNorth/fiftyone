--- conflicted
+++ resolved
@@ -324,11 +324,7 @@
         return fov.DatasetView(self)
 
     def get_field_schema(
-<<<<<<< HEAD
-        self, ftype=None, embedded_doc_type=None, return_all=False
-=======
         self, ftype=None, embedded_doc_type=None, include_private=False
->>>>>>> 5b51fd77
     ):
         """Returns a schema dictionary describing the fields of the samples in
         the dataset.
@@ -340,13 +336,8 @@
             embedded_doc_type (None): an optional embedded document type to
                 which to restrict the returned schema. Must be a subclass of
                 :class:``fiftyone.core.odm.BaseEmbeddedDocument``
-<<<<<<< HEAD
-            return_all (False): a boolean indicating whether to return fields
-                that start with the character "_"
-=======
             include_private (False): a boolean indicating whether to return
                 fields that start with the character "_"
->>>>>>> 5b51fd77
 
         Returns:
              a dictionary mapping field names to field types
@@ -354,11 +345,7 @@
         return self._sample_doc_cls.get_field_schema(
             ftype=ftype,
             embedded_doc_type=embedded_doc_type,
-<<<<<<< HEAD
-            return_all=return_all,
-=======
             include_private=include_private,
->>>>>>> 5b51fd77
         )
 
     def add_sample_field(
@@ -1292,11 +1279,7 @@
         return foo.get_db_conn()[self._collection_name]
 
     def _expand_schema(self, samples):
-<<<<<<< HEAD
-        fields = self.get_field_schema(return_all=True)
-=======
         fields = self.get_field_schema(include_private=True)
->>>>>>> 5b51fd77
         for sample in samples:
             for field_name in sample.to_mongo_dict():
                 if field_name == "_id":
@@ -1306,11 +1289,7 @@
                     self._sample_doc_cls.add_implied_field(
                         field_name, sample[field_name]
                     )
-<<<<<<< HEAD
-                    fields = self.get_field_schema(return_all=True)
-=======
                     fields = self.get_field_schema(include_private=True)
->>>>>>> 5b51fd77
 
     def _sample_dict_to_doc(self, d):
         return self._sample_doc_cls.from_dict(d, extended=False)
@@ -1331,11 +1310,7 @@
         )
 
     def _validate_sample(self, sample):
-<<<<<<< HEAD
-        fields = self.get_field_schema(return_all=True)
-=======
         fields = self.get_field_schema(include_private=True)
->>>>>>> 5b51fd77
 
         non_existest_fields = {
             fn for fn in sample.field_names if fn not in fields
@@ -1396,11 +1371,7 @@
     _meta = foo.DatasetDocument(
         name=name,
         sample_fields=foo.SampleFieldDocument.list_from_field_schema(
-<<<<<<< HEAD
-            _sample_doc_cls.get_field_schema(return_all=True)
-=======
             _sample_doc_cls.get_field_schema(include_private=True)
->>>>>>> 5b51fd77
         ),
         persistent=persistent,
     )
@@ -1423,11 +1394,7 @@
 
     _sample_doc_cls = type(name, (foo.DatasetSampleDocument,), {})
 
-<<<<<<< HEAD
-    num_default_fields = len(_sample_doc_cls.get_field_schema(return_all=True))
-=======
     num_default_fields = len(foos.default_sample_fields(include_private=True))
->>>>>>> 5b51fd77
 
     for sample_field in _meta.sample_fields[num_default_fields:]:
         subfield = (
