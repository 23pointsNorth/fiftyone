"""
FiftyOne datasets.

| Copyright 2017-2022, Voxel51, Inc.
| `voxel51.com <https://voxel51.com/>`_
|
"""
from collections import defaultdict
from copy import deepcopy
from datetime import datetime
import fnmatch
import itertools
import logging
import numbers
import os
import random
import string

from bson import ObjectId
from deprecated import deprecated
import mongoengine.errors as moe
from pymongo import DeleteMany, InsertOne, ReplaceOne, UpdateMany, UpdateOne
from pymongo.errors import CursorNotFound, BulkWriteError

import eta.core.serial as etas
import eta.core.utils as etau

import fiftyone as fo
import fiftyone.core.aggregations as foa
import fiftyone.core.annotation as foan
import fiftyone.core.brain as fob
import fiftyone.constants as focn
import fiftyone.core.collections as foc
import fiftyone.core.expressions as foex
import fiftyone.core.evaluation as foe
import fiftyone.core.fields as fof
import fiftyone.core.frame as fofr
import fiftyone.core.groups as fog
import fiftyone.core.labels as fol
import fiftyone.core.media as fom
import fiftyone.core.metadata as fome
from fiftyone.core.odm.dataset import SampleFieldDocument
from fiftyone.core.odm.dataset import DatasetAppConfigDocument
import fiftyone.migrations as fomi
import fiftyone.core.odm as foo
import fiftyone.core.sample as fos
from fiftyone.core.singletons import DatasetSingleton
import fiftyone.core.utils as fou
import fiftyone.core.view as fov

fost = fou.lazy_import("fiftyone.core.stages")
foud = fou.lazy_import("fiftyone.utils.data")


logger = logging.getLogger(__name__)


def list_datasets(info=False):
    """Lists the available FiftyOne datasets.

    Args:
        info (False): whether to return info dicts describing each dataset
            rather than just their names

    Returns:
        a list of dataset names or info dicts
    """
    if info:
        return _list_dataset_info()

    return _list_datasets()


def dataset_exists(name):
    """Checks if the dataset exists.

    Args:
        name: the name of the dataset

    Returns:
        True/False
    """
    conn = foo.get_db_conn()
    return bool(list(conn.datasets.find({"name": name}, {"_id": 1}).limit(1)))


def load_dataset(name):
    """Loads the FiftyOne dataset with the given name.

    To create a new dataset, use the :class:`Dataset` constructor.

    .. note::

        :class:`Dataset` instances are singletons keyed by their name, so all
        calls to this method with a given dataset ``name`` in a program will
        return the same object.

    Args:
        name: the name of the dataset

    Returns:
        a :class:`Dataset`
    """
    return Dataset(name, _create=False)


def get_default_dataset_name():
    """Returns a default dataset name based on the current time.

    Returns:
        a dataset name
    """
    now = datetime.now()
    name = now.strftime("%Y.%m.%d.%H.%M.%S")
    if name in _list_datasets(include_private=True):
        name = now.strftime("%Y.%m.%d.%H.%M.%S.%f")

    return name


def make_unique_dataset_name(root):
    """Makes a unique dataset name with the given root name.

    Args:
        root: the root name for the dataset

    Returns:
        the dataset name
    """
    name = root
    dataset_names = _list_datasets(include_private=True)

    if name in dataset_names:
        name += "_" + _get_random_characters(6)

    while name in dataset_names:
        name += _get_random_characters(1)

    return name


def get_default_dataset_dir(name):
    """Returns the default dataset directory for the dataset with the given
    name.

    Args:
        name: the dataset name

    Returns:
        the default directory for the dataset
    """
    return os.path.join(fo.config.default_dataset_dir, name)


def delete_dataset(name, verbose=False):
    """Deletes the FiftyOne dataset with the given name.

    Args:
        name: the name of the dataset
        verbose (False): whether to log the name of the deleted dataset
    """
    dataset = load_dataset(name)
    dataset.delete()
    if verbose:
        logger.info("Dataset '%s' deleted", name)


def delete_datasets(glob_patt, verbose=False):
    """Deletes all FiftyOne datasets whose names match the given glob pattern.

    Args:
        glob_patt: a glob pattern of datasets to delete
        verbose (False): whether to log the names of deleted datasets
    """
    all_datasets = _list_datasets()
    for name in fnmatch.filter(all_datasets, glob_patt):
        delete_dataset(name, verbose=verbose)


def delete_non_persistent_datasets(verbose=False):
    """Deletes all non-persistent datasets.

    Args:
        verbose (False): whether to log the names of deleted datasets
    """
    conn = foo.get_db_conn()

    for name in conn.datasets.find({"persistent": False}).distinct("name"):
        try:
            dataset = Dataset(name, _create=False, _virtual=True)
        except:
            # If the dataset can't be loaded, it likely requires migration,
            # which means it is persistent, so we don't worry about it here
            continue

        if not dataset.persistent and not dataset.deleted:
            dataset.delete()
            if verbose:
                logger.info("Dataset '%s' deleted", name)


class Dataset(foc.SampleCollection, metaclass=DatasetSingleton):
    """A FiftyOne dataset.

    Datasets represent an ordered collection of
    :class:`fiftyone.core.sample.Sample` instances that describe a particular
    type of raw media (e.g., images or videos) together with a user-defined set
    of fields.

    FiftyOne datasets ingest and store the labels for all samples internally;
    raw media is stored on disk and the dataset provides paths to the data.

    See :ref:`this page <using-datasets>` for an overview of working with
    FiftyOne datasets.

    Args:
        name (None): the name of the dataset. By default,
            :func:`get_default_dataset_name` is used
        persistent (False): whether the dataset should persist in the database
            after the session terminates
        overwrite (False): whether to overwrite an existing dataset of the same
            name
    """

    def __init__(
        self,
        name=None,
        persistent=False,
        overwrite=False,
        _create=True,
        _virtual=False,
        **kwargs,
    ):
        if name is None and _create:
            name = get_default_dataset_name()

        if overwrite and dataset_exists(name):
            delete_dataset(name)

        if _create:
            doc, sample_doc_cls, frame_doc_cls = _create_dataset(
                name, persistent=persistent, **kwargs
            )
        else:
            doc, sample_doc_cls, frame_doc_cls = _load_dataset(
                name, virtual=_virtual
            )

        self._doc = doc
        if self._doc.app_config == None:
            self._doc.app_config = DatasetAppConfigDocument(
                grid_media_field="filepath", media_fields=["filepath"]
            )

        self._sample_doc_cls = sample_doc_cls
        self._frame_doc_cls = frame_doc_cls

        self._group_slice = doc.default_group_slice

        self._annotation_cache = {}
        self._brain_cache = {}
        self._evaluation_cache = {}

        self._deleted = False

    def __len__(self):
        return self.count()

    def __getitem__(self, id_filepath_slice):
        if isinstance(id_filepath_slice, numbers.Integral):
            raise ValueError(
                "Accessing dataset samples by numeric index is not supported. "
                "Use sample IDs, filepaths, slices, boolean arrays, or a "
                "boolean ViewExpression instead"
            )

        if isinstance(id_filepath_slice, slice):
            return self.view()[id_filepath_slice]

        if isinstance(id_filepath_slice, foex.ViewExpression):
            return self.view()[id_filepath_slice]

        if etau.is_container(id_filepath_slice):
            return self.view()[id_filepath_slice]

        try:
            oid = ObjectId(id_filepath_slice)
            query = {"_id": oid}
        except:
            oid = None
            query = {"filepath": id_filepath_slice}

        d = self._sample_collection.find_one(query)

        if d is None:
            field = "ID" if oid is not None else "filepath"
            raise KeyError(
                "No sample found with %s '%s'" % (field, id_filepath_slice)
            )

        doc = self._sample_dict_to_doc(d)
        return fos.Sample.from_doc(doc, dataset=self)

    def __delitem__(self, samples_or_ids):
        self.delete_samples(samples_or_ids)

    def __getattribute__(self, name):
        #
        # The attributes necessary to determine a dataset's name and whether
        # it is deleted are always available. If a dataset is deleted, no other
        # methods are available
        #
        if name.startswith("__") or name in (
            "name",
            "deleted",
            "_deleted",
            "_doc",
        ):
            return super().__getattribute__(name)

        if getattr(self, "_deleted", False):
            raise ValueError("Dataset '%s' is deleted" % self.name)

        return super().__getattribute__(name)

    @property
    def _dataset(self):
        return self

    @property
    def _root_dataset(self):
        return self

    @property
    def _is_generated(self):
        return self._is_patches or self._is_frames or self._is_clips

    @property
    def _is_patches(self):
        return self._sample_collection_name.startswith("patches.")

    @property
    def _is_frames(self):
        return self._sample_collection_name.startswith("frames.")

    @property
    def _is_clips(self):
        return self._sample_collection_name.startswith("clips.")

    @property
    def media_type(self):
        """The media type of the dataset."""
        return self._doc.media_type

    @media_type.setter
    def media_type(self, media_type):
        if len(self) > 0:
            raise ValueError("Cannot set media type of a non-empty dataset")

        if media_type not in fom.MEDIA_TYPES:
            raise ValueError(
                "Invalid media_type '%s'. Supported values are %s"
                % (media_type, fom.MEDIA_TYPES)
            )

        if media_type == self._doc.media_type:
            return

        if media_type == fom.GROUP:
            raise ValueError(
                "You cannot directly set a dataset's media type to 'group'. "
                "Instead, use add_group_field() or just add a sample with a "
                "group field to the dataset"
            )

        self._set_media_type(media_type)

    def _set_media_type(self, media_type):
        self._doc.media_type = media_type

<<<<<<< HEAD
        if media_type != fom.GROUP:
            self._update_metadata_field(media_type)

            if media_type == fom.VIDEO:
                self._declare_frame_fields()

            self._doc.save()
            self.reload()
        else:
            # The `metadata` field of group datasets always stays as the
            # generic `Metadata` type because slices may have different types
            self._doc.save()

    def _update_metadata_field(self, media_type):
=======
    @property
    def app_config(self):
        return self._doc.app_config

    @app_config.setter
    def app_config(self, config):
        self._doc.app_config = config

    def _set_metadata(self, media_type):
>>>>>>> 56a348b7
        idx = None
        for i, field in enumerate(self._doc.sample_fields):
            if field.name == "metadata":
                idx = i

        if idx is not None:
            if media_type == fom.IMAGE:
                doc_type = fome.ImageMetadata
            elif media_type == fom.VIDEO:
                doc_type = fome.VideoMetadata
            else:
                doc_type = fome.Metadata

            field = foo.create_field(
                "metadata",
                fof.EmbeddedDocumentField,
                embedded_doc_type=doc_type,
            )
            field_doc = foo.SampleFieldDocument.from_field(field)
            self._doc.sample_fields[idx] = field_doc

    def _declare_frame_fields(self):
        # pylint: disable=no-member
        self._doc.frame_fields = [
            foo.SampleFieldDocument.from_field(field)
            for field in self._frame_doc_cls._fields.values()
        ]

    @property
    def group_field(self):
        """The group field of the dataset, or None if the dataset is not
        grouped.
        """
        return self._doc.group_field

    @property
    def group_slice(self):
        """The current group slice of the dataset, or None if the dataset is
        not grouped.
        """
        return self._group_slice

    @group_slice.setter
    def group_slice(self, slice_name):
        if self.media_type != fom.GROUP:
            raise ValueError("Dataset has no groups")

        if slice_name is None:
            slice_name = self._doc.default_group_slice

        if slice_name not in self._doc.group_media_types:
            raise ValueError("Dataset has no group slice '%s'" % slice_name)

        self._group_slice = slice_name

    @property
    def group_media_types(self):
        """A dict mapping group slices to media types, or None if the dataset
        is not grouped.
        """
        if self.media_type != fom.GROUP:
            return None

        return self._doc.group_media_types

    @property
    def default_group_slice(self):
        """The default group slice of the dataset, or None if the dataset is
        not grouped.
        """
        if self.media_type != fom.GROUP:
            return None

        return self._doc.default_group_slice

    @default_group_slice.setter
    def default_group_slice(self, slice_name):
        if self.media_type != fom.GROUP:
            raise ValueError("Dataset has no groups")

        if slice_name not in self._doc.group_media_types:
            raise ValueError("Dataset has no group slice '%s'" % slice_name)

        self._doc.default_group_slice = slice_name
        self._doc.save()

        if self._group_slice is None:
            self._group_slice = slice_name

    @property
    def version(self):
        """The version of the ``fiftyone`` package for which the dataset is
        formatted.
        """
        return self._doc.version

    @property
    def name(self):
        """The name of the dataset."""
        return self._doc.name

    @name.setter
    def name(self, name):
        _name = self._doc.name

        if name == _name:
            return

        if name in list_datasets():
            raise ValueError("A dataset with name '%s' already exists" % name)

        try:
            self._doc.name = name
            self._doc.save()
        except:
            self._doc.name = _name
            raise

        # Update singleton
        self._instances.pop(_name, None)
        self._instances[name] = self

    @property
    def created_at(self):
        """The datetime that the dataset was created."""
        return self._doc.created_at

    @property
    def last_loaded_at(self):
        """The datetime that the dataset was last loaded."""
        return self._doc.last_loaded_at

    @property
    def persistent(self):
        """Whether the dataset persists in the database after a session is
        terminated.
        """
        return self._doc.persistent

    @persistent.setter
    def persistent(self, value):
        _value = self._doc.persistent
        try:
            self._doc.persistent = value
            self._doc.save()
        except:
            self._doc.persistent = _value
            raise

    @property
    def tags(self):
        """A list of tags given to the dataset.

        Examples::

            import fiftyone as fo

            dataset = fo.Dataset()

            # Add some tags
            dataset.tags = ["test", "projectA"]

            # Edit the tags
            dataset.tags.pop()
            dataset.tags.append("projectB")
            dataset.save()  # must save after edits
        """
        return self._doc.tags

    @tags.setter
    def tags(self, value):
        _value = self._doc.tags
        try:
            self._doc.tags = value
            self._doc.save()
        except:
            self._doc.tags = _value
            raise

    @property
    def info(self):
        """A user-facing dictionary of information about the dataset.

        Examples::

            import fiftyone as fo

            dataset = fo.Dataset()

            # Store a class list in the dataset's info
            dataset.info = {"classes": ["cat", "dog"]}

            # Edit the info
            dataset.info["other_classes"] = ["bird", "plane"]
            dataset.save()  # must save after edits
        """
        return self._doc.info

    @info.setter
    def info(self, info):
        self._doc.info = info
        self._doc.save()

    @property
    def classes(self):
        """A dict mapping field names to list of class label strings for the
        corresponding fields of the dataset.

        Examples::

            import fiftyone as fo

            dataset = fo.Dataset()

            # Set classes for the `ground_truth` and `predictions` fields
            dataset.classes = {
                "ground_truth": ["cat", "dog"],
                "predictions": ["cat", "dog", "other"],
            }

            # Edit an existing classes list
            dataset.classes["ground_truth"].append("other")
            dataset.save()  # must save after edits
        """
        return self._doc.classes

    @classes.setter
    def classes(self, classes):
        self._doc.classes = classes
        self.save()

    @property
    def default_classes(self):
        """A list of class label strings for all
        :class:`fiftyone.core.labels.Label` fields of this dataset that do not
        have customized classes defined in :meth:`classes`.

        Examples::

            import fiftyone as fo

            dataset = fo.Dataset()

            # Set default classes
            dataset.default_classes = ["cat", "dog"]

            # Edit the default classes
            dataset.default_classes.append("rabbit")
            dataset.save()  # must save after edits
        """
        return self._doc.default_classes

    @default_classes.setter
    def default_classes(self, classes):
        self._doc.default_classes = classes
        self.save()

    @property
    def mask_targets(self):
        """A dict mapping field names to mask target dicts, each of which
        defines a mapping between pixel values and label strings for the
        segmentation masks in the corresponding field of the dataset.

        .. note::

            The pixel value `0` is a reserved "background" class that is
            rendered as invisible in the App.

        Examples::

            import fiftyone as fo

            dataset = fo.Dataset()

            # Set mask targets for the `ground_truth` and `predictions` fields
            dataset.mask_targets = {
                "ground_truth": {1: "cat", 2: "dog"},
                "predictions": {1: "cat", 2: "dog", 255: "other"},
            }

            # Edit an existing mask target
            dataset.mask_targets["ground_truth"][255] = "other"
            dataset.save()  # must save after edits
        """
        return self._doc.mask_targets

    @mask_targets.setter
    def mask_targets(self, targets):
        self._doc.mask_targets = targets
        self.save()

    @property
    def default_mask_targets(self):
        """A dict defining a default mapping between pixel values and label
        strings for the segmentation masks of all
        :class:`fiftyone.core.labels.Segmentation` fields of this dataset that
        do not have customized mask targets defined in :meth:`mask_targets`.

        .. note::

            The pixel value `0` is a reserved "background" class that is
            rendered as invisible in the App.

        Examples::

            import fiftyone as fo

            dataset = fo.Dataset()

            # Set default mask targets
            dataset.default_mask_targets = {1: "cat", 2: "dog"}

            # Edit the default mask targets
            dataset.default_mask_targets[255] = "other"
            dataset.save()  # must save after edits
        """
        return self._doc.default_mask_targets

    @default_mask_targets.setter
    def default_mask_targets(self, targets):
        self._doc.default_mask_targets = targets
        self.save()

    @property
    def skeletons(self):
        """A dict mapping field names to
        :class:`fiftyone.core.odm.dataset.KeypointSkeleton` instances, each of
        which defines the semantic labels and point connectivity for the
        :class:`fiftyone.core.labels.Keypoint` instances in the corresponding
        field of the dataset.

        Examples::

            import fiftyone as fo

            dataset = fo.Dataset()

            # Set keypoint skeleton for the `ground_truth` field
            dataset.skeletons = {
                "ground_truth": fo.KeypointSkeleton(
                    labels=[
                        "left hand" "left shoulder", "right shoulder", "right hand",
                        "left eye", "right eye", "mouth",
                    ],
                    edges=[[0, 1, 2, 3], [4, 5, 6]],
                )
            }

            # Edit an existing skeleton
            dataset.skeletons["ground_truth"].labels[-1] = "lips"
            dataset.save()  # must save after edits
        """
        return self._doc.skeletons

    @skeletons.setter
    def skeletons(self, skeletons):
        self._doc.skeletons = skeletons
        self.save()

    @property
    def default_skeleton(self):
        """A default :class:`fiftyone.core.odm.dataset.KeypointSkeleton`
        defining the semantic labels and point connectivity for all
        :class:`fiftyone.core.labels.Keypoint` fields of this dataset that do
        not have customized skeletons defined in :meth:`skeleton`.

        Examples::

            import fiftyone as fo

            dataset = fo.Dataset()

            # Set default keypoint skeleton
            dataset.default_skeleton = fo.KeypointSkeleton(
                labels=[
                    "left hand" "left shoulder", "right shoulder", "right hand",
                    "left eye", "right eye", "mouth",
                ],
                edges=[[0, 1, 2, 3], [4, 5, 6]],
            )

            # Edit the default skeleton
            dataset.default_skeleton.labels[-1] = "lips"
            dataset.save()  # must save after edits
        """
        return self._doc.default_skeleton

    @default_skeleton.setter
    def default_skeleton(self, skeleton):
        self._doc.default_skeleton = skeleton
        self.save()

    @property
    def deleted(self):
        """Whether the dataset is deleted."""
        return self._deleted

    def summary(self):
        """Returns a string summary of the dataset.

        Returns:
            a string summary
        """
        elements = [
            ("Name:", self.name),
            ("Media type:", self.media_type),
            ("Num %s:" % self._elements_str, self.count()),
            ("Persistent:", self.persistent),
            ("Tags:", self.tags),
        ]

        elements = fou.justify_headings(elements)
        lines = ["%s %s" % tuple(e) for e in elements]

        lines.extend(
            ["Sample fields:", self._to_fields_str(self.get_field_schema())]
        )

        if self._contains_videos():
            lines.extend(
                [
                    "Frame fields:",
                    self._to_fields_str(self.get_frame_field_schema()),
                ]
            )

        return "\n".join(lines)

    def stats(self, include_media=False, compressed=False):
        """Returns stats about the dataset on disk.

        The ``samples`` keys refer to the sample-level labels for the dataset
        as they are stored in the database.

        The ``media`` keys refer to the raw media associated with each sample
        in the dataset on disk (only included if ``include_media`` is True).

        The ``frames`` keys refer to the frame labels for the dataset as they
        are stored in the database (video datasets only).

        Args:
            include_media (False): whether to include stats about the size of
                the raw media in the dataset
            compressed (False): whether to return the sizes of collections in
                their compressed form on disk (True) or the logical
                uncompressed size of  the collections (False)

        Returns:
            a stats dict
        """
        stats = {}

        conn = foo.get_db_conn()

        cs = conn.command("collstats", self._sample_collection_name)
        samples_bytes = cs["storageSize"] if compressed else cs["size"]
        stats["samples_count"] = cs["count"]
        stats["samples_bytes"] = samples_bytes
        stats["samples_size"] = etau.to_human_bytes_str(samples_bytes)
        total_bytes = samples_bytes

        if self._contains_videos():
            cs = conn.command("collstats", self._frame_collection_name)
            frames_bytes = cs["storageSize"] if compressed else cs["size"]
            stats["frames_count"] = cs["count"]
            stats["frames_bytes"] = frames_bytes
            stats["frames_size"] = etau.to_human_bytes_str(frames_bytes)
            total_bytes += frames_bytes

        if include_media:
            self.compute_metadata()
            media_bytes = self.sum("metadata.size_bytes")
            stats["media_bytes"] = media_bytes
            stats["media_size"] = etau.to_human_bytes_str(media_bytes)
            total_bytes += media_bytes

        stats["total_bytes"] = total_bytes
        stats["total_size"] = etau.to_human_bytes_str(total_bytes)

        return stats

    def first(self):
        """Returns the first sample in the dataset.

        Returns:
            a :class:`fiftyone.core.sample.Sample`
        """
        return super().first()

    def last(self):
        """Returns the last sample in the dataset.

        Returns:
            a :class:`fiftyone.core.sample.Sample`
        """
        try:
            sample_view = self[-1:].first()
        except ValueError:
            raise ValueError("%s is empty" % self.__class__.__name__)

        return fos.Sample.from_doc(sample_view._doc, dataset=self)

    def head(self, num_samples=3):
        """Returns a list of the first few samples in the dataset.

        If fewer than ``num_samples`` samples are in the dataset, only the
        available samples are returned.

        Args:
            num_samples (3): the number of samples

        Returns:
            a list of :class:`fiftyone.core.sample.Sample` objects
        """
        return [
            fos.Sample.from_doc(sv._doc, dataset=self)
            for sv in self[:num_samples]
        ]

    def tail(self, num_samples=3):
        """Returns a list of the last few samples in the dataset.

        If fewer than ``num_samples`` samples are in the dataset, only the
        available samples are returned.

        Args:
            num_samples (3): the number of samples

        Returns:
            a list of :class:`fiftyone.core.sample.Sample` objects
        """
        return [
            fos.Sample.from_doc(sv._doc, dataset=self)
            for sv in self[-num_samples:]
        ]

    def view(self):
        """Returns a :class:`fiftyone.core.view.DatasetView` containing the
        entire dataset.

        Returns:
            a :class:`fiftyone.core.view.DatasetView`
        """
        return fov.DatasetView(self)

    def get_field_schema(
        self, ftype=None, embedded_doc_type=None, include_private=False
    ):
        """Returns a schema dictionary describing the fields of the samples in
        the dataset.

        Args:
            ftype (None): an optional field type to which to restrict the
                returned schema. Must be a subclass of
                :class:`fiftyone.core.fields.Field`
            embedded_doc_type (None): an optional embedded document type to
                which to restrict the returned schema. Must be a subclass of
                :class:`fiftyone.core.odm.BaseEmbeddedDocument`
            include_private (False): whether to include fields that start with
                ``_`` in the returned schema

        Returns:
             an ``OrderedDict`` mapping field names to field types
        """
        return self._sample_doc_cls.get_field_schema(
            ftype=ftype,
            embedded_doc_type=embedded_doc_type,
            include_private=include_private,
        )

    def get_frame_field_schema(
        self, ftype=None, embedded_doc_type=None, include_private=False
    ):
        """Returns a schema dictionary describing the fields of the frames of
        the samples in the dataset.

        Only applicable for datasets that contain videos.

        Args:
            ftype (None): an optional field type to which to restrict the
                returned schema. Must be a subclass of
                :class:`fiftyone.core.fields.Field`
            embedded_doc_type (None): an optional embedded document type to
                which to restrict the returned schema. Must be a subclass of
                :class:`fiftyone.core.odm.BaseEmbeddedDocument`
            include_private (False): whether to include fields that start with
                ``_`` in the returned schema

        Returns:
            a dictionary mapping field names to field types, or ``None`` if
            the dataset does not contain videos
        """
        if not self._contains_videos():
            return None

        return self._frame_doc_cls.get_field_schema(
            ftype=ftype,
            embedded_doc_type=embedded_doc_type,
            include_private=include_private,
        )

    def add_sample_field(
        self,
        field_name,
        ftype,
        embedded_doc_type=None,
        subfield=None,
        **kwargs,
    ):
        """Adds a new sample field to the dataset, if necessary.

        Args:
            field_name: the field name
            ftype: the field type to create. Must be a subclass of
                :class:`fiftyone.core.fields.Field`
            embedded_doc_type (None): the
                :class:`fiftyone.core.odm.BaseEmbeddedDocument` type of the
                field. Only applicable when ``ftype`` is
                :class:`fiftyone.core.fields.EmbeddedDocumentField`
            subfield (None): the :class:`fiftyone.core.fields.Field` type of
                the contained field. Only applicable when ``ftype`` is
                :class:`fiftyone.core.fields.ListField` or
                :class:`fiftyone.core.fields.DictField`

        Raises:
            ValueError: if a field with the given name exists but has an
                incompatible type
        """
        if embedded_doc_type is not None and issubclass(
            embedded_doc_type, fog.Group
        ):
            expanded = self._add_group_field(field_name)
        else:
            expanded = self._sample_doc_cls.add_field(
                field_name,
                ftype,
                embedded_doc_type=embedded_doc_type,
                subfield=subfield,
                **kwargs,
            )

        if expanded:
            self._reload()

    def _add_implied_sample_field(self, field_name, value):
        if isinstance(value, fog.Group):
            expanded = self._add_group_field(field_name, default=value.name)
        else:
            expanded = self._sample_doc_cls.add_implied_field(
                field_name,
                value,
            )

        if expanded:
            self._reload()

    def add_frame_field(
        self,
        field_name,
        ftype,
        embedded_doc_type=None,
        subfield=None,
        **kwargs,
    ):
        """Adds a new frame-level field to the dataset, if necessary.

        Only applicable to video datasets.

        Args:
            field_name: the field name
            ftype: the field type to create. Must be a subclass of
                :class:`fiftyone.core.fields.Field`
            embedded_doc_type (None): the
                :class:`fiftyone.core.odm.BaseEmbeddedDocument` type of the
                field. Only applicable when ``ftype`` is
                :class:`fiftyone.core.fields.EmbeddedDocumentField`
            subfield (None): the :class:`fiftyone.core.fields.Field` type of
                the contained field. Only applicable when ``ftype`` is
                :class:`fiftyone.core.fields.ListField` or
                :class:`fiftyone.core.fields.DictField`

        Raises:
            ValueError: if a field with the given name exists but has an
                incompatible type
        """
        if self.media_type != fom.VIDEO:
            raise ValueError("Only video datasets have frame fields")

        expanded = self._frame_doc_cls.add_field(
            field_name,
            ftype,
            embedded_doc_type=embedded_doc_type,
            subfield=subfield,
            **kwargs,
        )

        if expanded:
            self._reload()

    def _add_implied_frame_field(self, field_name, value):
        if self.media_type != fom.VIDEO:
            raise ValueError("Only video datasets have frame fields")

        expanded = self._frame_doc_cls.add_implied_field(field_name, value)

        if expanded:
            self._reload()

    def add_group_field(self, field_name, default=None):
        """Adds a group field to the dataset, if necessary.

        Args:
            field_name: the field name
            default (None): a default group slice for the field

        Raises:
            ValueError: if a group field with another name already exists
        """
        expanded = self._add_group_field(field_name, default=default)

        if expanded:
            self._reload()

    def _add_group_field(self, field_name, default=None):
        expanded = self._sample_doc_cls.add_field(
            field_name,
            fof.EmbeddedDocumentField,
            embedded_doc_type=fog.Group,
        )

        if not expanded:
            return False

        self._doc.media_type = fom.GROUP

        if self._doc.group_media_types is None:
            self._doc.group_media_types = {}

        if self._doc.default_group_slice is None:
            self._doc.default_group_slice = default

        self._doc.group_field = field_name
        self._doc.save()

        self._group_slice = self._doc.default_group_slice

        self.create_index(field_name + "._id")
        self.create_index(field_name + ".name")

        return True

    def rename_sample_field(self, field_name, new_field_name):
        """Renames the sample field to the given new name.

        You can use dot notation (``embedded.field.name``) to rename embedded
        fields.

        Args:
            field_name: the field name or ``embedded.field.name``
            new_field_name: the new field name or ``embedded.field.name``
        """
        self._rename_sample_fields({field_name: new_field_name})

    def rename_sample_fields(self, field_mapping):
        """Renames the sample fields to the given new names.

        You can use dot notation (``embedded.field.name``) to rename embedded
        fields.

        Args:
            field_mapping: a dict mapping field names to new field names
        """
        self._rename_sample_fields(field_mapping)

    def rename_frame_field(self, field_name, new_field_name):
        """Renames the frame-level field to the given new name.

        You can use dot notation (``embedded.field.name``) to rename embedded
        frame fields.

        Only applicable to video datasets.

        Args:
            field_name: the field name or ``embedded.field.name``
            new_field_name: the new field name or ``embedded.field.name``
        """
        self._rename_frame_fields({field_name: new_field_name})

    def rename_frame_fields(self, field_mapping):
        """Renames the frame-level fields to the given new names.

        You can use dot notation (``embedded.field.name``) to rename embedded
        frame fields.

        Args:
            field_mapping: a dict mapping field names to new field names
        """
        self._rename_frame_fields(field_mapping)

    def _rename_sample_fields(self, field_mapping, view=None):
        (
            fields,
            new_fields,
            embedded_fields,
            embedded_new_fields,
        ) = _parse_field_mapping(field_mapping)

        if fields:
            self._sample_doc_cls._rename_fields(fields, new_fields)
            fos.Sample._rename_fields(
                self._sample_collection_name, fields, new_fields
            )

        if embedded_fields:
            sample_collection = self if view is None else view
            self._sample_doc_cls._rename_embedded_fields(
                embedded_fields, embedded_new_fields, sample_collection
            )
            fos.Sample._reload_docs(self._sample_collection_name)

        self._reload()

    def _rename_frame_fields(self, field_mapping, view=None):
        if self.media_type != fom.VIDEO:
            raise ValueError("Only video datasets have frame fields")

        (
            fields,
            new_fields,
            embedded_fields,
            embedded_new_fields,
        ) = _parse_field_mapping(field_mapping)

        if fields:
            self._frame_doc_cls._rename_fields(fields, new_fields)
            fofr.Frame._rename_fields(
                self._frame_collection_name, fields, new_fields
            )

        if embedded_fields:
            sample_collection = self if view is None else view
            self._frame_doc_cls._rename_embedded_fields(
                embedded_fields, embedded_new_fields, sample_collection
            )
            fofr.Frame._reload_docs(self._frame_collection_name)

        self._reload()

    def clone_sample_field(self, field_name, new_field_name):
        """Clones the given sample field into a new field of the dataset.

        You can use dot notation (``embedded.field.name``) to clone embedded
        fields.

        Args:
            field_name: the field name or ``embedded.field.name``
            new_field_name: the new field name or ``embedded.field.name``
        """
        self._clone_sample_fields({field_name: new_field_name})

    def clone_sample_fields(self, field_mapping):
        """Clones the given sample fields into new fields of the dataset.

        You can use dot notation (``embedded.field.name``) to clone embedded
        fields.

        Args:
            field_mapping: a dict mapping field names to new field names into
                which to clone each field
        """
        self._clone_sample_fields(field_mapping)

    def clone_frame_field(self, field_name, new_field_name):
        """Clones the frame-level field into a new field.

        You can use dot notation (``embedded.field.name``) to clone embedded
        frame fields.

        Only applicable to video datasets.

        Args:
            field_name: the field name or ``embedded.field.name``
            new_field_name: the new field name or ``embedded.field.name``
        """
        self._clone_frame_fields({field_name: new_field_name})

    def clone_frame_fields(self, field_mapping):
        """Clones the frame-level fields into new fields.

        You can use dot notation (``embedded.field.name``) to clone embedded
        frame fields.

        Only applicable to video datasets.

        Args:
            field_mapping: a dict mapping field names to new field names into
                which to clone each field
        """
        self._clone_frame_fields(field_mapping)

    def _clone_sample_fields(self, field_mapping, view=None):
        (
            fields,
            new_fields,
            embedded_fields,
            embedded_new_fields,
        ) = _parse_field_mapping(field_mapping)

        if fields:
            self._sample_doc_cls._clone_fields(fields, new_fields, view)

        if embedded_fields:
            sample_collection = self if view is None else view
            self._sample_doc_cls._clone_embedded_fields(
                embedded_fields, embedded_new_fields, sample_collection
            )

        fos.Sample._reload_docs(self._sample_collection_name)
        self._reload()

    def _clone_frame_fields(self, field_mapping, view=None):
        if self.media_type != fom.VIDEO:
            raise ValueError("Only video datasets have frame fields")

        (
            fields,
            new_fields,
            embedded_fields,
            embedded_new_fields,
        ) = _parse_field_mapping(field_mapping)

        if fields:
            self._frame_doc_cls._clone_fields(fields, new_fields, view)

        if embedded_fields:
            sample_collection = self if view is None else view
            self._frame_doc_cls._clone_embedded_fields(
                embedded_fields, embedded_new_fields, sample_collection
            )

        fofr.Frame._reload_docs(self._frame_collection_name)
        self._reload()

    def clear_sample_field(self, field_name):
        """Clears the values of the field from all samples in the dataset.

        The field will remain in the dataset's schema, and all samples will
        have the value ``None`` for the field.

        You can use dot notation (``embedded.field.name``) to clone embedded
        frame fields.

        Args:
            field_name: the field name or ``embedded.field.name``
        """
        self._clear_sample_fields(field_name)

    def clear_sample_fields(self, field_names):
        """Clears the values of the fields from all samples in the dataset.

        The field will remain in the dataset's schema, and all samples will
        have the value ``None`` for the field.

        You can use dot notation (``embedded.field.name``) to clone embedded
        frame fields.

        Args:
            field_names: the field name or iterable of field names
        """
        self._clear_sample_fields(field_names)

    def clear_frame_field(self, field_name):
        """Clears the values of the frame-level field from all samples in the
        dataset.

        The field will remain in the dataset's frame schema, and all frames
        will have the value ``None`` for the field.

        You can use dot notation (``embedded.field.name``) to clone embedded
        frame fields.

        Only applicable to video datasets.

        Args:
            field_name: the field name or ``embedded.field.name``
        """
        self._clear_frame_fields(field_name)

    def clear_frame_fields(self, field_names):
        """Clears the values of the frame-level fields from all samples in the
        dataset.

        The fields will remain in the dataset's frame schema, and all frames
        will have the value ``None`` for the field.

        You can use dot notation (``embedded.field.name``) to clone embedded
        frame fields.

        Only applicable to video datasets.

        Args:
            field_names: the field name or iterable of field names
        """
        self._clear_frame_fields(field_names)

    def _clear_sample_fields(self, field_names, view=None):
        fields, embedded_fields = _parse_fields(field_names)

        if fields:
            self._sample_doc_cls._clear_fields(fields, view)

        if embedded_fields:
            sample_collection = self if view is None else view
            self._sample_doc_cls._clear_embedded_fields(
                embedded_fields, sample_collection
            )

        fos.Sample._reload_docs(self._sample_collection_name)

    def _clear_frame_fields(self, field_names, view=None):
        if self.media_type != fom.VIDEO:
            raise ValueError("Only video datasets have frame fields")

        fields, embedded_fields = _parse_fields(field_names)

        if fields:
            self._frame_doc_cls._clear_fields(fields, view)

        if embedded_fields:
            sample_collection = self if view is None else view
            self._frame_doc_cls._clear_embedded_fields(
                embedded_fields, sample_collection
            )

        fofr.Frame._reload_docs(self._frame_collection_name)

    def delete_sample_field(self, field_name, error_level=0):
        """Deletes the field from all samples in the dataset.

        You can use dot notation (``embedded.field.name``) to delete embedded
        fields.

        Args:
            field_name: the field name or ``embedded.field.name``
            error_level (0): the error level to use. Valid values are:

            -   0: raise error if a top-level field cannot be deleted
            -   1: log warning if a top-level field cannot be deleted
            -   2: ignore top-level fields that cannot be deleted
        """
        self._delete_sample_fields(field_name, error_level)

    def delete_sample_fields(self, field_names, error_level=0):
        """Deletes the fields from all samples in the dataset.

        You can use dot notation (``embedded.field.name``) to delete embedded
        fields.

        Args:
            field_names: the field name or iterable of field names
            error_level (0): the error level to use. Valid values are:

            -   0: raise error if a top-level field cannot be deleted
            -   1: log warning if a top-level field cannot be deleted
            -   2: ignore top-level fields that cannot be deleted
        """
        self._delete_sample_fields(field_names, error_level)

    def delete_frame_field(self, field_name, error_level=0):
        """Deletes the frame-level field from all samples in the dataset.

        You can use dot notation (``embedded.field.name``) to delete embedded
        frame fields.

        Only applicable to video datasets.

        Args:
            field_name: the field name or ``embedded.field.name``
            error_level (0): the error level to use. Valid values are:

            -   0: raise error if a top-level field cannot be deleted
            -   1: log warning if a top-level field cannot be deleted
            -   2: ignore top-level fields that cannot be deleted
        """
        self._delete_frame_fields(field_name, error_level)

    def delete_frame_fields(self, field_names, error_level=0):
        """Deletes the frame-level fields from all samples in the dataset.

        You can use dot notation (``embedded.field.name``) to delete embedded
        frame fields.

        Only applicable to video datasets.

        Args:
            field_names: a field name or iterable of field names
            error_level (0): the error level to use. Valid values are:

            -   0: raise error if a top-level field cannot be deleted
            -   1: log warning if a top-level field cannot be deleted
            -   2: ignore top-level fields that cannot be deleted
        """
        self._delete_frame_fields(field_names, error_level)

    def _delete_sample_fields(self, field_names, error_level):
        fields, embedded_fields = _parse_fields(field_names)

        if fields:
            self._sample_doc_cls._delete_fields(
                fields, error_level=error_level
            )
            fos.Sample._purge_fields(self._sample_collection_name, fields)

        if embedded_fields:
            self._sample_doc_cls._delete_embedded_fields(embedded_fields)
            fos.Sample._reload_docs(self._sample_collection_name)

        self._reload()

    def _delete_frame_fields(self, field_names, error_level):
        if self.media_type != fom.VIDEO:
            raise ValueError("Only video datasets have frame fields")

        fields, embedded_fields = _parse_fields(field_names)

        if fields:
            self._frame_doc_cls._delete_fields(fields, error_level=error_level)
            fofr.Frame._purge_fields(self._frame_collection_name, fields)

        if embedded_fields:
            self._frame_doc_cls._delete_embedded_fields(embedded_fields)
            fofr.Frame._reload_docs(self._frame_collection_name)

        self._reload()

    def iter_samples(self, progress=False):
        """Returns an iterator over the samples in the dataset.

        Args:
            progress (False): whether to render a progress bar tracking the
                iterator's progress

        Returns:
            an iterator over :class:`fiftyone.core.sample.Sample` instances
        """
        if progress:
            with fou.ProgressBar(total=len(self)) as pb:
                for sample in pb(self._iter_samples()):
                    yield sample
        else:
            for sample in self._iter_samples():
                yield sample

    def _iter_samples(self, pipeline=None):
        make_sample = self._make_sample_fcn()
        index = 0

        try:
            for d in self._aggregate(
                pipeline=pipeline,
                detach_frames=True,
                detach_groups=True,
            ):
                sample = make_sample(d)
                index += 1
                yield sample

        except CursorNotFound:
            # The cursor has timed out so we yield from a new one after
            # skipping to the last offset
            pipeline = [{"$skip": index}] + (pipeline or [])
            for sample in self._iter_samples(pipeline=pipeline):
                yield sample

    def _make_sample_fcn(self):
        def make_sample(d):
            doc = self._sample_dict_to_doc(d)
            return fos.Sample.from_doc(doc, dataset=self)

        return make_sample

    def iter_groups(self, progress=False):
        """Returns an iterator over the groups in the dataset.

        Args:
            progress (False): whether to render a progress bar tracking the
                iterator's progress

        Returns:
            an iterator that emits dicts mapping group slice names to
            :class:`fiftyone.core.sample.Sample` instances, one per group
        """
        if self.media_type != fom.GROUP:
            raise ValueError("%s does not contain groups" % type(self))

        if progress:
            with fou.ProgressBar(total=len(self)) as pb:
                for group in pb(self._iter_groups()):
                    yield group
        else:
            for group in self._iter_groups():
                yield group

    def _iter_groups(self, pipeline=None):
        make_sample = self._make_sample_fcn()
        index = 0

        group_field = self.group_field
        curr_id = None
        group = {}

        try:
            for d in self._aggregate(pipeline=pipeline, groups_only=True):
                sample = make_sample(d)

                group_id = sample[group_field].id
                if curr_id is None:
                    # First overall element
                    curr_id = group_id
                    group[sample[group_field].name] = sample
                elif group_id == curr_id:
                    # Add element to group
                    group[sample[group_field].name] = sample
                else:
                    # Flush last group
                    index += 1
                    yield group

                    # First element of new group
                    curr_id = group_id
                    group = {}
                    group[sample[group_field].name] = sample

            if group:
                yield group
        except CursorNotFound:
            # The cursor has timed out so we yield from a new one after
            # skipping to the last offset
            pipeline = [{"$skip": index}] + (pipeline or [])
            for group in self._iter_groups(pipeline=pipeline):
                yield group

    def get_group(self, group_id):
        """Returns a dict containing the samples for the given group ID.

        Args:
            group_id: a group ID

        Returns:
            a dict mapping group names to :class:`fiftyone.core.sample.Sample`
            instances

        Raises:
            KeyError: if the group ID is not found
        """
        if self.media_type != fom.GROUP:
            raise ValueError("%s does not contain groups" % type(self))

        group_field = self.group_field
        id_field = group_field + "._id"

        pipeline = [
            {
                "$match": {
                    "$expr": {"$eq": ["$" + id_field, ObjectId(group_id)]}
                }
            }
        ]

        try:
            return next(iter(self._iter_groups(pipeline=pipeline)))
        except StopIteration:
            raise KeyError(
                "No group found with ID '%s' in field '%s'"
                % (group_id, group_field)
            )

    def add_sample(self, sample, expand_schema=True, validate=True):
        """Adds the given sample to the dataset.

        If the sample instance does not belong to a dataset, it is updated
        in-place to reflect its membership in this dataset. If the sample
        instance belongs to another dataset, it is not modified.

        Args:
            sample: a :class:`fiftyone.core.sample.Sample`
            expand_schema (True): whether to dynamically add new sample fields
                encountered to the dataset schema. If False, an error is raised
                if the sample's schema is not a subset of the dataset schema
            validate (True): whether to validate that the fields of the sample
                are compliant with the dataset schema before adding it

        Returns:
            the ID of the sample in the dataset
        """
        return self._add_samples_batch([sample], expand_schema, validate)[0]

    def add_samples(
        self, samples, expand_schema=True, validate=True, num_samples=None
    ):
        """Adds the given samples to the dataset.

        Any sample instances that do not belong to a dataset are updated
        in-place to reflect membership in this dataset. Any sample instances
        that belong to other datasets are not modified.

        Args:
            samples: an iterable of :class:`fiftyone.core.sample.Sample`
                instances or a
                :class:`fiftyone.core.collections.SampleCollection`
            expand_schema (True): whether to dynamically add new sample fields
                encountered to the dataset schema. If False, an error is raised
                if a sample's schema is not a subset of the dataset schema
            validate (True): whether to validate that the fields of each sample
                are compliant with the dataset schema before adding it
            num_samples (None): the number of samples in ``samples``. If not
                provided, this is computed via ``len(samples)``, if possible.
                This value is optional and is used only for progress tracking

        Returns:
            a list of IDs of the samples in the dataset
        """
        if num_samples is None:
            try:
                num_samples = len(samples)
            except:
                pass

        # Dynamically size batches so that they are as large as possible while
        # still achieving a nice frame rate on the progress bar
        batcher = fou.DynamicBatcher(
            samples, target_latency=0.2, init_batch_size=1, max_batch_beta=2.0
        )

        sample_ids = []
        with fou.ProgressBar(total=num_samples) as pb:
            for batch in batcher:
                sample_ids.extend(
                    self._add_samples_batch(batch, expand_schema, validate)
                )
                pb.update(count=len(batch))

        return sample_ids

    def add_collection(
        self, sample_collection, include_info=True, overwrite_info=False
    ):
        """Adds the contents of the given collection to the dataset.

        This method is a special case of :meth:`Dataset.merge_samples` that
        adds samples with new IDs to this dataset and omits any samples with
        existing IDs (the latter would only happen in rare cases).

        Use :meth:`Dataset.merge_samples` if you have multiple datasets whose
        samples refer to the same source media.

        Args:
            samples: a :class:`fiftyone.core.collections.SampleCollection`
            include_info (True): whether to merge dataset-level information
                such as ``info`` and ``classes``
            overwrite_info (False): whether to overwrite existing dataset-level
                information. Only applicable when ``include_info`` is True

        Returns:
            a list of IDs of the samples that were added to this dataset
        """
        num_samples = len(self)
        self.merge_samples(
            sample_collection,
            key_field="id",
            skip_existing=True,
            insert_new=True,
            include_info=include_info,
            overwrite_info=overwrite_info,
        )
        return self.skip(num_samples).values("id")

    def _add_samples_batch(self, samples, expand_schema, validate):
        samples = [s.copy() if s._in_db else s for s in samples]

        if self.media_type is None and samples:
            media_type = _get_media_type(samples[0])
            self._set_media_type(media_type)

        if expand_schema:
            self._expand_schema(samples)

        if validate:
            self._validate_samples(samples)

        dicts = [self._make_dict(sample) for sample in samples]

        try:
            # adds `_id` to each dict
            self._sample_collection.insert_many(dicts)
        except BulkWriteError as bwe:
            msg = bwe.details["writeErrors"][0]["errmsg"]
            raise ValueError(msg) from bwe

        for sample, d in zip(samples, dicts):
            doc = self._sample_dict_to_doc(d)
            sample._set_backing_doc(doc, dataset=self)
            if sample.media_type == fom.VIDEO:
                sample.frames.save()

        return [str(d["_id"]) for d in dicts]

    def _upsert_samples(
        self, samples, expand_schema=True, validate=True, num_samples=None
    ):
        if num_samples is None:
            try:
                num_samples = len(samples)
            except:
                pass

        # Dynamically size batches so that they are as large as possible while
        # still achieving a nice frame rate on the progress bar
        batcher = fou.DynamicBatcher(
            samples, target_latency=0.2, init_batch_size=1, max_batch_beta=2.0
        )

        with fou.ProgressBar(total=num_samples) as pb:
            for batch in batcher:
                self._upsert_samples_batch(batch, expand_schema, validate)
                pb.update(count=len(batch))

    def _upsert_samples_batch(self, samples, expand_schema, validate):
        if self.media_type is None and samples:
            self.media_type = _get_media_type(samples[0])

        if expand_schema:
            self._expand_schema(samples)

        if validate:
            self._validate_samples(samples)

        dicts = []
        ops = []
        for sample in samples:
            d = self._make_dict(sample, include_id=True)
            dicts.append(d)

            if sample.id:
                ops.append(ReplaceOne({"_id": sample._id}, d, upsert=True))
            else:
                d.pop("_id", None)
                ops.append(InsertOne(d))  # adds `_id` to dict

        foo.bulk_write(ops, self._sample_collection, ordered=False)

        for sample, d in zip(samples, dicts):
            doc = self._sample_dict_to_doc(d)
            sample._set_backing_doc(doc, dataset=self)

            if sample.media_type == fom.VIDEO:
                sample.frames.save()

    def _make_dict(self, sample, include_id=False):
        d = sample.to_mongo_dict(include_id=include_id)

        # We omit None here to allow samples with None-valued new fields to
        # be added without raising nonexistent field errors. This is safe
        # because None and missing are equivalent in our data model
        return {k: v for k, v in d.items() if v is not None}

    def _bulk_write(self, ops, frames=False, ordered=False):
        if frames:
            coll = self._frame_collection
        else:
            coll = self._sample_collection

        foo.bulk_write(ops, coll, ordered=ordered)

        if frames:
            fofr.Frame._reload_docs(self._frame_collection_name)
        else:
            fos.Sample._reload_docs(self._sample_collection_name)

    def _merge_doc(
        self,
        doc,
        fields=None,
        omit_fields=None,
        expand_schema=True,
        merge_info=True,
        overwrite_info=False,
    ):
        if fields is not None:
            if etau.is_str(fields):
                fields = [fields]
            elif not isinstance(fields, dict):
                fields = list(fields)

        if omit_fields is not None:
            if etau.is_str(omit_fields):
                omit_fields = [omit_fields]
            else:
                omit_fields = list(omit_fields)

        _merge_dataset_doc(
            self,
            doc,
            fields=fields,
            omit_fields=omit_fields,
            expand_schema=expand_schema,
            merge_info=merge_info,
            overwrite_info=overwrite_info,
        )

    def merge_samples(
        self,
        samples,
        key_field="filepath",
        key_fcn=None,
        skip_existing=False,
        insert_new=True,
        fields=None,
        omit_fields=None,
        merge_lists=True,
        overwrite=True,
        expand_schema=True,
        include_info=True,
        overwrite_info=False,
        num_samples=None,
    ):
        """Merges the given samples into this dataset.

        By default, samples with the same absolute ``filepath`` are merged, but
        you can customize this behavior via the ``key_field`` and ``key_fcn``
        parameters. For example, you could set
        ``key_fcn = lambda sample: os.path.basename(sample.filepath)`` to merge
        samples with the same base filename.

        The behavior of this method is highly customizable. By default, all
        top-level fields from the provided samples are merged in, overwriting
        any existing values for those fields, with the exception of list fields
        (e.g., ``tags``) and label list fields (e.g.,
        :class:`fiftyone.core.labels.Detections` fields), in which case the
        elements of the lists themselves are merged. In the case of label list
        fields, labels with the same ``id`` in both collections are updated
        rather than duplicated.

        To avoid confusion between missing fields and fields whose value is
        ``None``, ``None``-valued fields are always treated as missing while
        merging.

        This method can be configured in numerous ways, including:

        -   Whether existing samples should be modified or skipped
        -   Whether new samples should be added or omitted
        -   Whether new fields can be added to the dataset schema
        -   Whether list fields should be treated as ordinary fields and merged
            as a whole rather than merging their elements
        -   Whether to merge only specific fields, or all but certain fields
        -   Mapping input fields to different field names of this dataset

        Args:
            samples: a :class:`fiftyone.core.collections.SampleCollection` or
                iterable of :class:`fiftyone.core.sample.Sample` instances
            key_field ("filepath"): the sample field to use to decide whether
                to join with an existing sample
            key_fcn (None): a function that accepts a
                :class:`fiftyone.core.sample.Sample` instance and computes a
                key to decide if two samples should be merged. If a ``key_fcn``
                is provided, ``key_field`` is ignored
            skip_existing (False): whether to skip existing samples (True) or
                merge them (False)
            insert_new (True): whether to insert new samples (True) or skip
                them (False)
            fields (None): an optional field or iterable of fields to which to
                restrict the merge. If provided, fields other than these are
                omitted from ``samples`` when merging or adding samples. One
                exception is that ``filepath`` is always included when adding
                new samples, since the field is required. This can also be a
                dict mapping field names of the input collection to field names
                of this dataset
            omit_fields (None): an optional field or iterable of fields to
                exclude from the merge. If provided, these fields are omitted
                from ``samples``, if present, when merging or adding samples.
                One exception is that ``filepath`` is always included when
                adding new samples, since the field is required
            merge_lists (True): whether to merge the elements of list fields
                (e.g., ``tags``) and label list fields (e.g.,
                :class:`fiftyone.core.labels.Detections` fields) rather than
                merging the entire top-level field like other field types.
                For label lists fields, existing
                :class:`fiftyone.core.label.Label` elements are either replaced
                (when ``overwrite`` is True) or kept (when ``overwrite`` is
                False) when their ``id`` matches a label from the provided
                samples
            overwrite (True): whether to overwrite (True) or skip (False)
                existing fields and label elements
            expand_schema (True): whether to dynamically add new fields
                encountered to the dataset schema. If False, an error is raised
                if a sample's schema is not a subset of the dataset schema
            include_info (True): whether to merge dataset-level information
                such as ``info`` and ``classes``. Only applicable when
                ``samples`` is a
                :class:`fiftyone.core.collections.SampleCollection`
            overwrite_info (False): whether to overwrite existing dataset-level
                information. Only applicable when ``samples`` is a
                :class:`fiftyone.core.collections.SampleCollection` and
                ``include_info`` is True
            num_samples (None): the number of samples in ``samples``. If not
                provided, this is computed via ``len(samples)``, if possible.
                This value is optional and is used only for progress tracking
        """
        if fields is not None:
            if etau.is_str(fields):
                fields = [fields]
            elif not isinstance(fields, dict):
                fields = list(fields)

        if omit_fields is not None:
            if etau.is_str(omit_fields):
                omit_fields = [omit_fields]
            else:
                omit_fields = list(omit_fields)

        if isinstance(samples, foc.SampleCollection):
            _merge_dataset_doc(
                self,
                samples,
                fields=fields,
                omit_fields=omit_fields,
                expand_schema=expand_schema,
                merge_info=include_info,
                overwrite_info=overwrite_info,
            )

            expand_schema = False

        # If we're merging a collection, use aggregation pipelines
        if isinstance(samples, foc.SampleCollection) and key_fcn is None:
            _merge_samples_pipeline(
                samples,
                self,
                key_field,
                skip_existing=skip_existing,
                insert_new=insert_new,
                fields=fields,
                omit_fields=omit_fields,
                merge_lists=merge_lists,
                overwrite=overwrite,
            )
            return

        #
        # If we're not merging a collection but the merge key is a field, it's
        # faster to import into a temporary dataset and then do a merge that
        # leverages aggregation pipelines, because this avoids the need to
        # load samples from `self` into memory
        #

        if key_fcn is None:
            tmp = Dataset()
            tmp.add_samples(samples, num_samples=num_samples)

            self.merge_samples(
                tmp,
                key_field=key_field,
                skip_existing=skip_existing,
                insert_new=insert_new,
                fields=fields,
                omit_fields=omit_fields,
                merge_lists=merge_lists,
                overwrite=overwrite,
                expand_schema=expand_schema,
                include_info=False,
            )
            tmp.delete()

            return

        _merge_samples_python(
            self,
            samples,
            key_field=key_field,
            key_fcn=key_fcn,
            skip_existing=skip_existing,
            insert_new=insert_new,
            fields=fields,
            omit_fields=omit_fields,
            merge_lists=merge_lists,
            overwrite=overwrite,
            expand_schema=expand_schema,
            num_samples=num_samples,
        )

    def delete_samples(self, samples_or_ids):
        """Deletes the given sample(s) from the dataset.

        If reference to a sample exists in memory, the sample will be updated
        such that ``sample.in_dataset`` is False.

        Args:
            samples_or_ids: the sample(s) to delete. Can be any of the
                following:

                -   a sample ID
                -   an iterable of sample IDs
                -   a :class:`fiftyone.core.sample.Sample` or
                    :class:`fiftyone.core.sample.SampleView`
                -   an iterable of :class:`fiftyone.core.sample.Sample` or
                    :class:`fiftyone.core.sample.SampleView` instances
                -   a :class:`fiftyone.core.collections.SampleCollection`
        """
        sample_ids = _get_sample_ids(samples_or_ids)
        self._clear(sample_ids=sample_ids)

    def delete_frames(self, frames_or_ids):
        """Deletes the given frames(s) from the dataset.

        If reference to a frame exists in memory, the frame will be updated
        such that ``frame.in_dataset`` is False.

        Args:
            frames_or_ids: the frame(s) to delete. Can be any of the following:

                -   a frame ID
                -   an iterable of frame IDs
                -   a :class:`fiftyone.core.frame.Frame` or
                    :class:`fiftyone.core.frame.FrameView`
                -   a :class:`fiftyone.core.sample.Sample` or
                    :class:`fiftyone.core.sample.SampleView` whose frames to
                    delete
                -   an iterable of :class:`fiftyone.core.frame.Frame` or
                    :class:`fiftyone.core.frame.FrameView` instances
                -   an iterable of :class:`fiftyone.core.sample.Sample` or
                    :class:`fiftyone.core.sample.SampleView` instances whose
                    frames to delete
                -   a :class:`fiftyone.core.collections.SampleCollection` whose
                    frames to delete
        """
        frame_ids = _get_frame_ids(frames_or_ids)
        self._clear_frames(frame_ids=frame_ids)

    def delete_labels(
        self, labels=None, ids=None, tags=None, view=None, fields=None
    ):
        """Deletes the specified labels from the dataset.

        You can specify the labels to delete via any of the following methods:

        -   Provide the ``labels`` argument, which should contain a list of
            dicts in the format returned by
            :meth:`fiftyone.core.session.Session.selected_labels`

        -   Provide the ``ids`` or ``tags`` arguments to specify the labels to
            delete via their IDs and/or tags

        -   Provide the ``view`` argument to delete all of the labels in a view
            into this dataset. This syntax is useful if you have constructed a
            :class:`fiftyone.core.view.DatasetView` defining the labels to
            delete

        Additionally, you can specify the ``fields`` argument to restrict
        deletion to specific field(s), either for efficiency or to ensure that
        labels from other fields are not deleted if their contents are included
        in the other arguments.

        Args:
            labels (None): a list of dicts specifying the labels to delete in
                the format returned by
                :meth:`fiftyone.core.session.Session.selected_labels`
            ids (None): an ID or iterable of IDs of the labels to delete
            tags (None): a tag or iterable of tags of the labels to delete
            view (None): a :class:`fiftyone.core.view.DatasetView` into this
                dataset containing the labels to delete
            fields (None): a field or iterable of fields from which to delete
                labels
        """
        if labels is not None:
            self._delete_labels(labels, fields=fields)

        if ids is None and tags is None and view is None:
            return

        if view is not None and view._dataset is not self:
            raise ValueError("`view` must be a view into the same dataset")

        if etau.is_str(ids):
            ids = [ids]

        if ids is not None:
            ids = [ObjectId(_id) for _id in ids]

        if etau.is_str(tags):
            tags = [tags]

        if fields is None:
            fields = self._get_label_fields()
        elif etau.is_str(fields):
            fields = [fields]

        sample_ops = []
        frame_ops = []
        for field in fields:
            if view is not None:
                _, id_path = view._get_label_field_path(field, "_id")
                view_ids = view.values(id_path, unwind=True)
            else:
                view_ids = None

            label_type = self._get_label_field_type(field)
            field, is_frame_field = self._handle_frame_field(field)

            ops = []
            if issubclass(label_type, fol._LABEL_LIST_FIELDS):
                array_field = field + "." + label_type._LABEL_LIST_FIELD

                if view_ids is not None:
                    ops.append(
                        UpdateMany(
                            {},
                            {
                                "$pull": {
                                    array_field: {"_id": {"$in": view_ids}}
                                }
                            },
                        )
                    )

                if ids is not None:
                    ops.append(
                        UpdateMany(
                            {}, {"$pull": {array_field: {"_id": {"$in": ids}}}}
                        )
                    )

                if tags is not None:
                    ops.append(
                        UpdateMany(
                            {},
                            {
                                "$pull": {
                                    array_field: {
                                        "tags": {"$elemMatch": {"$in": tags}}
                                    }
                                }
                            },
                        )
                    )
            else:
                if view_ids is not None:
                    ops.append(
                        UpdateMany(
                            {field + "._id": {"$in": view_ids}},
                            {"$set": {field: None}},
                        )
                    )

                if ids is not None:
                    ops.append(
                        UpdateMany(
                            {field + "._id": {"$in": ids}},
                            {"$set": {field: None}},
                        )
                    )

                if tags is not None:
                    ops.append(
                        UpdateMany(
                            {field + ".tags": {"$elemMatch": {"$in": tags}}},
                            {"$set": {field: None}},
                        )
                    )

            if is_frame_field:
                frame_ops.extend(ops)
            else:
                sample_ops.extend(ops)

        if sample_ops:
            foo.bulk_write(sample_ops, self._sample_collection)
            fos.Sample._reload_docs(self._sample_collection_name)

        if frame_ops:
            foo.bulk_write(frame_ops, self._frame_collection)
            fofr.Frame._reload_docs(self._frame_collection_name)

    def _delete_labels(self, labels, fields=None):
        if etau.is_str(fields):
            fields = [fields]

        # Partition labels by field
        sample_ids = set()
        labels_map = defaultdict(list)
        for l in labels:
            sample_ids.add(l["sample_id"])
            labels_map[l["field"]].append(l)

        sample_ops = []
        frame_ops = []
        for field, field_labels in labels_map.items():
            if fields is not None and field not in fields:
                continue

            label_type = self._get_label_field_type(field)
            field, is_frame_field = self._handle_frame_field(field)

            if is_frame_field:
                # Partition by (sample ID, frame number)
                _labels_map = defaultdict(list)
                for l in field_labels:
                    _labels_map[(l["sample_id"], l["frame_number"])].append(
                        ObjectId(l["label_id"])
                    )

                if issubclass(label_type, fol._LABEL_LIST_FIELDS):
                    array_field = field + "." + label_type._LABEL_LIST_FIELD

                    for (
                        (sample_id, frame_number),
                        label_ids,
                    ) in _labels_map.items():
                        frame_ops.append(
                            UpdateOne(
                                {
                                    "_sample_id": ObjectId(sample_id),
                                    "frame_number": frame_number,
                                },
                                {
                                    "$pull": {
                                        array_field: {
                                            "_id": {"$in": label_ids}
                                        }
                                    }
                                },
                            )
                        )
                else:
                    for (
                        (sample_id, frame_number),
                        label_ids,
                    ) in _labels_map.items():
                        # If the data is well-formed, `label_ids` should have
                        # exactly one element, and this is redundant anyhow
                        # since `sample_id` should uniquely define the label to
                        # delete, but we still include `label_id` in the query
                        # just to be safe
                        for label_id in label_ids:
                            frame_ops.append(
                                UpdateOne(
                                    {
                                        "_sample_id": ObjectId(sample_id),
                                        "frame_number": frame_number,
                                        field + "._id": label_id,
                                    },
                                    {"$set": {field: None}},
                                )
                            )
            else:
                # Partition by sample ID
                _labels_map = defaultdict(list)
                for l in field_labels:
                    _labels_map[l["sample_id"]].append(ObjectId(l["label_id"]))

                if issubclass(label_type, fol._LABEL_LIST_FIELDS):
                    array_field = field + "." + label_type._LABEL_LIST_FIELD

                    for sample_id, label_ids in _labels_map.items():
                        sample_ops.append(
                            UpdateOne(
                                {"_id": ObjectId(sample_id)},
                                {
                                    "$pull": {
                                        array_field: {
                                            "_id": {"$in": label_ids}
                                        }
                                    }
                                },
                            )
                        )
                else:
                    for sample_id, label_ids in _labels_map.items():
                        # If the data is well-formed, `label_ids` should have
                        # exactly one element, and this is redundant anyhow
                        # since `sample_id` and `frame_number` should uniquely
                        # define the label to delete, but we still include
                        # `label_id` in the query just to be safe
                        for label_id in label_ids:
                            sample_ops.append(
                                UpdateOne(
                                    {
                                        "_id": ObjectId(sample_id),
                                        field + "._id": label_id,
                                    },
                                    {"$set": {field: None}},
                                )
                            )

        if sample_ops:
            foo.bulk_write(sample_ops, self._sample_collection)

            fos.Sample._reload_docs(
                self._sample_collection_name, sample_ids=sample_ids
            )

        if frame_ops:
            foo.bulk_write(frame_ops, self._frame_collection)

            # pylint: disable=unexpected-keyword-arg
            fofr.Frame._reload_docs(
                self._frame_collection_name, sample_ids=sample_ids
            )

    @deprecated(reason="Use delete_samples() instead")
    def remove_sample(self, sample_or_id):
        """Removes the given sample from the dataset.

        If reference to a sample exists in memory, the sample will be updated
        such that ``sample.in_dataset`` is False.

        .. warning::

            This method is deprecated and will be removed in a future release.
            Use the drop-in replacement :meth:`delete_samples` instead.

        Args:
            sample_or_id: the sample to remove. Can be any of the following:

                -   a sample ID
                -   a :class:`fiftyone.core.sample.Sample`
                -   a :class:`fiftyone.core.sample.SampleView`
        """
        self.delete_samples(sample_or_id)

    @deprecated(reason="Use delete_samples() instead")
    def remove_samples(self, samples_or_ids):
        """Removes the given samples from the dataset.

        If reference to a sample exists in memory, the sample will be updated
        such that ``sample.in_dataset`` is False.

        .. warning::

            This method is deprecated and will be removed in a future release.
            Use the drop-in replacement :meth:`delete_samples` instead.

        Args:
            samples_or_ids: the samples to remove. Can be any of the following:

                -   a sample ID
                -   an iterable of sample IDs
                -   a :class:`fiftyone.core.sample.Sample` or
                    :class:`fiftyone.core.sample.SampleView`
                -   an iterable of :class:`fiftyone.core.sample.Sample` or
                    :class:`fiftyone.core.sample.SampleView` instances
                -   a :class:`fiftyone.core.collections.SampleCollection`
        """
        self.delete_samples(samples_or_ids)

    def save(self):
        """Saves the dataset to the database.

        This only needs to be called when dataset-level information such as its
        :meth:`Dataset.info` is modified.
        """
        self._save()

    def _save(self, view=None, fields=None):
        if view is not None:
            _save_view(view, fields=fields)

        self._doc.save()

    def clone(self, name=None, persistent=False):
        """Creates a copy of the dataset.

        Dataset clones contain deep copies of all samples and dataset-level
        information in the source dataset. The source *media files*, however,
        are not copied.

        Args:
            name (None): a name for the cloned dataset. By default,
                :func:`get_default_dataset_name` is used
            persistent (False): whether the cloned dataset should be persistent

        Returns:
            the new :class:`Dataset`
        """
        return self._clone(name=name, persistent=persistent)

    def _clone(self, name=None, persistent=False, view=None):
        if name is None:
            name = get_default_dataset_name()

        if view is not None:
            sample_collection = view
        else:
            sample_collection = self

        return _clone_dataset_or_view(sample_collection, name, persistent)

    def clear(self):
        """Removes all samples from the dataset.

        If reference to a sample exists in memory, the sample will be updated
        such that ``sample.in_dataset`` is False.
        """
        self._clear()

    def _clear(self, view=None, sample_ids=None):
        if view is not None:
            sample_ids = view.values("id")

        if sample_ids is not None:
            d = {"_id": {"$in": [ObjectId(_id) for _id in sample_ids]}}
        else:
            d = {}

        self._sample_collection.delete_many(d)
        fos.Sample._reset_docs(
            self._sample_collection_name, sample_ids=sample_ids
        )

        self._clear_frames(sample_ids=sample_ids)

    def _keep(self, view=None, sample_ids=None):
        if view is not None:
            clear_view = self.exclude(view)
        else:
            clear_view = self.exclude(sample_ids)

        self._clear(view=clear_view)

    def _keep_fields(self, view=None):
        if view is None:
            return

        del_sample_fields = view._get_missing_fields()
        if del_sample_fields:
            self.delete_sample_fields(del_sample_fields)

        if self._contains_videos():
            del_frame_fields = view._get_missing_fields(frames=True)
            if del_frame_fields:
                self.delete_frame_fields(del_frame_fields)

    def clear_frames(self):
        """Removes all frame labels from the video dataset.

        If reference to a frame exists in memory, the frame will be updated
        such that ``frame.in_dataset`` is False.
        """
        self._clear_frames()

    def _clear_frames(self, view=None, sample_ids=None, frame_ids=None):
        if self.media_type != fom.VIDEO:
            return

        if self._is_clips:
            if sample_ids is not None:
                view = self.select(sample_ids)
            elif frame_ids is None and view is None:
                view = self

            if view is not None:
                frame_ids = view.values("frames.id", unwind=True)

        if frame_ids is not None:
            self._frame_collection.delete_many(
                {"_id": {"$in": [ObjectId(_id) for _id in frame_ids]}}
            )
            fofr.Frame._reset_docs_by_frame_id(
                self._frame_collection_name, frame_ids
            )
            return

        if view is not None:
            sample_ids = view.values("id")

        if sample_ids is not None:
            d = {"_sample_id": {"$in": [ObjectId(_id) for _id in sample_ids]}}
        else:
            d = {}

        self._frame_collection.delete_many(d)
        fofr.Frame._reset_docs(
            self._frame_collection_name, sample_ids=sample_ids
        )

    def _keep_frames(self, view=None, frame_ids=None):
        if self.media_type != fom.VIDEO:
            return

        if self._is_clips:
            if frame_ids is None and view is None:
                view = self

            if view is not None:
                frame_ids = view.values("frames.id", unwind=True)

        if frame_ids is not None:
            self._frame_collection.delete_many(
                {
                    "_id": {
                        "$not": {"$in": [ObjectId(_id) for _id in frame_ids]}
                    }
                }
            )
            fofr.Frame._reset_docs_by_frame_id(
                self._frame_collection_name, frame_ids, keep=True
            )
            return

        if view is None:
            return

        sample_ids, frame_numbers = view.values(["id", "frames.frame_number"])

        ops = []
        for sample_id, fns in zip(sample_ids, frame_numbers):
            ops.append(
                DeleteMany(
                    {
                        "_sample_id": ObjectId(sample_id),
                        "frame_number": {"$not": {"$in": fns}},
                    }
                )
            )

        if not ops:
            return

        foo.bulk_write(ops, self._frame_collection)
        for sample_id, fns in zip(sample_ids, frame_numbers):
            fofr.Frame._reset_docs_for_sample(
                self._frame_collection_name, sample_id, fns, keep=True
            )

    def ensure_frames(self):
        """Ensures that the video dataset contains frame instances for every
        frame of each sample's source video.

        Empty frames will be inserted for missing frames, and already existing
        frames are left unchanged.
        """
        self._ensure_frames()

    def _ensure_frames(self, view=None):
        if self.media_type != fom.VIDEO:
            return

        if view is not None:
            sample_collection = view
        else:
            sample_collection = self

        sample_collection.compute_metadata()

        pipeline = sample_collection._pipeline()
        pipeline.extend(
            [
                {
                    "$project": {
                        "_id": False,
                        "_sample_id": "$_id",
                        "frame_number": {
                            "$range": [
                                1,
                                {"$add": ["$metadata.total_frame_count", 1]},
                            ]
                        },
                    }
                },
                {"$unwind": "$frame_number"},
                {
                    "$merge": {
                        "into": self._frame_collection_name,
                        "on": ["_sample_id", "frame_number"],
                        "whenMatched": "keepExisting",
                        "whenNotMatched": "insert",
                    }
                },
            ]
        )

        self._aggregate(pipeline=pipeline)

    def delete(self):
        """Deletes the dataset.

        Once deleted, only the ``name`` and ``deleted`` attributes of a dataset
        may be accessed.

        If reference to a sample exists in memory, the sample will be updated
        such that ``sample.in_dataset`` is False.
        """
        self._sample_collection.drop()
        fos.Sample._reset_docs(self._sample_collection_name)

        # Clips datasets directly inherit frames from source dataset
        if not self._is_clips:
            self._frame_collection.drop()
            fofr.Frame._reset_docs(self._frame_collection_name)

        # Update singleton
        self._instances.pop(self._doc.name, None)

        _delete_dataset_doc(self._doc)
        self._deleted = True

    def add_dir(
        self,
        dataset_dir=None,
        dataset_type=None,
        data_path=None,
        labels_path=None,
        label_field=None,
        tags=None,
        expand_schema=True,
        add_info=True,
        **kwargs,
    ):
        """Adds the contents of the given directory to the dataset.

        You can perform imports with this method via the following basic
        patterns:

        (a) Provide ``dataset_dir`` and ``dataset_type`` to import the contents
            of a directory that is organized in the default layout for the
            dataset type as documented in
            :ref:`this guide <loading-datasets-from-disk>`

        (b) Provide ``dataset_type`` along with ``data_path``, ``labels_path``,
            or other type-specific parameters to perform a customized import.
            This syntax provides the flexibility to, for example, perform
            labels-only imports or imports where the source media lies in a
            different location than the labels

        In either workflow, the remaining parameters of this method can be
        provided to further configure the import.

        See :ref:`this guide <loading-datasets-from-disk>` for example usages
        of this method and descriptions of the available dataset types.

        Args:
            dataset_dir (None): the dataset directory. This can be omitted for
                certain dataset formats if you provide arguments such as
                ``data_path`` and ``labels_path``
            dataset_type (None): the
                :class:`fiftyone.types.dataset_types.Dataset` type of the
                dataset
            data_path (None): an optional parameter that enables explicit
                control over the location of the media for certain dataset
                types. Can be any of the following:

                -   a folder name like ``"data"`` or ``"data/"`` specifying a
                    subfolder of ``dataset_dir`` in which the media lies
                -   an absolute directory path in which the media lies. In this
                    case, the ``export_dir`` has no effect on the location of
                    the data
                -   a filename like ``"data.json"`` specifying the filename of
                    a JSON manifest file in ``dataset_dir`` that maps UUIDs to
                    media filepaths. Files of this format are generated when
                    passing the ``export_media="manifest"`` option to
                    :meth:`fiftyone.core.collections.SampleCollection.export`
                -   an absolute filepath to a JSON manifest file. In this case,
                    ``dataset_dir`` has no effect on the location of the data
                -   a dict mapping filenames to absolute filepaths

                By default, it is assumed that the data can be located in the
                default location within ``dataset_dir`` for the dataset type
            labels_path (None): an optional parameter that enables explicit
                control over the location of the labels. Only applicable when
                importing certain labeled dataset formats. Can be any of the
                following:

                -   a type-specific folder name like ``"labels"`` or
                    ``"labels/"`` or a filename like ``"labels.json"`` or
                    ``"labels.xml"`` specifying the location in ``dataset_dir``
                    of the labels file(s)
                -   an absolute directory or filepath containing the labels
                    file(s). In this case, ``dataset_dir`` has no effect on the
                    location of the labels

                For labeled datasets, this parameter defaults to the location
                in ``dataset_dir`` of the labels for the default layout of the
                dataset type being imported
            label_field (None): controls the field(s) in which imported labels
                are stored. Only applicable if ``dataset_importer`` is a
                :class:`fiftyone.utils.data.importers.LabeledImageDatasetImporter` or
                :class:`fiftyone.utils.data.importers.LabeledVideoDatasetImporter`.
                If the importer produces a single
                :class:`fiftyone.core.labels.Label` instance per sample/frame,
                this argument specifies the name of the field to use; the
                default is ``"ground_truth"``. If the importer produces a
                dictionary of labels per sample, this argument can be either a
                string prefix to prepend to each label key or a dict mapping
                label keys to field names; the default in this case is to
                directly use the keys of the imported label dictionaries as
                field names
            tags (None): an optional tag or iterable of tags to attach to each
                sample
            expand_schema (True): whether to dynamically add new sample fields
                encountered to the dataset schema. If False, an error is raised
                if a sample's schema is not a subset of the dataset schema
            add_info (True): whether to add dataset info from the importer (if
                any) to the dataset's ``info``
            **kwargs: optional keyword arguments to pass to the constructor of
                the :class:`fiftyone.utils.data.importers.DatasetImporter` for
                the specified ``dataset_type``

        Returns:
            a list of IDs of the samples that were added to the dataset
        """
        dataset_importer, _ = foud.build_dataset_importer(
            dataset_type,
            dataset_dir=dataset_dir,
            data_path=data_path,
            labels_path=labels_path,
            name=self.name,
            **kwargs,
        )

        return self.add_importer(
            dataset_importer,
            label_field=label_field,
            tags=tags,
            expand_schema=expand_schema,
            add_info=add_info,
        )

    def merge_dir(
        self,
        dataset_dir=None,
        dataset_type=None,
        data_path=None,
        labels_path=None,
        label_field=None,
        tags=None,
        key_field="filepath",
        key_fcn=None,
        skip_existing=False,
        insert_new=True,
        fields=None,
        omit_fields=None,
        merge_lists=True,
        overwrite=True,
        expand_schema=True,
        add_info=True,
        **kwargs,
    ):
        """Merges the contents of the given directory into the dataset.

        You can perform imports with this method via the following basic
        patterns:

        (a) Provide ``dataset_dir`` and ``dataset_type`` to import the contents
            of a directory that is organized in the default layout for the
            dataset type as documented in
            :ref:`this guide <loading-datasets-from-disk>`

        (b) Provide ``dataset_type`` along with ``data_path``, ``labels_path``,
            or other type-specific parameters to perform a customized import.
            This syntax provides the flexibility to, for example, perform
            labels-only imports or imports where the source media lies in a
            different location than the labels

        In either workflow, the remaining parameters of this method can be
        provided to further configure the import.

        See :ref:`this guide <loading-datasets-from-disk>` for example usages
        of this method and descriptions of the available dataset types.

        By default, samples with the same absolute ``filepath`` are merged, but
        you can customize this behavior via the ``key_field`` and ``key_fcn``
        parameters. For example, you could set
        ``key_fcn = lambda sample: os.path.basename(sample.filepath)`` to merge
        samples with the same base filename.

        The behavior of this method is highly customizable. By default, all
        top-level fields from the imported samples are merged in, overwriting
        any existing values for those fields, with the exception of list fields
        (e.g., ``tags``) and label list fields (e.g.,
        :class:`fiftyone.core.labels.Detections` fields), in which case the
        elements of the lists themselves are merged. In the case of label list
        fields, labels with the same ``id`` in both collections are updated
        rather than duplicated.

        To avoid confusion between missing fields and fields whose value is
        ``None``, ``None``-valued fields are always treated as missing while
        merging.

        This method can be configured in numerous ways, including:

        -   Whether existing samples should be modified or skipped
        -   Whether new samples should be added or omitted
        -   Whether new fields can be added to the dataset schema
        -   Whether list fields should be treated as ordinary fields and merged
            as a whole rather than merging their elements
        -   Whether to merge only specific fields, or all but certain fields
        -   Mapping input fields to different field names of this dataset

        Args:
            dataset_dir (None): the dataset directory. This can be omitted for
                certain dataset formats if you provide arguments such as
                ``data_path`` and ``labels_path``
            dataset_type (None): the
                :class:`fiftyone.types.dataset_types.Dataset` type of the
                dataset
            data_path (None): an optional parameter that enables explicit
                control over the location of the media for certain dataset
                types. Can be any of the following:

                -   a folder name like ``"data"`` or ``"data/"`` specifying a
                    subfolder of ``dataset_dir`` in which the media lies
                -   an absolute directory path in which the media lies. In this
                    case, the ``export_dir`` has no effect on the location of
                    the data
                -   a filename like ``"data.json"`` specifying the filename of
                    a JSON manifest file in ``dataset_dir`` that maps UUIDs to
                    media filepaths. Files of this format are generated when
                    passing the ``export_media="manifest"`` option to
                    :meth:`fiftyone.core.collections.SampleCollection.export`
                -   an absolute filepath to a JSON manifest file. In this case,
                    ``dataset_dir`` has no effect on the location of the data
                -   a dict mapping filenames to absolute filepaths

                By default, it is assumed that the data can be located in the
                default location within ``dataset_dir`` for the dataset type
            labels_path (None): an optional parameter that enables explicit
                control over the location of the labels. Only applicable when
                importing certain labeled dataset formats. Can be any of the
                following:

                -   a type-specific folder name like ``"labels"`` or
                    ``"labels/"`` or a filename like ``"labels.json"`` or
                    ``"labels.xml"`` specifying the location in ``dataset_dir``
                    of the labels file(s)
                -   an absolute directory or filepath containing the labels
                    file(s). In this case, ``dataset_dir`` has no effect on the
                    location of the labels

                For labeled datasets, this parameter defaults to the location
                in ``dataset_dir`` of the labels for the default layout of the
                dataset type being imported
            label_field (None): controls the field(s) in which imported labels
                are stored. Only applicable if ``dataset_importer`` is a
                :class:`fiftyone.utils.data.importers.LabeledImageDatasetImporter` or
                :class:`fiftyone.utils.data.importers.LabeledVideoDatasetImporter`.
                If the importer produces a single
                :class:`fiftyone.core.labels.Label` instance per sample/frame,
                this argument specifies the name of the field to use; the
                default is ``"ground_truth"``. If the importer produces a
                dictionary of labels per sample, this argument can be either a
                string prefix to prepend to each label key or a dict mapping
                label keys to field names; the default in this case is to
                directly use the keys of the imported label dictionaries as
                field names
            tags (None): an optional tag or iterable of tags to attach to each
                sample
            key_field ("filepath"): the sample field to use to decide whether
                to join with an existing sample
            key_fcn (None): a function that accepts a
                :class:`fiftyone.core.sample.Sample` instance and computes a
                key to decide if two samples should be merged. If a ``key_fcn``
                is provided, ``key_field`` is ignored
            skip_existing (False): whether to skip existing samples (True) or
                merge them (False)
            insert_new (True): whether to insert new samples (True) or skip
                them (False)
            fields (None): an optional field or iterable of fields to which to
                restrict the merge. If provided, fields other than these are
                omitted from ``samples`` when merging or adding samples. One
                exception is that ``filepath`` is always included when adding
                new samples, since the field is required. This can also be a
                dict mapping field names of the input collection to field names
                of this dataset
            omit_fields (None): an optional field or iterable of fields to
                exclude from the merge. If provided, these fields are omitted
                from imported samples, if present. One exception is that
                ``filepath`` is always included when adding new samples, since
                the field is required
            merge_lists (True): whether to merge the elements of list fields
                (e.g., ``tags``) and label list fields (e.g.,
                :class:`fiftyone.core.labels.Detections` fields) rather than
                merging the entire top-level field like other field types. For
                label lists fields, existing :class:`fiftyone.core.label.Label`
                elements are either replaced (when ``overwrite`` is True) or
                kept (when ``overwrite`` is False) when their ``id`` matches a
                label from the provided samples
            overwrite (True): whether to overwrite (True) or skip (False)
                existing fields and label elements
            expand_schema (True): whether to dynamically add new fields
                encountered to the dataset schema. If False, an error is raised
                if a sample's schema is not a subset of the dataset schema
            add_info (True): whether to add dataset info from the importer
                (if any) to the dataset
            **kwargs: optional keyword arguments to pass to the constructor of
                the :class:`fiftyone.utils.data.importers.DatasetImporter` for
                the specified ``dataset_type``
        """
        dataset_importer, _ = foud.build_dataset_importer(
            dataset_type,
            dataset_dir=dataset_dir,
            data_path=data_path,
            labels_path=labels_path,
            name=self.name,
            **kwargs,
        )

        return self.merge_importer(
            dataset_importer,
            label_field=label_field,
            tags=tags,
            key_field=key_field,
            key_fcn=key_fcn,
            skip_existing=skip_existing,
            insert_new=insert_new,
            fields=fields,
            omit_fields=omit_fields,
            merge_lists=merge_lists,
            overwrite=overwrite,
            expand_schema=expand_schema,
            add_info=add_info,
        )

    def add_archive(
        self,
        archive_path,
        dataset_type=None,
        data_path=None,
        labels_path=None,
        label_field=None,
        tags=None,
        expand_schema=True,
        add_info=True,
        cleanup=True,
        **kwargs,
    ):
        """Adds the contents of the given archive to the dataset.

        If a directory with the same root name as ``archive_path`` exists, it
        is assumed that this directory contains the extracted contents of the
        archive, and thus the archive is not re-extracted.

        See :ref:`this guide <loading-datasets-from-disk>` for example usages
        of this method and descriptions of the available dataset types.

        .. note::

            The following archive formats are explicitly supported::

                .zip, .tar, .tar.gz, .tgz, .tar.bz, .tbz

            If an archive *not* in the above list is found, extraction will be
            attempted via the ``patool`` package, which supports many formats
            but may require that additional system packages be installed.

        Args:
            archive_path: the path to an archive of a dataset directory
            dataset_type (None): the
                :class:`fiftyone.types.dataset_types.Dataset` type of the
                dataset in ``archive_path``
            data_path (None): an optional parameter that enables explicit
                control over the location of the media for certain dataset
                types. Can be any of the following:

                -   a folder name like ``"data"`` or ``"data/"`` specifying a
                    subfolder of ``dataset_dir`` in which the media lies
                -   an absolute directory path in which the media lies. In this
                    case, the ``archive_path`` has no effect on the location of
                    the data
                -   a filename like ``"data.json"`` specifying the filename of
                    a JSON manifest file in ``archive_path`` that maps UUIDs to
                    media filepaths. Files of this format are generated when
                    passing the ``export_media="manifest"`` option to
                    :meth:`fiftyone.core.collections.SampleCollection.export`
                -   an absolute filepath to a JSON manifest file. In this case,
                    ``archive_path`` has no effect on the location of the data
                -   a dict mapping filenames to absolute filepaths

                By default, it is assumed that the data can be located in the
                default location within ``archive_path`` for the dataset type
            labels_path (None): an optional parameter that enables explicit
                control over the location of the labels. Only applicable when
                importing certain labeled dataset formats. Can be any of the
                following:

                -   a type-specific folder name like ``"labels"`` or
                    ``"labels/"`` or a filename like ``"labels.json"`` or
                    ``"labels.xml"`` specifying the location in
                    ``archive_path`` of the labels file(s)
                -   an absolute directory or filepath containing the labels
                    file(s). In this case, ``archive_path`` has no effect on
                    the location of the labels

                For labeled datasets, this parameter defaults to the location
                in ``archive_path`` of the labels for the default layout of the
                dataset type being imported
            label_field (None): controls the field(s) in which imported labels
                are stored. Only applicable if ``dataset_importer`` is a
                :class:`fiftyone.utils.data.importers.LabeledImageDatasetImporter` or
                :class:`fiftyone.utils.data.importers.LabeledVideoDatasetImporter`.
                If the importer produces a single
                :class:`fiftyone.core.labels.Label` instance per sample/frame,
                this argument specifies the name of the field to use; the
                default is ``"ground_truth"``. If the importer produces a
                dictionary of labels per sample, this argument can be either a
                string prefix to prepend to each label key or a dict mapping
                label keys to field names; the default in this case is to
                directly use the keys of the imported label dictionaries as
                field names
            tags (None): an optional tag or iterable of tags to attach to each
                sample
            expand_schema (True): whether to dynamically add new sample fields
                encountered to the dataset schema. If False, an error is raised
                if a sample's schema is not a subset of the dataset schema
            add_info (True): whether to add dataset info from the importer (if
                any) to the dataset's ``info``
            cleanup (True): whether to delete the archive after extracting it
            **kwargs: optional keyword arguments to pass to the constructor of
                the :class:`fiftyone.utils.data.importers.DatasetImporter` for
                the specified ``dataset_type``

        Returns:
            a list of IDs of the samples that were added to the dataset
        """
        dataset_dir = _extract_archive_if_necessary(archive_path, cleanup)
        return self.add_dir(
            dataset_dir=dataset_dir,
            dataset_type=dataset_type,
            data_path=data_path,
            labels_path=labels_path,
            label_field=label_field,
            tags=tags,
            expand_schema=expand_schema,
            add_info=add_info,
            **kwargs,
        )

    def merge_archive(
        self,
        archive_path,
        dataset_type=None,
        data_path=None,
        labels_path=None,
        label_field=None,
        tags=None,
        key_field="filepath",
        key_fcn=None,
        skip_existing=False,
        insert_new=True,
        fields=None,
        omit_fields=None,
        merge_lists=True,
        overwrite=True,
        expand_schema=True,
        add_info=True,
        cleanup=True,
        **kwargs,
    ):
        """Merges the contents of the given archive into the dataset.

        If a directory with the same root name as ``archive_path`` exists, it
        is assumed that this directory contains the extracted contents of the
        archive, and thus the archive is not re-extracted.

        See :ref:`this guide <loading-datasets-from-disk>` for example usages
        of this method and descriptions of the available dataset types.

        .. note::

            The following archive formats are explicitly supported::

                .zip, .tar, .tar.gz, .tgz, .tar.bz, .tbz

            If an archive *not* in the above list is found, extraction will be
            attempted via the ``patool`` package, which supports many formats
            but may require that additional system packages be installed.

        By default, samples with the same absolute ``filepath`` are merged, but
        you can customize this behavior via the ``key_field`` and ``key_fcn``
        parameters. For example, you could set
        ``key_fcn = lambda sample: os.path.basename(sample.filepath)`` to merge
        samples with the same base filename.

        The behavior of this method is highly customizable. By default, all
        top-level fields from the imported samples are merged in, overwriting
        any existing values for those fields, with the exception of list fields
        (e.g., ``tags``) and label list fields (e.g.,
        :class:`fiftyone.core.labels.Detections` fields), in which case the
        elements of the lists themselves are merged. In the case of label list
        fields, labels with the same ``id`` in both collections are updated
        rather than duplicated.

        To avoid confusion between missing fields and fields whose value is
        ``None``, ``None``-valued fields are always treated as missing while
        merging.

        This method can be configured in numerous ways, including:

        -   Whether existing samples should be modified or skipped
        -   Whether new samples should be added or omitted
        -   Whether new fields can be added to the dataset schema
        -   Whether list fields should be treated as ordinary fields and merged
            as a whole rather than merging their elements
        -   Whether to merge only specific fields, or all but certain fields
        -   Mapping input fields to different field names of this dataset

        Args:
            archive_path: the path to an archive of a dataset directory
            dataset_type (None): the
                :class:`fiftyone.types.dataset_types.Dataset` type of the
                dataset in ``archive_path``
            data_path (None): an optional parameter that enables explicit
                control over the location of the media for certain dataset
                types. Can be any of the following:

                -   a folder name like ``"data"`` or ``"data/"`` specifying a
                    subfolder of ``dataset_dir`` in which the media lies
                -   an absolute directory path in which the media lies. In this
                    case, the ``archive_path`` has no effect on the location of
                    the data
                -   a filename like ``"data.json"`` specifying the filename of
                    a JSON manifest file in ``archive_path`` that maps UUIDs to
                    media filepaths. Files of this format are generated when
                    passing the ``export_media="manifest"`` option to
                    :meth:`fiftyone.core.collections.SampleCollection.export`
                -   an absolute filepath to a JSON manifest file. In this case,
                    ``archive_path`` has no effect on the location of the data
                -   a dict mapping filenames to absolute filepaths

                By default, it is assumed that the data can be located in the
                default location within ``archive_path`` for the dataset type
            labels_path (None): an optional parameter that enables explicit
                control over the location of the labels. Only applicable when
                importing certain labeled dataset formats. Can be any of the
                following:

                -   a type-specific folder name like ``"labels"`` or
                    ``"labels/"`` or a filename like ``"labels.json"`` or
                    ``"labels.xml"`` specifying the location in
                    ``archive_path`` of the labels file(s)
                -   an absolute directory or filepath containing the labels
                    file(s). In this case, ``archive_path`` has no effect on
                    the location of the labels

                For labeled datasets, this parameter defaults to the location
                in ``archive_path`` of the labels for the default layout of the
                dataset type being imported
            label_field (None): controls the field(s) in which imported labels
                are stored. Only applicable if ``dataset_importer`` is a
                :class:`fiftyone.utils.data.importers.LabeledImageDatasetImporter` or
                :class:`fiftyone.utils.data.importers.LabeledVideoDatasetImporter`.
                If the importer produces a single
                :class:`fiftyone.core.labels.Label` instance per sample/frame,
                this argument specifies the name of the field to use; the
                default is ``"ground_truth"``. If the importer produces a
                dictionary of labels per sample, this argument can be either a
                string prefix to prepend to each label key or a dict mapping
                label keys to field names; the default in this case is to
                directly use the keys of the imported label dictionaries as
                field names
            tags (None): an optional tag or iterable of tags to attach to each
                sample
            key_field ("filepath"): the sample field to use to decide whether
                to join with an existing sample
            key_fcn (None): a function that accepts a
                :class:`fiftyone.core.sample.Sample` instance and computes a
                key to decide if two samples should be merged. If a ``key_fcn``
                is provided, ``key_field`` is ignored
            skip_existing (False): whether to skip existing samples (True) or
                merge them (False)
            insert_new (True): whether to insert new samples (True) or skip
                them (False)
            fields (None): an optional field or iterable of fields to which to
                restrict the merge. If provided, fields other than these are
                omitted from ``samples`` when merging or adding samples. One
                exception is that ``filepath`` is always included when adding
                new samples, since the field is required. This can also be a
                dict mapping field names of the input collection to field names
                of this dataset
            omit_fields (None): an optional field or iterable of fields to
                exclude from the merge. If provided, these fields are omitted
                from imported samples, if present. One exception is that
                ``filepath`` is always included when adding new samples, since
                the field is required
            merge_lists (True): whether to merge the elements of list fields
                (e.g., ``tags``) and label list fields (e.g.,
                :class:`fiftyone.core.labels.Detections` fields) rather than
                merging the entire top-level field like other field types. For
                label lists fields, existing :class:`fiftyone.core.label.Label`
                elements are either replaced (when ``overwrite`` is True) or
                kept (when ``overwrite`` is False) when their ``id`` matches a
                label from the provided samples
            overwrite (True): whether to overwrite (True) or skip (False)
                existing fields and label elements
            expand_schema (True): whether to dynamically add new fields
                encountered to the dataset schema. If False, an error is raised
                if a sample's schema is not a subset of the dataset schema
            add_info (True): whether to add dataset info from the importer
                (if any) to the dataset
            cleanup (True): whether to delete the archive after extracting it
            **kwargs: optional keyword arguments to pass to the constructor of
                the :class:`fiftyone.utils.data.importers.DatasetImporter` for
                the specified ``dataset_type``
        """
        dataset_dir = _extract_archive_if_necessary(archive_path, cleanup)
        return self.merge_dir(
            dataset_dir=dataset_dir,
            dataset_type=dataset_type,
            data_path=data_path,
            labels_path=labels_path,
            label_field=label_field,
            tags=tags,
            key_field=key_field,
            key_fcn=key_fcn,
            skip_existing=skip_existing,
            insert_new=insert_new,
            fields=fields,
            omit_fields=omit_fields,
            merge_lists=merge_lists,
            overwrite=overwrite,
            expand_schema=expand_schema,
            add_info=add_info,
            **kwargs,
        )

    def add_importer(
        self,
        dataset_importer,
        label_field=None,
        tags=None,
        expand_schema=True,
        add_info=True,
    ):
        """Adds the samples from the given
        :class:`fiftyone.utils.data.importers.DatasetImporter` to the dataset.

        See :ref:`this guide <custom-dataset-importer>` for more details about
        importing datasets in custom formats by defining your own
        :class:`DatasetImporter <fiftyone.utils.data.importers.DatasetImporter>`.

        Args:
            dataset_importer: a
                :class:`fiftyone.utils.data.importers.DatasetImporter`
            label_field (None): controls the field(s) in which imported labels
                are stored. Only applicable if ``dataset_importer`` is a
                :class:`fiftyone.utils.data.importers.LabeledImageDatasetImporter` or
                :class:`fiftyone.utils.data.importers.LabeledVideoDatasetImporter`.
                If the importer produces a single
                :class:`fiftyone.core.labels.Label` instance per sample/frame,
                this argument specifies the name of the field to use; the
                default is ``"ground_truth"``. If the importer produces a
                dictionary of labels per sample, this argument can be either a
                string prefix to prepend to each label key or a dict mapping
                label keys to field names; the default in this case is to
                directly use the keys of the imported label dictionaries as
                field names
            tags (None): an optional tag or iterable of tags to attach to each
                sample
            expand_schema (True): whether to dynamically add new sample fields
                encountered to the dataset schema. If False, an error is raised
                if a sample's schema is not a subset of the dataset schema
            add_info (True): whether to add dataset info from the importer (if
                any) to the dataset's ``info``

        Returns:
            a list of IDs of the samples that were added to the dataset
        """
        return foud.import_samples(
            self,
            dataset_importer,
            label_field=label_field,
            tags=tags,
            expand_schema=expand_schema,
            add_info=add_info,
        )

    def merge_importer(
        self,
        dataset_importer,
        label_field=None,
        tags=None,
        key_field="filepath",
        key_fcn=None,
        skip_existing=False,
        insert_new=True,
        fields=None,
        omit_fields=None,
        merge_lists=True,
        overwrite=True,
        expand_schema=True,
        add_info=True,
    ):
        """Merges the samples from the given
        :class:`fiftyone.utils.data.importers.DatasetImporter` into the
        dataset.

        See :ref:`this guide <custom-dataset-importer>` for more details about
        importing datasets in custom formats by defining your own
        :class:`DatasetImporter <fiftyone.utils.data.importers.DatasetImporter>`.

        By default, samples with the same absolute ``filepath`` are merged, but
        you can customize this behavior via the ``key_field`` and ``key_fcn``
        parameters. For example, you could set
        ``key_fcn = lambda sample: os.path.basename(sample.filepath)`` to merge
        samples with the same base filename.

        The behavior of this method is highly customizable. By default, all
        top-level fields from the imported samples are merged in, overwriting
        any existing values for those fields, with the exception of list fields
        (e.g., ``tags``) and label list fields (e.g.,
        :class:`fiftyone.core.labels.Detections` fields), in which case the
        elements of the lists themselves are merged. In the case of label list
        fields, labels with the same ``id`` in both collections are updated
        rather than duplicated.

        To avoid confusion between missing fields and fields whose value is
        ``None``, ``None``-valued fields are always treated as missing while
        merging.

        This method can be configured in numerous ways, including:

        -   Whether existing samples should be modified or skipped
        -   Whether new samples should be added or omitted
        -   Whether new fields can be added to the dataset schema
        -   Whether list fields should be treated as ordinary fields and merged
            as a whole rather than merging their elements
        -   Whether to merge only specific fields, or all but certain fields
        -   Mapping input fields to different field names of this dataset

        Args:
            dataset_importer: a
                :class:`fiftyone.utils.data.importers.DatasetImporter`
            label_field (None): controls the field(s) in which imported labels
                are stored. Only applicable if ``dataset_importer`` is a
                :class:`fiftyone.utils.data.importers.LabeledImageDatasetImporter` or
                :class:`fiftyone.utils.data.importers.LabeledVideoDatasetImporter`.
                If the importer produces a single
                :class:`fiftyone.core.labels.Label` instance per sample/frame,
                this argument specifies the name of the field to use; the
                default is ``"ground_truth"``. If the importer produces a
                dictionary of labels per sample, this argument can be either a
                string prefix to prepend to each label key or a dict mapping
                label keys to field names; the default in this case is to
                directly use the keys of the imported label dictionaries as
                field names
            tags (None): an optional tag or iterable of tags to attach to each
                sample
            key_field ("filepath"): the sample field to use to decide whether
                to join with an existing sample
            key_fcn (None): a function that accepts a
                :class:`fiftyone.core.sample.Sample` instance and computes a
                key to decide if two samples should be merged. If a ``key_fcn``
                is provided, ``key_field`` is ignored
            skip_existing (False): whether to skip existing samples (True) or
                merge them (False)
            insert_new (True): whether to insert new samples (True) or skip
                them (False)
            fields (None): an optional field or iterable of fields to which to
                restrict the merge. If provided, fields other than these are
                omitted from ``samples`` when merging or adding samples. One
                exception is that ``filepath`` is always included when adding
                new samples, since the field is required. This can also be a
                dict mapping field names of the input collection to field names
                of this dataset
            omit_fields (None): an optional field or iterable of fields to
                exclude from the merge. If provided, these fields are omitted
                from imported samples, if present. One exception is that
                ``filepath`` is always included when adding new samples, since
                the field is required
            merge_lists (True): whether to merge the elements of list fields
                (e.g., ``tags``) and label list fields (e.g.,
                :class:`fiftyone.core.labels.Detections` fields) rather than
                merging the entire top-level field like other field types. For
                label lists fields, existing :class:`fiftyone.core.label.Label`
                elements are either replaced (when ``overwrite`` is True) or
                kept (when ``overwrite`` is False) when their ``id`` matches a
                label from the provided samples
            overwrite (True): whether to overwrite (True) or skip (False)
                existing fields and label elements
            expand_schema (True): whether to dynamically add new fields
                encountered to the dataset schema. If False, an error is raised
                if a sample's schema is not a subset of the dataset schema
            add_info (True): whether to add dataset info from the importer
                (if any) to the dataset
        """
        return foud.merge_samples(
            self,
            dataset_importer,
            label_field=label_field,
            tags=tags,
            key_field=key_field,
            key_fcn=key_fcn,
            skip_existing=skip_existing,
            insert_new=insert_new,
            fields=fields,
            omit_fields=omit_fields,
            merge_lists=merge_lists,
            overwrite=overwrite,
            expand_schema=expand_schema,
            add_info=add_info,
        )

    def add_images(self, paths_or_samples, sample_parser=None, tags=None):
        """Adds the given images to the dataset.

        This operation does not read the images.

        See :ref:`this guide <custom-sample-parser>` for more details about
        adding images to a dataset by defining your own
        :class:`UnlabeledImageSampleParser <fiftyone.utils.data.parsers.UnlabeledImageSampleParser>`.

        Args:
            paths_or_samples: an iterable of data. If no ``sample_parser`` is
                provided, this must be an iterable of image paths. If a
                ``sample_parser`` is provided, this can be an arbitrary
                iterable whose elements can be parsed by the sample parser
            sample_parser (None): a
                :class:`fiftyone.utils.data.parsers.UnlabeledImageSampleParser`
                instance to use to parse the samples
            tags (None): an optional tag or iterable of tags to attach to each
                sample

        Returns:
            a list of IDs of the samples that were added to the dataset
        """
        if sample_parser is None:
            sample_parser = foud.ImageSampleParser()

        return foud.add_images(
            self, paths_or_samples, sample_parser, tags=tags
        )

    def add_labeled_images(
        self,
        samples,
        sample_parser,
        label_field=None,
        tags=None,
        expand_schema=True,
    ):
        """Adds the given labeled images to the dataset.

        This operation will iterate over all provided samples, but the images
        will not be read (unless the sample parser requires it in order to
        compute image metadata).

        See :ref:`this guide <custom-sample-parser>` for more details about
        adding labeled images to a dataset by defining your own
        :class:`LabeledImageSampleParser <fiftyone.utils.data.parsers.LabeledImageSampleParser>`.

        Args:
            samples: an iterable of data
            sample_parser: a
                :class:`fiftyone.utils.data.parsers.LabeledImageSampleParser`
                instance to use to parse the samples
            label_field (None): controls the field(s) in which imported labels
                are stored. If the parser produces a single
                :class:`fiftyone.core.labels.Label` instance per sample, this
                argument specifies the name of the field to use; the default is
                ``"ground_truth"``. If the parser produces a dictionary of
                labels per sample, this argument can be either a string prefix
                to prepend to each label key or a dict mapping label keys to
                field names; the default in this case is to directly use the
                keys of the imported label dictionaries as field names
            tags (None): an optional tag or iterable of tags to attach to each
                sample
            expand_schema (True): whether to dynamically add new sample fields
                encountered to the dataset schema. If False, an error is raised
                if a sample's schema is not a subset of the dataset schema

        Returns:
            a list of IDs of the samples that were added to the dataset
        """
        return foud.add_labeled_images(
            self,
            samples,
            sample_parser,
            label_field=label_field,
            tags=tags,
            expand_schema=expand_schema,
        )

    def add_images_dir(self, images_dir, tags=None, recursive=True):
        """Adds the given directory of images to the dataset.

        See :class:`fiftyone.types.dataset_types.ImageDirectory` for format
        details. In particular, note that files with non-image MIME types are
        omitted.

        This operation does not read the images.

        Args:
            images_dir: a directory of images
            tags (None): an optional tag or iterable of tags to attach to each
                sample
            recursive (True): whether to recursively traverse subdirectories

        Returns:
            a list of IDs of the samples in the dataset
        """
        image_paths = foud.parse_images_dir(images_dir, recursive=recursive)
        sample_parser = foud.ImageSampleParser()
        return self.add_images(image_paths, sample_parser, tags=tags)

    def add_images_patt(self, images_patt, tags=None):
        """Adds the given glob pattern of images to the dataset.

        This operation does not read the images.

        Args:
            images_patt: a glob pattern of images like
                ``/path/to/images/*.jpg``
            tags (None): an optional tag or iterable of tags to attach to each
                sample

        Returns:
            a list of IDs of the samples in the dataset
        """
        image_paths = etau.get_glob_matches(images_patt)
        sample_parser = foud.ImageSampleParser()
        return self.add_images(image_paths, sample_parser, tags=tags)

    def ingest_images(
        self,
        paths_or_samples,
        sample_parser=None,
        tags=None,
        dataset_dir=None,
        image_format=None,
    ):
        """Ingests the given iterable of images into the dataset.

        The images are read in-memory and written to ``dataset_dir``.

        See :ref:`this guide <custom-sample-parser>` for more details about
        ingesting images into a dataset by defining your own
        :class:`UnlabeledImageSampleParser <fiftyone.utils.data.parsers.UnlabeledImageSampleParser>`.

        Args:
            paths_or_samples: an iterable of data. If no ``sample_parser`` is
                provided, this must be an iterable of image paths. If a
                ``sample_parser`` is provided, this can be an arbitrary
                iterable whose elements can be parsed by the sample parser
            sample_parser (None): a
                :class:`fiftyone.utils.data.parsers.UnlabeledImageSampleParser`
                instance to use to parse the samples
            tags (None): an optional tag or iterable of tags to attach to each
                sample
            dataset_dir (None): the directory in which the images will be
                written. By default, :func:`get_default_dataset_dir` is used
            image_format (None): the image format to use to write the images to
                disk. By default, ``fiftyone.config.default_image_ext`` is used

        Returns:
            a list of IDs of the samples in the dataset
        """
        if sample_parser is None:
            sample_parser = foud.ImageSampleParser()

        if dataset_dir is None:
            dataset_dir = get_default_dataset_dir(self.name)

        dataset_ingestor = foud.UnlabeledImageDatasetIngestor(
            dataset_dir,
            paths_or_samples,
            sample_parser,
            image_format=image_format,
        )

        return self.add_importer(dataset_ingestor, tags=tags)

    def ingest_labeled_images(
        self,
        samples,
        sample_parser,
        label_field=None,
        tags=None,
        expand_schema=True,
        dataset_dir=None,
        image_format=None,
    ):
        """Ingests the given iterable of labeled image samples into the
        dataset.

        The images are read in-memory and written to ``dataset_dir``.

        See :ref:`this guide <custom-sample-parser>` for more details about
        ingesting labeled images into a dataset by defining your own
        :class:`LabeledImageSampleParser <fiftyone.utils.data.parsers.LabeledImageSampleParser>`.

        Args:
            samples: an iterable of data
            sample_parser: a
                :class:`fiftyone.utils.data.parsers.LabeledImageSampleParser`
                instance to use to parse the samples
            label_field (None): controls the field(s) in which imported labels
                are stored. If the parser produces a single
                :class:`fiftyone.core.labels.Label` instance per sample, this
                argument specifies the name of the field to use; the default is
                ``"ground_truth"``. If the parser produces a dictionary of
                labels per sample, this argument can be either a string prefix
                to prepend to each label key or a dict mapping label keys to
                field names; the default in this case is to directly use the
                keys of the imported label dictionaries as field names
            tags (None): an optional tag or iterable of tags to attach to each
                sample
            expand_schema (True): whether to dynamically add new sample fields
                encountered to the dataset schema. If False, an error is raised
                if the sample's schema is not a subset of the dataset schema
            dataset_dir (None): the directory in which the images will be
                written. By default, :func:`get_default_dataset_dir` is used
            image_format (None): the image format to use to write the images to
                disk. By default, ``fiftyone.config.default_image_ext`` is used

        Returns:
            a list of IDs of the samples in the dataset
        """
        if dataset_dir is None:
            dataset_dir = get_default_dataset_dir(self.name)

        dataset_ingestor = foud.LabeledImageDatasetIngestor(
            dataset_dir,
            samples,
            sample_parser,
            image_format=image_format,
        )

        return self.add_importer(
            dataset_ingestor,
            label_field=label_field,
            tags=tags,
            expand_schema=expand_schema,
        )

    def add_videos(self, paths_or_samples, sample_parser=None, tags=None):
        """Adds the given videos to the dataset.

        This operation does not read the videos.

        See :ref:`this guide <custom-sample-parser>` for more details about
        adding videos to a dataset by defining your own
        :class:`UnlabeledVideoSampleParser <fiftyone.utils.data.parsers.UnlabeledVideoSampleParser>`.

        Args:
            paths_or_samples: an iterable of data. If no ``sample_parser`` is
                provided, this must be an iterable of video paths. If a
                ``sample_parser`` is provided, this can be an arbitrary
                iterable whose elements can be parsed by the sample parser
            sample_parser (None): a
                :class:`fiftyone.utils.data.parsers.UnlabeledVideoSampleParser`
                instance to use to parse the samples
            tags (None): an optional tag or iterable of tags to attach to each
                sample

        Returns:
            a list of IDs of the samples that were added to the dataset
        """
        if sample_parser is None:
            sample_parser = foud.VideoSampleParser()

        return foud.add_videos(
            self, paths_or_samples, sample_parser, tags=tags
        )

    def add_labeled_videos(
        self,
        samples,
        sample_parser,
        label_field=None,
        tags=None,
        expand_schema=True,
    ):
        """Adds the given labeled videos to the dataset.

        This operation will iterate over all provided samples, but the videos
        will not be read/decoded/etc.

        See :ref:`this guide <custom-sample-parser>` for more details about
        adding labeled videos to a dataset by defining your own
        :class:`LabeledVideoSampleParser <fiftyone.utils.data.parsers.LabeledVideoSampleParser>`.

        Args:
            samples: an iterable of data
            sample_parser: a
                :class:`fiftyone.utils.data.parsers.LabeledVideoSampleParser`
                instance to use to parse the samples
            label_field (None): controls the field(s) in which imported labels
                are stored. If the parser produces a single
                :class:`fiftyone.core.labels.Label` instance per sample/frame,
                this argument specifies the name of the field to use; the
                default is ``"ground_truth"``. If the parser produces a
                dictionary of labels per sample/frame, this argument can be
                either a string prefix to prepend to each label key or a dict
                mapping label keys to field names; the default in this case is
                to directly use the keys of the imported label dictionaries as
                field names
            label_field ("ground_truth"): the name (or root name) of the
                frame field(s) to use for the labels
            tags (None): an optional tag or iterable of tags to attach to each
                sample
            expand_schema (True): whether to dynamically add new sample fields
                encountered to the dataset schema. If False, an error is raised
                if a sample's schema is not a subset of the dataset schema

        Returns:
            a list of IDs of the samples that were added to the dataset
        """
        return foud.add_labeled_videos(
            self,
            samples,
            sample_parser,
            label_field=label_field,
            tags=tags,
            expand_schema=expand_schema,
        )

    def add_videos_dir(self, videos_dir, tags=None, recursive=True):
        """Adds the given directory of videos to the dataset.

        See :class:`fiftyone.types.dataset_types.VideoDirectory` for format
        details. In particular, note that files with non-video MIME types are
        omitted.

        This operation does not read/decode the videos.

        Args:
            videos_dir: a directory of videos
            tags (None): an optional tag or iterable of tags to attach to each
                sample
            recursive (True): whether to recursively traverse subdirectories

        Returns:
            a list of IDs of the samples in the dataset
        """
        video_paths = foud.parse_videos_dir(videos_dir, recursive=recursive)
        sample_parser = foud.VideoSampleParser()
        return self.add_videos(video_paths, sample_parser, tags=tags)

    def add_videos_patt(self, videos_patt, tags=None):
        """Adds the given glob pattern of videos to the dataset.

        This operation does not read/decode the videos.

        Args:
            videos_patt: a glob pattern of videos like
                ``/path/to/videos/*.mp4``
            tags (None): an optional tag or iterable of tags to attach to each
                sample

        Returns:
            a list of IDs of the samples in the dataset
        """
        video_paths = etau.get_glob_matches(videos_patt)
        sample_parser = foud.VideoSampleParser()
        return self.add_videos(video_paths, sample_parser, tags=tags)

    def ingest_videos(
        self, paths_or_samples, sample_parser=None, tags=None, dataset_dir=None
    ):
        """Ingests the given iterable of videos into the dataset.

        The videos are copied to ``dataset_dir``.

        See :ref:`this guide <custom-sample-parser>` for more details about
        ingesting videos into a dataset by defining your own
        :class:`UnlabeledVideoSampleParser <fiftyone.utils.data.parsers.UnlabeledVideoSampleParser>`.

        Args:
            paths_or_samples: an iterable of data. If no ``sample_parser`` is
                provided, this must be an iterable of video paths. If a
                ``sample_parser`` is provided, this can be an arbitrary
                iterable whose elements can be parsed by the sample parser
            sample_parser (None): a
                :class:`fiftyone.utils.data.parsers.UnlabeledVideoSampleParser`
                instance to use to parse the samples
            tags (None): an optional tag or iterable of tags to attach to each
                sample
            dataset_dir (None): the directory in which the videos will be
                written. By default, :func:`get_default_dataset_dir` is used

        Returns:
            a list of IDs of the samples in the dataset
        """
        if sample_parser is None:
            sample_parser = foud.VideoSampleParser()

        if dataset_dir is None:
            dataset_dir = get_default_dataset_dir(self.name)

        dataset_ingestor = foud.UnlabeledVideoDatasetIngestor(
            dataset_dir, paths_or_samples, sample_parser
        )

        return self.add_importer(dataset_ingestor, tags=tags)

    def ingest_labeled_videos(
        self,
        samples,
        sample_parser,
        tags=None,
        expand_schema=True,
        dataset_dir=None,
    ):
        """Ingests the given iterable of labeled video samples into the
        dataset.

        The videos are copied to ``dataset_dir``.

        See :ref:`this guide <custom-sample-parser>` for more details about
        ingesting labeled videos into a dataset by defining your own
        :class:`LabeledVideoSampleParser <fiftyone.utils.data.parsers.LabeledVideoSampleParser>`.

        Args:
            samples: an iterable of data
            sample_parser: a
                :class:`fiftyone.utils.data.parsers.LabeledVideoSampleParser`
                instance to use to parse the samples
            tags (None): an optional tag or iterable of tags to attach to each
                sample
            expand_schema (True): whether to dynamically add new sample fields
                encountered to the dataset schema. If False, an error is raised
                if the sample's schema is not a subset of the dataset schema
            dataset_dir (None): the directory in which the videos will be
                written. By default, :func:`get_default_dataset_dir` is used

        Returns:
            a list of IDs of the samples in the dataset
        """
        if dataset_dir is None:
            dataset_dir = get_default_dataset_dir(self.name)

        dataset_ingestor = foud.LabeledVideoDatasetIngestor(
            dataset_dir, samples, sample_parser
        )

        return self.add_importer(
            dataset_ingestor, tags=tags, expand_schema=expand_schema
        )

    @classmethod
    def from_dir(
        cls,
        dataset_dir=None,
        dataset_type=None,
        data_path=None,
        labels_path=None,
        name=None,
        label_field=None,
        tags=None,
        **kwargs,
    ):
        """Creates a :class:`Dataset` from the contents of the given directory.

        You can create datasets with this method via the following basic
        patterns:

        (a) Provide ``dataset_dir`` and ``dataset_type`` to import the contents
            of a directory that is organized in the default layout for the
            dataset type as documented in
            :ref:`this guide <loading-datasets-from-disk>`

        (b) Provide ``dataset_type`` along with ``data_path``, ``labels_path``,
            or other type-specific parameters to perform a customized
            import. This syntax provides the flexibility to, for example,
            perform labels-only imports or imports where the source media lies
            in a different location than the labels

        In either workflow, the remaining parameters of this method can be
        provided to further configure the import.

        See :ref:`this guide <loading-datasets-from-disk>` for example usages
        of this method and descriptions of the available dataset types.

        Args:
            dataset_dir (None): the dataset directory. This can be omitted if
                you provide arguments such as ``data_path`` and ``labels_path``
            dataset_type (None): the
                :class:`fiftyone.types.dataset_types.Dataset` type of the
                dataset
            data_path (None): an optional parameter that enables explicit
                control over the location of the media for certain dataset
                types. Can be any of the following:

                -   a folder name like ``"data"`` or ``"data/"`` specifying a
                    subfolder of ``dataset_dir`` in which the media lies
                -   an absolute directory path in which the media lies. In this
                    case, the ``export_dir`` has no effect on the location of
                    the data
                -   a filename like ``"data.json"`` specifying the filename of
                    a JSON manifest file in ``dataset_dir`` that maps UUIDs to
                    media filepaths. Files of this format are generated when
                    passing the ``export_media="manifest"`` option to
                    :meth:`fiftyone.core.collections.SampleCollection.export`
                -   an absolute filepath to a JSON manifest file. In this case,
                    ``dataset_dir`` has no effect on the location of the data
                -   a dict mapping filenames to absolute filepaths

                By default, it is assumed that the data can be located in the
                default location within ``dataset_dir`` for the dataset type
            labels_path (None): an optional parameter that enables explicit
                control over the location of the labels. Only applicable when
                importing certain labeled dataset formats. Can be any of the
                following:

                -   a type-specific folder name like ``"labels"`` or
                    ``"labels/"`` or a filename like ``"labels.json"`` or
                    ``"labels.xml"`` specifying the location in ``dataset_dir``
                    of the labels file(s)
                -   an absolute directory or filepath containing the labels
                    file(s). In this case, ``dataset_dir`` has no effect on the
                    location of the labels

                For labeled datasets, this parameter defaults to the location
                in ``dataset_dir`` of the labels for the default layout of the
                dataset type being imported
            name (None): a name for the dataset. By default,
                :func:`get_default_dataset_name` is used
            label_field (None): controls the field(s) in which imported labels
                are stored. Only applicable if ``dataset_importer`` is a
                :class:`fiftyone.utils.data.importers.LabeledImageDatasetImporter` or
                :class:`fiftyone.utils.data.importers.LabeledVideoDatasetImporter`.
                If the importer produces a single
                :class:`fiftyone.core.labels.Label` instance per sample/frame,
                this argument specifies the name of the field to use; the
                default is ``"ground_truth"``. If the importer produces a
                dictionary of labels per sample, this argument can be either a
                string prefix to prepend to each label key or a dict mapping
                label keys to field names; the default in this case is to
                directly use the keys of the imported label dictionaries as
                field names
            tags (None): an optional tag or iterable of tags to attach to each
                sample
            **kwargs: optional keyword arguments to pass to the constructor of
                the :class:`fiftyone.utils.data.importers.DatasetImporter` for
                the specified ``dataset_type``

        Returns:
            a :class:`Dataset`
        """
        dataset = cls(name)
        dataset.add_dir(
            dataset_dir=dataset_dir,
            dataset_type=dataset_type,
            data_path=data_path,
            labels_path=labels_path,
            label_field=label_field,
            tags=tags,
            **kwargs,
        )
        return dataset

    @classmethod
    def from_archive(
        cls,
        archive_path,
        dataset_type=None,
        data_path=None,
        labels_path=None,
        name=None,
        label_field=None,
        tags=None,
        cleanup=True,
        **kwargs,
    ):
        """Creates a :class:`Dataset` from the contents of the given archive.

        If a directory with the same root name as ``archive_path`` exists, it
        is assumed that this directory contains the extracted contents of the
        archive, and thus the archive is not re-extracted.

        See :ref:`this guide <loading-datasets-from-disk>` for example usages
        of this method and descriptions of the available dataset types.

        .. note::

            The following archive formats are explicitly supported::

                .zip, .tar, .tar.gz, .tgz, .tar.bz, .tbz

            If an archive *not* in the above list is found, extraction will be
            attempted via the ``patool`` package, which supports many formats
            but may require that additional system packages be installed.

        Args:
            archive_path: the path to an archive of a dataset directory
            dataset_type (None): the
                :class:`fiftyone.types.dataset_types.Dataset` type of the
                dataset in ``archive_path``
            data_path (None): an optional parameter that enables explicit
                control over the location of the media for certain dataset
                types. Can be any of the following:

                -   a folder name like ``"data"`` or ``"data/"`` specifying a
                    subfolder of ``dataset_dir`` in which the media lies
                -   an absolute directory path in which the media lies. In this
                    case, the ``archive_path`` has no effect on the location of
                    the data
                -   a filename like ``"data.json"`` specifying the filename of
                    a JSON manifest file in ``archive_path`` that maps UUIDs to
                    media filepaths. Files of this format are generated when
                    passing the ``export_media="manifest"`` option to
                    :meth:`fiftyone.core.collections.SampleCollection.export`
                -   an absolute filepath to a JSON manifest file. In this case,
                    ``archive_path`` has no effect on the location of the data
                -   a dict mapping filenames to absolute filepaths

                By default, it is assumed that the data can be located in the
                default location within ``archive_path`` for the dataset type
            labels_path (None): an optional parameter that enables explicit
                control over the location of the labels. Only applicable when
                importing certain labeled dataset formats. Can be any of the
                following:

                -   a type-specific folder name like ``"labels"`` or
                    ``"labels/"`` or a filename like ``"labels.json"`` or
                    ``"labels.xml"`` specifying the location in
                    ``archive_path`` of the labels file(s)
                -   an absolute directory or filepath containing the labels
                    file(s). In this case, ``archive_path`` has no effect on
                    the location of the labels

                For labeled datasets, this parameter defaults to the location
                in ``archive_path`` of the labels for the default layout of the
                dataset type being imported
            name (None): a name for the dataset. By default,
                :func:`get_default_dataset_name` is used
            label_field (None): controls the field(s) in which imported labels
                are stored. Only applicable if ``dataset_importer`` is a
                :class:`fiftyone.utils.data.importers.LabeledImageDatasetImporter` or
                :class:`fiftyone.utils.data.importers.LabeledVideoDatasetImporter`.
                If the importer produces a single
                :class:`fiftyone.core.labels.Label` instance per sample/frame,
                this argument specifies the name of the field to use; the
                default is ``"ground_truth"``. If the importer produces a
                dictionary of labels per sample, this argument can be either a
                string prefix to prepend to each label key or a dict mapping
                label keys to field names; the default in this case is to
                directly use the keys of the imported label dictionaries as
                field names
            tags (None): an optional tag or iterable of tags to attach to each
                sample
            cleanup (True): whether to delete the archive after extracting it
            **kwargs: optional keyword arguments to pass to the constructor of
                the :class:`fiftyone.utils.data.importers.DatasetImporter` for
                the specified ``dataset_type``

        Returns:
            a :class:`Dataset`
        """
        dataset = cls(name)
        dataset.add_archive(
            archive_path,
            dataset_type=dataset_type,
            data_path=data_path,
            labels_path=labels_path,
            label_field=label_field,
            tags=tags,
            cleanup=cleanup,
            **kwargs,
        )
        return dataset

    @classmethod
    def from_importer(
        cls, dataset_importer, name=None, label_field=None, tags=None
    ):
        """Creates a :class:`Dataset` by importing the samples in the given
        :class:`fiftyone.utils.data.importers.DatasetImporter`.

        See :ref:`this guide <custom-dataset-importer>` for more details about
        providing a custom
        :class:`DatasetImporter <fiftyone.utils.data.importers.DatasetImporter>`
        to import datasets into FiftyOne.

        Args:
            dataset_importer: a
                :class:`fiftyone.utils.data.importers.DatasetImporter`
            name (None): a name for the dataset. By default,
                :func:`get_default_dataset_name` is used
            label_field (None): controls the field(s) in which imported labels
                are stored. Only applicable if ``dataset_importer`` is a
                :class:`fiftyone.utils.data.importers.LabeledImageDatasetImporter` or
                :class:`fiftyone.utils.data.importers.LabeledVideoDatasetImporter`.
                If the importer produces a single
                :class:`fiftyone.core.labels.Label` instance per sample/frame,
                this argument specifies the name of the field to use; the
                default is ``"ground_truth"``. If the importer produces a
                dictionary of labels per sample, this argument can be either a
                string prefix to prepend to each label key or a dict mapping
                label keys to field names; the default in this case is to
                directly use the keys of the imported label dictionaries as
                field names
            tags (None): an optional tag or iterable of tags to attach to each
                sample

        Returns:
            a :class:`Dataset`
        """
        dataset = cls(name)
        dataset.add_importer(
            dataset_importer, label_field=label_field, tags=tags
        )
        return dataset

    @classmethod
    def from_images(
        cls, paths_or_samples, sample_parser=None, name=None, tags=None
    ):
        """Creates a :class:`Dataset` from the given images.

        This operation does not read the images.

        See :ref:`this guide <custom-sample-parser>` for more details about
        providing a custom
        :class:`UnlabeledImageSampleParser <fiftyone.utils.data.parsers.UnlabeledImageSampleParser>`
        to load image samples into FiftyOne.

        Args:
            paths_or_samples: an iterable of data. If no ``sample_parser`` is
                provided, this must be an iterable of image paths. If a
                ``sample_parser`` is provided, this can be an arbitrary
                iterable whose elements can be parsed by the sample parser
            sample_parser (None): a
                :class:`fiftyone.utils.data.parsers.UnlabeledImageSampleParser`
                instance to use to parse the samples
            name (None): a name for the dataset. By default,
                :func:`get_default_dataset_name` is used
            tags (None): an optional tag or iterable of tags to attach to each
                sample

        Returns:
            a :class:`Dataset`
        """
        dataset = cls(name)
        dataset.add_images(
            paths_or_samples, sample_parser=sample_parser, tags=tags
        )
        return dataset

    @classmethod
    def from_labeled_images(
        cls,
        samples,
        sample_parser,
        name=None,
        label_field=None,
        tags=None,
    ):
        """Creates a :class:`Dataset` from the given labeled images.

        This operation will iterate over all provided samples, but the images
        will not be read.

        See :ref:`this guide <custom-sample-parser>` for more details about
        providing a custom
        :class:`LabeledImageSampleParser <fiftyone.utils.data.parsers.LabeledImageSampleParser>`
        to load labeled image samples into FiftyOne.

        Args:
            samples: an iterable of data
            sample_parser: a
                :class:`fiftyone.utils.data.parsers.LabeledImageSampleParser`
                instance to use to parse the samples
            name (None): a name for the dataset. By default,
                :func:`get_default_dataset_name` is used
            label_field (None): controls the field(s) in which imported labels
                are stored. If the parser produces a single
                :class:`fiftyone.core.labels.Label` instance per sample, this
                argument specifies the name of the field to use; the default is
                ``"ground_truth"``. If the parser produces a dictionary of
                labels per sample, this argument can be either a string prefix
                to prepend to each label key or a dict mapping label keys to
                field names; the default in this case is to directly use the
                keys of the imported label dictionaries as field names
            tags (None): an optional tag or iterable of tags to attach to each
                sample

        Returns:
            a :class:`Dataset`
        """
        dataset = cls(name)
        dataset.add_labeled_images(
            samples,
            sample_parser,
            label_field=label_field,
            tags=tags,
        )
        return dataset

    @classmethod
    def from_images_dir(cls, images_dir, name=None, tags=None, recursive=True):
        """Creates a :class:`Dataset` from the given directory of images.

        This operation does not read the images.

        Args:
            images_dir: a directory of images
            name (None): a name for the dataset. By default,
                :func:`get_default_dataset_name` is used
            tags (None): an optional tag or iterable of tags to attach to each
                sample
            recursive (True): whether to recursively traverse subdirectories

        Returns:
            a :class:`Dataset`
        """
        dataset = cls(name)
        dataset.add_images_dir(images_dir, tags=tags, recursive=recursive)
        return dataset

    @classmethod
    def from_images_patt(cls, images_patt, name=None, tags=None):
        """Creates a :class:`Dataset` from the given glob pattern of images.

        This operation does not read the images.

        Args:
            images_patt: a glob pattern of images like
                ``/path/to/images/*.jpg``
            name (None): a name for the dataset. By default,
                :func:`get_default_dataset_name` is used
            tags (None): an optional tag or iterable of tags to attach to each
                sample

        Returns:
            a :class:`Dataset`
        """
        dataset = cls(name)
        dataset.add_images_patt(images_patt, tags=tags)
        return dataset

    @classmethod
    def from_videos(
        cls, paths_or_samples, sample_parser=None, name=None, tags=None
    ):
        """Creates a :class:`Dataset` from the given videos.

        This operation does not read/decode the videos.

        See :ref:`this guide <custom-sample-parser>` for more details about
        providing a custom
        :class:`UnlabeledVideoSampleParser <fiftyone.utils.data.parsers.UnlabeledVideoSampleParser>`
        to load video samples into FiftyOne.

        Args:
            paths_or_samples: an iterable of data. If no ``sample_parser`` is
                provided, this must be an iterable of video paths. If a
                ``sample_parser`` is provided, this can be an arbitrary
                iterable whose elements can be parsed by the sample parser
            sample_parser (None): a
                :class:`fiftyone.utils.data.parsers.UnlabeledVideoSampleParser`
                instance to use to parse the samples
            name (None): a name for the dataset. By default,
                :func:`get_default_dataset_name` is used
            tags (None): an optional tag or iterable of tags to attach to each
                sample

        Returns:
            a :class:`Dataset`
        """
        dataset = cls(name)
        dataset.add_videos(
            paths_or_samples, sample_parser=sample_parser, tags=tags
        )
        return dataset

    @classmethod
    def from_labeled_videos(
        cls, samples, sample_parser, name=None, label_field=None, tags=None
    ):
        """Creates a :class:`Dataset` from the given labeled videos.

        This operation will iterate over all provided samples, but the videos
        will not be read/decoded/etc.

        See :ref:`this guide <custom-sample-parser>` for more details about
        providing a custom
        :class:`LabeledVideoSampleParser <fiftyone.utils.data.parsers.LabeledVideoSampleParser>`
        to load labeled video samples into FiftyOne.

        Args:
            samples: an iterable of data
            sample_parser: a
                :class:`fiftyone.utils.data.parsers.LabeledVideoSampleParser`
                instance to use to parse the samples
            name (None): a name for the dataset. By default,
                :func:`get_default_dataset_name` is used
            label_field (None): controls the field(s) in which imported labels
                are stored. If the parser produces a single
                :class:`fiftyone.core.labels.Label` instance per sample/frame,
                this argument specifies the name of the field to use; the
                default is ``"ground_truth"``. If the parser produces a
                dictionary of labels per sample/frame, this argument can be
                either a string prefix to prepend to each label key or a dict
                mapping label keys to field names; the default in this case is
                to directly use the keys of the imported label dictionaries as
                field names
            tags (None): an optional tag or iterable of tags to attach to each
                sample

        Returns:
            a :class:`Dataset`
        """
        dataset = cls(name)
        dataset.add_labeled_videos(
            samples, sample_parser, label_field=label_field, tags=tags
        )
        return dataset

    @classmethod
    def from_videos_dir(cls, videos_dir, name=None, tags=None, recursive=True):
        """Creates a :class:`Dataset` from the given directory of videos.

        This operation does not read/decode the videos.

        Args:
            videos_dir: a directory of videos
            name (None): a name for the dataset. By default,
                :func:`get_default_dataset_name` is used
            tags (None): an optional tag or iterable of tags to attach to each
                sample
            recursive (True): whether to recursively traverse subdirectories

        Returns:
            a :class:`Dataset`
        """
        dataset = cls(name)
        dataset.add_videos_dir(videos_dir, tags=tags, recursive=recursive)
        return dataset

    @classmethod
    def from_videos_patt(cls, videos_patt, name=None, tags=None):
        """Creates a :class:`Dataset` from the given glob pattern of videos.

        This operation does not read/decode the videos.

        Args:
            videos_patt: a glob pattern of videos like
                ``/path/to/videos/*.mp4``
            name (None): a name for the dataset. By default,
                :func:`get_default_dataset_name` is used
            tags (None): an optional tag or iterable of tags to attach to each
                sample

        Returns:
            a :class:`Dataset`
        """
        dataset = cls(name)
        dataset.add_videos_patt(videos_patt, tags=tags)
        return dataset

    @classmethod
    def from_dict(cls, d, name=None, rel_dir=None, frame_labels_dir=None):
        """Loads a :class:`Dataset` from a JSON dictionary generated by
        :meth:`fiftyone.core.collections.SampleCollection.to_dict`.

        The JSON dictionary can contain an export of any
        :class:`fiftyone.core.collections.SampleCollection`, e.g.,
        :class:`Dataset` or :class:`fiftyone.core.view.DatasetView`.

        Args:
            d: a JSON dictionary
            name (None): a name for the new dataset. By default, ``d["name"]``
                is used
            rel_dir (None): a relative directory to prepend to the ``filepath``
                of each sample if the filepath is not absolute (begins with a
                path separator). The path is converted to an absolute path
                (if necessary) via :func:`fiftyone.core.utils.normalize_path`
            frame_labels_dir (None): a directory of per-sample JSON files
                containing the frame labels for video samples. If omitted, it
                is assumed that the frame labels are included directly in the
                provided JSON dict. Only applicable to video datasets

        Returns:
            a :class:`Dataset`
        """
        if name is None:
            name = d["name"]

        if rel_dir is not None:
            rel_dir = fou.normalize_path(rel_dir)

        name = make_unique_dataset_name(name)
        dataset = cls(name)

        media_type = d.get("media_type", None)
        if media_type is not None:
            dataset.media_type = media_type

        contains_videos = "frame_fields" in d

        dataset._apply_field_schema(d["sample_fields"])
        if contains_videos:
            dataset._apply_frame_field_schema(d["frame_fields"])

        dataset.info = d.get("info", {})

        dataset.classes = d.get("classes", {})
        dataset.default_classes = d.get("default_classes", [])

        dataset.mask_targets = dataset._parse_mask_targets(
            d.get("mask_targets", {})
        )
        dataset.default_mask_targets = dataset._parse_default_mask_targets(
            d.get("default_mask_targets", {})
        )

        dataset.skeletons = dataset._parse_skeletons(d.get("skeletons", {}))
        dataset.default_skeleton = dataset._parse_default_skeleton(
            d.get("default_skeleton", None)
        )

        def parse_sample(sd):
            if rel_dir and not os.path.isabs(sd["filepath"]):
                sd["filepath"] = os.path.join(rel_dir, sd["filepath"])

            # @todo handle group datasets that contain videos
            if media_type == fom.VIDEO:
                frames = sd.pop("frames", {})

                if etau.is_str(frames):
                    frames_path = os.path.join(frame_labels_dir, frames)
                    frames = etas.load_json(frames_path).get("frames", {})

                sample = fos.Sample.from_dict(sd)

                for key, value in frames.items():
                    sample.frames[int(key)] = fofr.Frame.from_dict(value)
            else:
                sample = fos.Sample.from_dict(sd)

            return sample

        samples = d["samples"]
        num_samples = len(samples)

        _samples = map(parse_sample, samples)
        dataset.add_samples(
            _samples, expand_schema=False, num_samples=num_samples
        )

        return dataset

    @classmethod
    def from_json(
        cls, path_or_str, name=None, rel_dir=None, frame_labels_dir=None
    ):
        """Loads a :class:`Dataset` from JSON generated by
        :func:`fiftyone.core.collections.SampleCollection.write_json` or
        :func:`fiftyone.core.collections.SampleCollection.to_json`.

        The JSON file can contain an export of any
        :class:`fiftyone.core.collections.SampleCollection`, e.g.,
        :class:`Dataset` or :class:`fiftyone.core.view.DatasetView`.

        Args:
            path_or_str: the path to a JSON file on disk or a JSON string
            name (None): a name for the new dataset. By default, ``d["name"]``
                is used
            rel_dir (None): a relative directory to prepend to the ``filepath``
                of each sample, if the filepath is not absolute (begins with a
                path separator). The path is converted to an absolute path
                (if necessary) via :func:`fiftyone.core.utils.normalize_path`

        Returns:
            a :class:`Dataset`
        """
        d = etas.load_json(path_or_str)
        return cls.from_dict(
            d, name=name, rel_dir=rel_dir, frame_labels_dir=frame_labels_dir
        )

    def _add_view_stage(self, stage):
        return self.view().add_stage(stage)

    def _pipeline(
        self,
        pipeline=None,
        attach_frames=False,
        detach_frames=False,
        frames_only=False,
        media_type=None,
        group_slices=None,
        groups_only=False,
        detach_groups=False,
    ):
        if media_type is None:
            media_type = self.media_type

        if media_type != fom.VIDEO:
            attach_frames = False
            detach_frames = False
            frames_only = False

        if not attach_frames:
            detach_frames = False

        if frames_only:
            attach_frames = True
            detach_frames = False

        if media_type != fom.GROUP:
            group_slices = None
            groups_only = False
            detach_groups = False

        if groups_only:
            detach_groups = False

        if attach_frames:
            _pipeline = self._frames_lookup_pipeline()
        else:
            _pipeline = []

        if media_type == fom.GROUP:
            _pipeline.extend(self._group_select_pipeline())

        if group_slices:
            _pipeline.extend(self._groups_lookup_pipeline(group_slices))

        if pipeline is not None:
            _pipeline.extend(pipeline)

        if detach_frames:
            _pipeline.append({"$project": {"frames": False}})
        elif frames_only:
            _pipeline.extend(self._unwind_frames_pipeline())

        if detach_groups:
            _pipeline.append({"$project": {"groups": False}})
        elif groups_only:
            _pipeline.extend(self._groups_only_pipeline())

        return _pipeline

    def _frames_lookup_pipeline(self):
        if self._is_clips:
            return [
                {
                    "$lookup": {
                        "from": self._frame_collection_name,
                        "let": {
                            "sample_id": "$_sample_id",
                            "first": {"$arrayElemAt": ["$support", 0]},
                            "last": {"$arrayElemAt": ["$support", 1]},
                        },
                        "pipeline": [
                            {
                                "$match": {
                                    "$expr": {
                                        "$and": [
                                            {
                                                "$eq": [
                                                    "$_sample_id",
                                                    "$$sample_id",
                                                ]
                                            },
                                            {
                                                "$gte": [
                                                    "$frame_number",
                                                    "$$first",
                                                ]
                                            },
                                            {
                                                "$lte": [
                                                    "$frame_number",
                                                    "$$last",
                                                ]
                                            },
                                        ]
                                    }
                                }
                            },
                            {"$sort": {"frame_number": 1}},
                        ],
                        "as": "frames",
                    }
                }
            ]

        return [
            {
                "$lookup": {
                    "from": self._frame_collection_name,
                    "let": {"sample_id": "$_id"},
                    "pipeline": [
                        {
                            "$match": {
                                "$expr": {
                                    "$eq": ["$$sample_id", "$_sample_id"]
                                }
                            }
                        },
                        {"$sort": {"frame_number": 1}},
                    ],
                    "as": "frames",
                }
            }
        ]

    def _unwind_frames_pipeline(self):
        return [
            {"$project": {"frames": True}},
            {"$unwind": "$frames"},
            {"$replaceRoot": {"newRoot": "$frames"}},
        ]

    def _group_select_pipeline(self):
        name_field = self.group_field + ".name"
        return [
            {
                "$match": {
                    "$expr": {"$eq": ["$" + name_field, self.group_slice]}
                }
            }
        ]

    def _groups_lookup_pipeline(self, group_slices=None):
        from fiftyone import ViewField as F

        id_field = self.group_field + "._id"
        name_field = self.group_field + ".name"

        expr = F(id_field) == "$$group_id"
        if etau.is_str(group_slices):
            expr &= F(name_field) == group_slices
        elif etau.is_container(group_slices):
            expr &= F(name_field).is_in(list(group_slices))

        return [
            {
                "$lookup": {
                    "from": self._sample_collection_name,
                    "let": {"group_id": "$" + id_field},
                    "pipeline": [{"$match": {"$expr": expr.to_mongo()}}],
                    "as": "groups",
                }
            },
            {
                "$set": {
                    "groups": {
                        "$arrayToObject": {
                            "$map": {
                                "input": "$groups",
                                "as": "this",
                                "in": ["$$this." + name_field, "$$this"],
                            }
                        }
                    }
                }
            },
        ]

    def _unwind_groups_pipeline(self):
        return [
            {
                "$set": {
                    "groups": {
                        "$map": {
                            "input": {"$objectToArray": "$groups"},
                            "as": "this",
                            "in": "$$this.v",
                        }
                    }
                }
            },
            {"$unwind": "$groups"},
            {"$replaceRoot": {"newRoot": "$groups"}},
        ]

    def _groups_only_pipeline(self):
        group_field = self.group_field
        id_field = group_field + "._id"

        return [
            {"$project": {group_field: True}},
            {
                "$lookup": {
                    "from": self._sample_collection_name,
                    "let": {"group_id": "$" + id_field},
                    "pipeline": [
                        {
                            "$match": {
                                "$expr": {
                                    "$eq": ["$" + id_field, "$$group_id"]
                                }
                            }
                        }
                    ],
                    "as": "groups",
                }
            },
            {"$unwind": "$groups"},
            {"$replaceRoot": {"newRoot": "$groups"}},
        ]

    def _aggregate(
        self,
        pipeline=None,
        attach_frames=False,
        detach_frames=False,
        frames_only=False,
        media_type=None,
        group_slices=None,
        groups_only=False,
        detach_groups=False,
    ):
        _pipeline = self._pipeline(
            pipeline=pipeline,
            attach_frames=attach_frames,
            detach_frames=detach_frames,
            frames_only=frames_only,
            media_type=media_type,
            group_slices=group_slices,
            groups_only=groups_only,
            detach_groups=detach_groups,
        )

        return foo.aggregate(self._sample_collection, _pipeline)

    @property
    def _sample_collection_name(self):
        return self._doc.sample_collection_name

    @property
    def _sample_collection(self):
        return foo.get_db_conn()[self._sample_collection_name]

    @property
    def _frame_collection_name(self):
        return self._doc.frame_collection_name

    @property
    def _frame_collection(self):
        return foo.get_db_conn()[self._frame_collection_name]

    @property
    def _frame_indexes(self):
        index_info = self._frame_collection.index_information()
        return [k["key"][0][0] for k in index_info.values()]

    def _apply_field_schema(self, new_fields):
        curr_fields = self.get_field_schema()
        add_field_fcn = self.add_sample_field
        self._apply_schema(curr_fields, new_fields, add_field_fcn)

    def _apply_frame_field_schema(self, new_fields):
        curr_fields = self.get_frame_field_schema()
        add_field_fcn = self.add_frame_field
        self._apply_schema(curr_fields, new_fields, add_field_fcn)

    def _apply_schema(self, curr_fields, new_fields, add_field_fcn):
        for field_name, field_str in new_fields.items():
            if field_name in curr_fields:
                # Ensure that existing field matches the requested field
                _new_field_str = str(field_str)
                _curr_field_str = str(curr_fields[field_name])
                if _new_field_str != _curr_field_str:
                    raise ValueError(
                        "Existing field %s=%s does not match new field type %s"
                        % (field_name, _curr_field_str, _new_field_str)
                    )
            else:
                # Add new field
                ftype, embedded_doc_type, subfield = fof.parse_field_str(
                    field_str
                )
                add_field_fcn(
                    field_name,
                    ftype,
                    embedded_doc_type=embedded_doc_type,
                    subfield=subfield,
                )

    def _ensure_label_field(self, label_field, label_cls):
        if label_field not in self.get_field_schema():
            self.add_sample_field(
                label_field,
                fof.EmbeddedDocumentField,
                embedded_doc_type=label_cls,
            )

    def _expand_schema(self, samples):
        expanded = False
        schema = self.get_field_schema(include_private=True)
        for sample in samples:
            if sample.media_type == fom.VIDEO:
                expanded |= self._expand_frame_schema(sample.frames)

            for field_name in sample._get_field_names(include_private=True):
                if field_name == "_id":
                    continue

                value = sample[field_name]

                if isinstance(value, fog.Group):
                    self._expand_group_schema(sample, field_name, value)

                if field_name in schema:
                    continue

                if value is None:
                    continue

                if isinstance(value, fog.Group):
                    self._add_group_field(field_name, default=value.name)
                else:
                    self._sample_doc_cls.add_implied_field(field_name, value)

                schema = self.get_field_schema(include_private=True)
                expanded = True

        if expanded:
            self._reload()

    def _expand_group_schema(self, sample, field_name, value):
        if self.group_field is not None and field_name != self.group_field:
            raise ValueError("Dataset has no group field '%s'" % field_name)

        slice_name = value.name
        media_type = sample.media_type

        if slice_name not in self._doc.group_media_types:
            # If this is the first video slice, we need to initialize the frame
            # field schema
            if media_type == fom.VIDEO and not any(
                slice_media_type == fom.VIDEO
                for slice_media_type in self._doc.group_media_types.values()
            ):
                self._declare_frame_fields()

            self._doc.group_media_types[slice_name] = media_type

            # If dataset doesn't yet have a default group slice, use the first
            # observed value
            if self._doc.default_group_slice is None:
                self._doc.default_group_slice = slice_name
                self._slice_name = slice_name

            self._doc.save()

    def _expand_frame_schema(self, frames):
        expanded = False
        schema = self.get_frame_field_schema(include_private=True)
        for frame in frames.values():
            for field_name in frame._get_field_names(include_private=True):
                if field_name == "_id":
                    continue

                if field_name in schema:
                    continue

                value = frame[field_name]

                if value is None:
                    continue

                self._frame_doc_cls.add_implied_field(field_name, value)
                schema = self.get_frame_field_schema(include_private=True)
                expanded = True

        return expanded

    def _sample_dict_to_doc(self, d):
        try:
            return self._sample_doc_cls.from_dict(d, extended=False)
        except:
            # The dataset's schema may have been changed in another process;
            # let's try reloading to see if that fixes things
            self.reload()

            return self._sample_doc_cls.from_dict(d, extended=False)

    def _frame_dict_to_doc(self, d):
        try:
            return self._frame_doc_cls.from_dict(d, extended=False)
        except:
            # The dataset's schema may have been changed in another process;
            # let's try reloading to see if that fixes things
            self.reload()

            return self._frame_doc_cls.from_dict(d, extended=False)

    def _validate_samples(self, samples):
        schema = self.get_field_schema(include_private=True)

        for sample in samples:
            if (
                self.media_type != fom.GROUP
                and sample.media_type != self.media_type
            ):
                raise fom.MediaTypeError(
                    "Sample media type '%s' does not match dataset media type "
                    "'%s'" % (sample.media_type, self.media_type)
                )

            non_existent_fields = set()
            found_group = False

            for field_name, value in sample.iter_fields():
                if isinstance(value, fog.Group):
                    if self.media_type != fom.GROUP:
                        raise ValueError(
                            "Only datasets with media type '%s' may contain "
                            "Group fields" % fom.GROUP
                        )

                    if field_name != self.group_field:
                        raise ValueError(
                            "Dataset has no group field '%s'" % field_name
                        )

                    slice_media_type = self._doc.group_media_types.get(
                        value.name,
                        None,
                    )
                    if slice_media_type is None:
                        raise ValueError(
                            "Dataset has no group slice '%s'" % value.name
                        )
                    elif sample.media_type != slice_media_type:
                        raise ValueError(
                            "Sample media type '%s' does not match group "
                            "slice '%s' media type '%s'"
                            % (
                                sample.media_type,
                                value.name,
                                slice_media_type,
                            )
                        )

                    found_group = True

                field = schema.get(field_name, None)
                if field is None:
                    if value is not None:
                        non_existent_fields.add(field_name)
                else:
                    if value is not None or not field.null:
                        try:
                            field.validate(value)
                        except moe.ValidationError as e:
                            raise moe.ValidationError(
                                "Invalid value for field '%s'. Reason: %s"
                                % (field_name, str(e))
                            )

            if non_existent_fields:
                raise ValueError(
                    "Fields %s do not exist on dataset '%s'"
                    % (non_existent_fields, self.name)
                )

            if self.media_type == fom.GROUP and not found_group:
                raise ValueError(
                    "Found sample missing group field '%s'" % self.group_field
                )

    def reload(self):
        """Reloads the dataset and any in-memory samples from the database."""
        self._reload(hard=True)
        self._reload_docs(hard=True)

        self._annotation_cache.clear()
        self._brain_cache.clear()
        self._evaluation_cache.clear()

    def _reload(self, hard=False):
        if not hard:
            self._doc.reload()
            return

        doc, sample_doc_cls, frame_doc_cls = _load_dataset(
            self.name, virtual=True
        )

        self._doc = doc
        self._sample_doc_cls = sample_doc_cls
        self._frame_doc_cls = frame_doc_cls

        if self._group_slice is None:
            self._group_slice = doc.default_group_slice

    def _reload_docs(self, hard=False):
        fos.Sample._reload_docs(self._sample_collection_name, hard=hard)

        if self._contains_videos():
            fofr.Frame._reload_docs(self._frame_collection_name, hard=hard)

    def _serialize(self):
        return self._doc.to_dict(extended=True)


def _get_random_characters(n):
    return "".join(
        random.choice(string.ascii_lowercase + string.digits) for _ in range(n)
    )


def _list_datasets(include_private=False):
    conn = foo.get_db_conn()

    if include_private:
        query = {}
    else:
        # Datasets whose sample collections don't start with `samples.` are
        # private e.g., patches or frames datasets
        query = {"sample_collection_name": {"$regex": "^samples\\."}}

    # We don't want an error here if `name == None`
    _sort = lambda l: sorted(l, key=lambda x: (x is None, x))

    return _sort(conn.datasets.find(query).distinct("name"))


def _list_dataset_info():
    info = []
    for name in _list_datasets():
        try:
            dataset = Dataset(name, _create=False, _virtual=True)
            num_samples = dataset._sample_collection.estimated_document_count()
            i = {
                "name": dataset.name,
                "created_at": dataset.created_at,
                "last_loaded_at": dataset.last_loaded_at,
                "version": dataset.version,
                "persistent": dataset.persistent,
                "media_type": dataset.media_type,
                "tags": dataset.tags,
                "num_samples": num_samples,
            }
        except:
            # If the dataset can't be loaded, it likely requires migration, so
            # we can't show any information about it
            i = {
                "name": name,
                "created_at": None,
                "last_loaded_at": None,
                "version": None,
                "persistent": None,
                "media_type": None,
                "tags": None,
                "num_samples": None,
            }

        info.append(i)

    return info


def _create_dataset(
    name,
    persistent=False,
    _patches=False,
    _frames=False,
    _clips=False,
    _src_collection=None,
):
    if dataset_exists(name):
        raise ValueError(
            (
                "Dataset '%s' already exists; use `fiftyone.load_dataset()` "
                "to load an existing dataset"
            )
            % name
        )

    sample_collection_name = _make_sample_collection_name(
        patches=_patches, frames=_frames, clips=_clips
    )
    sample_doc_cls = _create_sample_document_cls(sample_collection_name)

    # pylint: disable=no-member
    sample_fields = [
        foo.SampleFieldDocument.from_field(field)
        for field in sample_doc_cls._fields.values()
    ]

    if _clips:
        # Clips datasets directly inherit frames from source dataset
        src_dataset = _src_collection._dataset
        frame_collection_name = src_dataset._doc.frame_collection_name
        frame_doc_cls = src_dataset._frame_doc_cls
        frame_fields = src_dataset._doc.frame_fields
    else:
        # @todo don't create frame collection until media type is VIDEO?
        frame_collection_name = _make_frame_collection_name(
            sample_collection_name
        )
        frame_doc_cls = _create_frame_document_cls(frame_collection_name)
        frame_fields = []

    now = datetime.utcnow()
    dataset_doc = foo.DatasetDocument(
        name=name,
        version=focn.VERSION,
        created_at=now,
        last_loaded_at=now,
        media_type=None,  # will be inferred when first sample is added
        sample_collection_name=sample_collection_name,
        frame_collection_name=frame_collection_name,
        persistent=persistent,
        sample_fields=sample_fields,
        frame_fields=frame_fields,
    )
    dataset_doc.save()

    if _clips:
        _create_indexes(sample_collection_name, None)
    else:
        _create_indexes(sample_collection_name, frame_collection_name)

    return dataset_doc, sample_doc_cls, frame_doc_cls


def _create_indexes(sample_collection_name, frame_collection_name):
    conn = foo.get_db_conn()

    collection = conn[sample_collection_name]
    collection.create_index("filepath")

    if frame_collection_name is not None:
        frame_collection = conn[frame_collection_name]
        frame_collection.create_index(
            [("_sample_id", 1), ("frame_number", 1)], unique=True
        )


def _make_sample_collection_name(patches=False, frames=False, clips=False):
    conn = foo.get_db_conn()
    now = datetime.now()

    if patches:
        prefix = "patches"
    elif frames:
        prefix = "frames"
    elif clips:
        prefix = "clips"
    else:
        prefix = "samples"

    create_name = lambda timestamp: ".".join([prefix, timestamp])

    name = create_name(now.strftime("%Y.%m.%d.%H.%M.%S"))
    if name in conn.list_collection_names():
        name = create_name(now.strftime("%Y.%m.%d.%H.%M.%S.%f"))

    return name


def _make_frame_collection_name(sample_collection_name):
    return "frames." + sample_collection_name


def _create_sample_document_cls(sample_collection_name, field_docs=None):
    cls = type(sample_collection_name, (foo.DatasetSampleDocument,), {})
    _declare_fields(cls, field_docs=field_docs)
    return cls


def _create_frame_document_cls(frame_collection_name, field_docs=None):
    cls = type(frame_collection_name, (foo.DatasetFrameDocument,), {})
    _declare_fields(cls, field_docs=field_docs)
    return cls


def _declare_fields(doc_cls, field_docs=None):
    for field_name, field in doc_cls._fields.items():
        if isinstance(field, fof.EmbeddedDocumentField):
            field = foo.create_field(field_name, **foo.get_field_kwargs(field))
            doc_cls._fields[field_name] = field
            setattr(doc_cls, field_name, field)

    if field_docs is not None:
        for field_doc in field_docs:
            field = field_doc.to_field()
            doc_cls._declare_field(field)


def _get_dataset_doc(collection_name, frames=False):
    if frames:
        # Clips datasets share their parent dataset's frame collection, but
        # only the parent sample collection starts with "samples."
        query = {
            "frame_collection_name": collection_name,
            "sample_collection_name": {"$regex": "^samples\\."},
        }
    else:
        query = {"sample_collection_name": collection_name}

    conn = foo.get_db_conn()
    doc = conn.datasets.find_one(query, {"name": 1})

    if doc is None:
        dtype = "sample" if not frames else "frame"
        raise ValueError(
            "No dataset found with %s collection name '%s'"
            % (dtype, collection_name)
        )

    dataset = load_dataset(doc["name"])
    return dataset._doc


def _load_clips_source_dataset(frame_collection_name):
    # All clips datasets have a source dataset with the same frame collection
    query = {
        "frame_collection_name": frame_collection_name,
        "sample_collection_name": {"$regex": "^samples\\."},
    }

    conn = foo.get_db_conn()
    doc = conn.datasets.find_one(query, {"name": 1})

    if doc is None:
        # The source dataset must have been deleted...
        return None

    return load_dataset(doc["name"])


def _load_dataset(name, virtual=False):
    if not virtual:
        fomi.migrate_dataset_if_necessary(name)

    try:
        # pylint: disable=no-member
        dataset_doc = foo.DatasetDocument.objects.get(name=name)
    except moe.DoesNotExist:
        raise ValueError("Dataset '%s' not found" % name)

    sample_collection_name = dataset_doc.sample_collection_name
    sample_doc_cls = _create_sample_document_cls(
        sample_collection_name, dataset_doc.sample_fields
    )

    default_sample_fields = fos.get_default_sample_fields(include_private=True)
    for sample_field in dataset_doc.sample_fields:
        if sample_field.name in default_sample_fields:
            continue

        sample_doc_cls._declare_field(sample_field)

    dataset_doc.sample_fields = [
        SampleFieldDocument.from_field(f)
        for f in sample_doc_cls._fields.values()
    ]
    frame_collection_name = dataset_doc.frame_collection_name

    if not virtual:
        dataset_doc.last_loaded_at = datetime.utcnow()
        dataset_doc.save()

    if sample_collection_name.startswith("clips."):
        # Clips datasets directly inherit frames from source dataset
        _src_dataset = _load_clips_source_dataset(frame_collection_name)
    else:
        _src_dataset = None

    if _src_dataset is not None:
        frame_doc_cls = _src_dataset._frame_doc_cls
        dataset_doc.frame_fields = _src_dataset._doc.frame_fields
    else:
        frame_doc_cls = _create_frame_document_cls(
            frame_collection_name, dataset_doc.frame_fields
        )

        # @todo handle group datasets that contain videos
        if dataset_doc.media_type == fom.VIDEO:
            default_frame_fields = fofr.get_default_frame_fields(
                include_private=True
            )
            for frame_field in dataset_doc.frame_fields:
                if frame_field.name in default_frame_fields:
                    continue

                frame_doc_cls._declare_field(frame_field)

            dataset_doc.frame_fields = [
                SampleFieldDocument.from_field(f)
                for f in frame_doc_cls._fields.values()
            ]

    dataset_doc.save()

    return dataset_doc, sample_doc_cls, frame_doc_cls


def _delete_dataset_doc(dataset_doc):
    #
    # Must manually cleanup run results, which are stored using GridFS
    # https://docs.mongoengine.org/guide/gridfs.html#deletion
    #

    for run_doc in dataset_doc.annotation_runs.values():
        if run_doc.results is not None:
            run_doc.results.delete()

    for run_doc in dataset_doc.brain_methods.values():
        if run_doc.results is not None:
            run_doc.results.delete()

    for run_doc in dataset_doc.evaluations.values():
        if run_doc.results is not None:
            run_doc.results.delete()

    dataset_doc.delete()


def _clone_dataset_or_view(dataset_or_view, name, persistent):
    if dataset_exists(name):
        raise ValueError("Dataset '%s' already exists" % name)

    if isinstance(dataset_or_view, fov.DatasetView):
        dataset = dataset_or_view._dataset
        view = dataset_or_view
    else:
        dataset = dataset_or_view
        view = None

    dataset._reload()

    contains_videos = dataset._contains_videos()

    sample_collection_name = _make_sample_collection_name()
    frame_collection_name = _make_frame_collection_name(sample_collection_name)

    #
    # Clone dataset document
    #

    dataset_doc = dataset._doc.copy()
    dataset_doc.name = name
    dataset_doc.created_at = datetime.utcnow()
    dataset_doc.last_loaded_at = None
    dataset_doc.persistent = persistent
    dataset_doc.sample_collection_name = sample_collection_name
    dataset_doc.frame_collection_name = frame_collection_name

    # Run results get special treatment at the end
    dataset_doc.annotation_runs.clear()
    dataset_doc.brain_methods.clear()
    dataset_doc.evaluations.clear()

    if view is not None:
        # Respect filtered sample fields, if any
        schema = view.get_field_schema()
        dataset_doc.sample_fields = [
            f
            for f in dataset_doc.sample_fields
            if f.name in set(schema.keys())
        ]

        # Respect filtered frame fields, if any
        if contains_videos:
            frame_schema = view.get_frame_field_schema()
            dataset_doc.frame_fields = [
                f
                for f in dataset_doc.frame_fields
                if f.name in set(frame_schema.keys())
            ]

    dataset_doc.save()

    # Create indexes
    _create_indexes(sample_collection_name, frame_collection_name)

    # Clone samples
    coll, pipeline = _get_samples_pipeline(dataset_or_view)
    pipeline.append({"$out": sample_collection_name})
    foo.aggregate(coll, pipeline)

    # Clone frames
    if contains_videos:
        coll, pipeline = _get_frames_pipeline(dataset_or_view)
        pipeline.append({"$out": frame_collection_name})
        foo.aggregate(coll, pipeline)

    clone_dataset = load_dataset(name)

    # Clone run results (full datasets only)
    if view is None and (
        dataset.has_annotation_runs
        or dataset.has_brain_runs
        or dataset.has_evaluations
    ):
        _clone_runs(clone_dataset, dataset._doc)

    return clone_dataset


def _get_samples_pipeline(sample_collection):
    coll = sample_collection._dataset._sample_collection
    pipeline = sample_collection._pipeline(
        detach_frames=True, detach_groups=True
    )
    return coll, pipeline


def _get_frames_pipeline(sample_collection):
    if isinstance(sample_collection, fov.DatasetView):
        dataset = sample_collection._dataset
        view = sample_collection
    else:
        dataset = sample_collection
        view = None

    if dataset._is_clips:
        # Clips datasets use `sample_id` to associated with frames, but now as
        # a standalone collection, they must use `_id`
        coll = dataset._sample_collection
        pipeline = sample_collection._pipeline(attach_frames=True) + [
            {"$project": {"frames": True}},
            {"$unwind": "$frames"},
            {"$set": {"frames._sample_id": "$_id"}},
            {"$replaceRoot": {"newRoot": "$frames"}},
            {"$unset": "_id"},
        ]
    elif view is not None:
        # The view may modify the frames, so we route the frames though
        # the sample collection
        coll = dataset._sample_collection
        pipeline = view._pipeline(frames_only=True)
    else:
        # Here we can directly aggregate on the frame collection
        coll = dataset._frame_collection
        pipeline = []

    return coll, pipeline


def _save_view(view, fields=None):
    dataset = view._dataset

    contains_videos = dataset._contains_videos()
    all_fields = fields is None

    if fields is None:
        fields = []

    if etau.is_str(fields):
        fields = [fields]

    if contains_videos:
        sample_fields, frame_fields = fou.split_frame_fields(fields)
    else:
        sample_fields = fields
        frame_fields = []

    if sample_fields:
        sample_fields = dataset._handle_db_fields(sample_fields)

    if frame_fields:
        frame_fields = dataset._handle_db_fields(frame_fields, frames=True)

    save_samples = sample_fields or all_fields
    save_frames = frame_fields or all_fields

    #
    # Save samples
    #

    pipeline = view._pipeline(detach_frames=True, detach_groups=True)

    if sample_fields:
        pipeline.append({"$project": {f: True for f in sample_fields}})
        pipeline.append({"$merge": dataset._sample_collection_name})
        foo.aggregate(dataset._sample_collection, pipeline)
    elif save_samples:
        pipeline.append(
            {
                "$merge": {
                    "into": dataset._sample_collection_name,
                    "whenMatched": "replace",
                }
            }
        )
        foo.aggregate(dataset._sample_collection, pipeline)

    #
    # Save frames
    #

    if contains_videos:
        # The view may modify the frames, so we route the frames through the
        # sample collection
        pipeline = view._pipeline(frames_only=True)

        # Clips datasets may contain overlapping clips, so we must select only
        # the first occurrance of each frame
        if dataset._is_clips:
            pipeline.extend(
                [
                    {"$group": {"_id": "$_id", "doc": {"$first": "$$ROOT"}}},
                    {"$replaceRoot": {"newRoot": "$doc"}},
                ]
            )

        if frame_fields:
            pipeline.append({"$project": {f: True for f in frame_fields}})
            pipeline.append({"$merge": dataset._frame_collection_name})
            foo.aggregate(dataset._sample_collection, pipeline)
        elif save_frames:
            pipeline.append(
                {
                    "$merge": {
                        "into": dataset._frame_collection_name,
                        "whenMatched": "replace",
                    }
                }
            )
            foo.aggregate(dataset._sample_collection, pipeline)

    #
    # Reload in-memory documents
    #

    sample_ids = view.values("id")

    if save_samples:
        fos.Sample._reload_docs(
            dataset._sample_collection_name, sample_ids=sample_ids
        )

    if contains_videos and save_frames:
        fofr.Frame._reload_docs(
            dataset._frame_collection_name, sample_ids=sample_ids
        )


def _merge_dataset_doc(
    dataset,
    collection_or_doc,
    fields=None,
    omit_fields=None,
    expand_schema=True,
    merge_info=True,
    overwrite_info=False,
):
    #
    # Merge media type
    #

    src_media_type = collection_or_doc.media_type
    if dataset.media_type is None:
        dataset.media_type = src_media_type

    if src_media_type != dataset.media_type and src_media_type is not None:
        raise ValueError(
            "Cannot merge a dataset with media_type='%s' into a dataset "
            "with media_type='%s'" % (src_media_type, dataset.media_type)
        )

    #
    # Merge schemas
    #

    curr_doc = dataset._doc
    contains_videos = dataset._contains_videos()

    if isinstance(collection_or_doc, foc.SampleCollection):
        # Respects filtered schemas, if any
        doc = collection_or_doc._dataset._doc
        schema = collection_or_doc.get_field_schema()
        if contains_videos:
            frame_schema = collection_or_doc.get_frame_field_schema()
    else:
        doc = collection_or_doc
        schema = {f.name: f.to_field() for f in doc.sample_fields}
        if contains_videos:
            frame_schema = {f.name: f.to_field() for f in doc.frame_fields}

    # Omit fields first in case `fields` is a dict that changes field names
    if omit_fields is not None:
        if contains_videos:
            omit_fields, omit_frame_fields = fou.split_frame_fields(
                omit_fields
            )
            frame_schema = {
                k: v
                for k, v in frame_schema.items()
                if k not in omit_frame_fields
            }

        schema = {k: v for k, v in schema.items() if k not in omit_fields}

    if fields is not None:
        if not isinstance(fields, dict):
            fields = {f: f for f in fields}

        if contains_videos:
            fields, frame_fields = fou.split_frame_fields(fields)

            frame_schema = {
                frame_fields[k]: v
                for k, v in frame_schema.items()
                if k in frame_fields
            }

        schema = {fields[k]: v for k, v in schema.items() if k in fields}

    dataset._sample_doc_cls.merge_field_schema(
        schema, expand_schema=expand_schema
    )

    if contains_videos and frame_schema is not None:
        dataset._frame_doc_cls.merge_field_schema(
            frame_schema, expand_schema=expand_schema
        )

    if not merge_info:
        curr_doc.reload()
        return

    #
    # Merge info
    #

    if overwrite_info:
        curr_doc.info.update(doc.info)
        curr_doc.classes.update(doc.classes)
        curr_doc.mask_targets.update(doc.mask_targets)
        curr_doc.skeletons.update(doc.skeletons)

        if doc.default_classes:
            curr_doc.default_classes = doc.default_classes

        if doc.default_mask_targets:
            curr_doc.default_mask_targets = doc.default_mask_targets

        if doc.default_skeleton:
            curr_doc.default_skeleton = doc.default_skeleton
    else:
        _update_no_overwrite(curr_doc.info, doc.info)
        _update_no_overwrite(curr_doc.classes, doc.classes)
        _update_no_overwrite(curr_doc.mask_targets, doc.mask_targets)
        _update_no_overwrite(curr_doc.skeletons, doc.skeletons)

        if doc.default_classes and not curr_doc.default_classes:
            curr_doc.default_classes = doc.default_classes

        if doc.default_mask_targets and not curr_doc.default_mask_targets:
            curr_doc.default_mask_targets = doc.default_mask_targets

        if doc.default_skeleton and not curr_doc.default_skeleton:
            curr_doc.default_skeleton = doc.default_skeleton

    curr_doc.save()

    if dataset:
        if doc.annotation_runs:
            logger.warning(
                "Annotation runs cannot be merged into a non-empty dataset"
            )

        if doc.brain_methods:
            logger.warning(
                "Brain runs cannot be merged into a non-empty dataset"
            )

        if doc.evaluations:
            logger.warning(
                "Evaluations cannot be merged into a non-empty dataset"
            )
    else:
        dataset.delete_annotation_runs()
        dataset.delete_brain_runs()
        dataset.delete_evaluations()

        _clone_runs(dataset, doc)


def _update_no_overwrite(d, dnew):
    d.update({k: v for k, v in dnew.items() if k not in d})


def _clone_runs(dst_dataset, src_doc):
    dst_doc = dst_dataset._doc

    #
    # Clone annotation runs results
    #
    # GridFS files must be manually copied
    # This works by loading the source dataset's copy of the results into
    # memory and then writing a new copy for the destination dataset
    #

    for anno_key, run_doc in src_doc.annotation_runs.items():
        _run_doc = deepcopy(run_doc)
        dst_doc.annotation_runs[anno_key] = _run_doc
        results = foan.AnnotationMethod.load_run_results(
            dst_dataset, anno_key, cache=False
        )
        _run_doc.results = None
        foan.AnnotationMethod.save_run_results(
            dst_dataset, anno_key, results, cache=False
        )

    #
    # Clone brain results
    #
    # GridFS files must be manually copied
    # This works by loading the source dataset's copy of the results into
    # memory and then writing a new copy for the destination dataset
    #

    for brain_key, run_doc in src_doc.brain_methods.items():
        _run_doc = deepcopy(run_doc)
        dst_doc.brain_methods[brain_key] = _run_doc
        results = fob.BrainMethod.load_run_results(
            dst_dataset, brain_key, cache=False
        )
        _run_doc.results = None
        fob.BrainMethod.save_run_results(
            dst_dataset, brain_key, results, cache=False
        )

    #
    # Clone evaluation results
    #
    # GridFS files must be manually copied
    # This works by loading the source dataset's copy of the results into
    # memory and then writing a new copy for the destination dataset
    #

    for eval_key, run_doc in src_doc.evaluations.items():
        _run_doc = deepcopy(run_doc)
        dst_doc.evaluations[eval_key] = _run_doc
        results = foe.EvaluationMethod.load_run_results(
            dst_dataset, eval_key, cache=False
        )
        _run_doc.results = None
        foe.EvaluationMethod.save_run_results(
            dst_dataset, eval_key, results, cache=False
        )

    dst_doc.save()


def _ensure_index(sample_collection, db_field, unique=False):
    # For some reason the ID index is not reported by `index_information()` as
    # being unique like other manually created indexes, but it is
    if db_field == "_id":
        return False, False

    coll = sample_collection._dataset._sample_collection

    # db_field -> (name, unique)
    index_map = _get_single_index_map(coll)

    new = False
    dropped = False

    if db_field in index_map:
        name, _unique = index_map[db_field]
        if _unique or (_unique == unique):
            # Satisfactory index already exists
            return new, dropped

        # Must upgrade to unique index
        coll.drop_index(name)
        dropped = True

    coll.create_index(db_field, unique=True)
    new = True

    return new, dropped


def _cleanup_index(sample_collection, db_field, new_index, dropped_index):
    coll = sample_collection._dataset._sample_collection

    if new_index:
        # db_field -> (name, unique)
        index_map = _get_single_index_map(coll)

        name = index_map[db_field][0]
        coll.drop_index(name)

    if dropped_index:
        coll.create_index(db_field)


def _get_single_index_map(coll):
    # db_field -> (name, unique)
    return {
        v["key"][0][0]: (k, v.get("unique", False))
        for k, v in coll.index_information().items()
        if len(v["key"]) == 1
    }


def _merge_samples_python(
    dataset,
    samples,
    key_field="filepath",
    key_fcn=None,
    skip_existing=False,
    insert_new=True,
    fields=None,
    omit_fields=None,
    merge_lists=True,
    overwrite=True,
    expand_schema=True,
    num_samples=None,
):
    if num_samples is None:
        try:
            num_samples = len(samples)
        except:
            pass

    if key_fcn is None:
        id_map = {k: v for k, v in zip(*dataset.values([key_field, "_id"]))}
        key_fcn = lambda sample: sample[key_field]
    else:
        id_map = {}
        logger.info("Indexing dataset...")
        for sample in dataset.iter_samples(progress=True):
            id_map[key_fcn(sample)] = sample._id

    _samples = _make_merge_samples_generator(
        dataset,
        samples,
        key_fcn,
        id_map,
        skip_existing=skip_existing,
        insert_new=insert_new,
        fields=fields,
        omit_fields=omit_fields,
        merge_lists=merge_lists,
        overwrite=overwrite,
        expand_schema=expand_schema,
    )

    logger.info("Merging samples...")
    dataset._upsert_samples(
        _samples, expand_schema=expand_schema, num_samples=num_samples
    )


def _make_merge_samples_generator(
    dataset,
    samples,
    key_fcn,
    id_map,
    skip_existing=False,
    insert_new=True,
    fields=None,
    omit_fields=None,
    merge_lists=True,
    overwrite=True,
    expand_schema=True,
):
    # When inserting new samples, `filepath` cannot be excluded
    if insert_new:
        if isinstance(fields, dict):
            insert_fields = fields.copy()
            insert_fields["filepath"] = "filepath"
        elif fields is not None:
            insert_fields = fields.copy()
            if "filepath" not in insert_fields:
                insert_fields = ["filepath"] + insert_fields
        else:
            insert_fields = None

        insert_omit_fields = omit_fields
        if insert_omit_fields is not None:
            insert_omit_fields = [
                f for f in insert_omit_fields if f != "filepath"
            ]

    for sample in samples:
        key = key_fcn(sample)
        if key in id_map:
            if not skip_existing:
                existing_sample = dataset[id_map[key]]
                existing_sample.merge(
                    sample,
                    fields=fields,
                    omit_fields=omit_fields,
                    merge_lists=merge_lists,
                    overwrite=overwrite,
                    expand_schema=expand_schema,
                )

                yield existing_sample
        elif insert_new:
            if insert_fields is not None or insert_omit_fields is not None:
                sample = sample.copy(
                    fields=insert_fields, omit_fields=insert_omit_fields
                )
            elif sample._in_db:
                sample = sample.copy()

            yield sample


def _merge_samples_pipeline(
    src_collection,
    dst_dataset,
    key_field,
    skip_existing=False,
    insert_new=True,
    fields=None,
    omit_fields=None,
    merge_lists=True,
    overwrite=True,
):
    #
    # Prepare for merge
    #

    in_key_field = key_field
    db_fields_map = src_collection._get_db_fields_map()
    key_field = db_fields_map.get(key_field, key_field)

    contains_videos = dst_dataset._contains_videos()
    src_dataset = src_collection._dataset

    new_src_index, dropped_src_index = _ensure_index(
        src_dataset, key_field, unique=True
    )
    new_dst_index, dropped_dst_index = _ensure_index(
        dst_dataset, key_field, unique=True
    )

    if contains_videos:
        frame_fields = None
        omit_frame_fields = None

    if fields is not None:
        if not isinstance(fields, dict):
            fields = {f: f for f in fields}

        if contains_videos:
            fields, frame_fields = fou.split_frame_fields(fields)

    if omit_fields is not None:
        if contains_videos:
            omit_fields, omit_frame_fields = fou.split_frame_fields(
                omit_fields
            )

        if fields is not None:
            fields = {k: v for k, v in fields.items() if k not in omit_fields}
            omit_fields = None

        if contains_videos and frame_fields is not None:
            frame_fields = {
                k: v
                for k, v in frame_fields.items()
                if k not in omit_frame_fields
            }
            omit_frame_fields = None

    #
    # The implementation of merging video frames is currently a bit complex.
    # It may be possible to simplify this...
    #
    # The trouble is that the `_sample_id` of the frame documents need to match
    # the `_id` of the sample documents after merging. There may be a more
    # clever way to make this happen via `$lookup` than what is implemented
    # here, but here's the current workflow:
    #
    # - Store the `key_field` value on each frame document in both the source
    #   and destination collections corresopnding to its parent sample in a
    #   temporary `frame_key_field` field
    # - Merge the sample documents without frames attached
    # - Merge the frame documents on `[frame_key_field, frame_number]` with
    #   their old `_sample_id`s unset
    # - Generate a `key_field` -> `_id` mapping for the post-merge sample docs,
    #   then make a pass over the frame documents and set
    #   their `_sample_id` to the corresponding value from this mapping
    # - The merge is complete, so delete `frame_key_field` from both frame
    #   collections
    #

    if contains_videos:
        frame_key_field = "_merge_key"
        _index_frames(dst_dataset, key_field, frame_key_field)
        _index_frames(src_collection, key_field, frame_key_field)

        # Must create unique indexes in order to use `$merge`
        frame_index_spec = [(frame_key_field, 1), ("frame_number", 1)]
        dst_frame_index = dst_dataset._frame_collection.create_index(
            frame_index_spec, unique=True
        )
        src_frame_index = src_dataset._frame_collection.create_index(
            frame_index_spec, unique=True
        )

    #
    # Merge samples
    #

    default_fields = set(
        src_collection._get_default_sample_fields(include_private=True)
    )
    default_fields.discard("id")

    sample_pipeline = src_collection._pipeline(
        detach_frames=True, detach_groups=True
    )

    if fields is not None:
        project = {key_field: True}

        for k, v in fields.items():
            k = db_fields_map.get(k, k)
            v = db_fields_map.get(v, v)
            if k == v:
                project[k] = True
            else:
                project[v] = "$" + k

        if insert_new:
            # Must include default fields when new samples may be inserted.
            # Any extra fields here are omitted in `when_matched` pipeline
            project["filepath"] = True
            project["_rand"] = True
            project["_media_type"] = True

            if "tags" not in project:
                project["tags"] = []

        sample_pipeline.append({"$project": project})

    if omit_fields is not None:
        _omit_fields = set(omit_fields)
    else:
        _omit_fields = set()

    _omit_fields.add("id")
    _omit_fields.discard(in_key_field)

    if insert_new:
        # Can't omit default fields here when new samples may be inserted.
        # Any extra fields here are omitted in `when_matched` pipeline
        _omit_fields -= default_fields

    if _omit_fields:
        unset_fields = [db_fields_map.get(f, f) for f in _omit_fields]
        sample_pipeline.append({"$unset": unset_fields})

    if skip_existing:
        when_matched = "keepExisting"
    else:
        # We had to include all default fields since they are required if new
        # samples are inserted, but, when merging, the user may have wanted
        # them excluded
        delete_fields = set()
        if insert_new:
            if fields is not None:
                delete_fields.update(
                    f for f in default_fields if f not in set(fields.values())
                )

            if omit_fields is not None:
                delete_fields.update(
                    f for f in default_fields if f in omit_fields
                )

        when_matched = _merge_docs(
            src_collection,
            merge_lists=merge_lists,
            fields=fields,
            omit_fields=omit_fields,
            delete_fields=delete_fields,
            overwrite=overwrite,
            frames=False,
        )

    if insert_new:
        when_not_matched = "insert"
    else:
        when_not_matched = "discard"

    sample_pipeline.append(
        {
            "$merge": {
                "into": dst_dataset._sample_collection_name,
                "on": key_field,
                "whenMatched": when_matched,
                "whenNotMatched": when_not_matched,
            }
        }
    )

    # Merge samples
    src_dataset._aggregate(pipeline=sample_pipeline)

    # Cleanup indexes
    _cleanup_index(src_collection, key_field, new_src_index, dropped_src_index)
    _cleanup_index(dst_dataset, key_field, new_dst_index, dropped_dst_index)

    #
    # Merge frames
    #

    if contains_videos:
        # @todo this there a cleaner way to avoid this? we have to be sure that
        # `frame_key_field` is not excluded by a user's view here...
        _src_collection = _always_select_field(
            src_collection, "frames." + frame_key_field
        )

        db_fields_map = src_collection._get_db_fields_map(frames=True)

        frame_pipeline = _src_collection._pipeline(frames_only=True)

        if frame_fields is not None:
            project = {}
            for k, v in frame_fields.items():
                k = db_fields_map.get(k, k)
                v = db_fields_map.get(v, v)
                if k == v:
                    project[k] = True
                else:
                    project[v] = "$" + k

            project[frame_key_field] = True
            project["frame_number"] = True
            frame_pipeline.append({"$project": project})

        if omit_frame_fields is not None:
            _omit_frame_fields = set(omit_frame_fields)
        else:
            _omit_frame_fields = set()

        _omit_frame_fields.update(["id", "_sample_id"])
        _omit_frame_fields.discard(frame_key_field)
        _omit_frame_fields.discard("frame_number")

        unset_fields = [db_fields_map.get(f, f) for f in _omit_frame_fields]
        frame_pipeline.append({"$unset": unset_fields})

        if skip_existing:
            when_frame_matched = "keepExisting"
        else:
            when_frame_matched = _merge_docs(
                src_collection,
                merge_lists=merge_lists,
                fields=frame_fields,
                omit_fields=omit_frame_fields,
                overwrite=overwrite,
                frames=True,
            )

        frame_pipeline.append(
            {
                "$merge": {
                    "into": dst_dataset._frame_collection_name,
                    "on": [frame_key_field, "frame_number"],
                    "whenMatched": when_frame_matched,
                    "whenNotMatched": "insert",
                }
            }
        )

        # Merge frames
        src_dataset._aggregate(pipeline=frame_pipeline)

        # Drop indexes
        dst_dataset._frame_collection.drop_index(dst_frame_index)
        src_dataset._frame_collection.drop_index(src_frame_index)

        # Finalize IDs
        _finalize_frames(dst_dataset, key_field, frame_key_field)

        # Cleanup merge key
        cleanup_op = {"$unset": {frame_key_field: ""}}
        src_dataset._frame_collection.update_many({}, cleanup_op)
        dst_dataset._frame_collection.update_many({}, cleanup_op)

    # Reload docs
    fos.Sample._reload_docs(dst_dataset._sample_collection_name)
    if contains_videos:
        fofr.Frame._reload_docs(dst_dataset._frame_collection_name)


def _merge_docs(
    sample_collection,
    merge_lists=True,
    fields=None,
    omit_fields=None,
    delete_fields=None,
    overwrite=False,
    frames=False,
):
    if frames:
        schema = sample_collection.get_frame_field_schema()
    else:
        schema = sample_collection.get_field_schema()

    if merge_lists:
        list_fields = []
        elem_fields = []
        for field, field_type in schema.items():
            if fields is not None and field not in fields:
                continue

            if omit_fields is not None and field in omit_fields:
                continue

            if isinstance(field_type, fof.ListField):
                root = fields[field] if fields is not None else field
                list_fields.append(root)
            elif isinstance(
                field_type, fof.EmbeddedDocumentField
            ) and issubclass(field_type.document_type, fol._LABEL_LIST_FIELDS):
                root = fields[field] if fields is not None else field
                elem_fields.append(
                    root + "." + field_type.document_type._LABEL_LIST_FIELD
                )
    else:
        list_fields = None
        elem_fields = None

    if overwrite:
        root_doc = "$$ROOT"

        if delete_fields:
            cond = {
                "$and": [
                    {"$ne": ["$$item.v", None]},
                    {"$not": {"$in": ["$$item.k", list(delete_fields)]}},
                ]
            }
        else:
            cond = {"$ne": ["$$item.v", None]}

        new_doc = {
            "$arrayToObject": {
                "$filter": {
                    "input": {"$objectToArray": "$$new"},
                    "as": "item",
                    "cond": cond,
                }
            }
        }

        docs = [root_doc, new_doc]
    else:
        if delete_fields:
            new_doc = {
                "$arrayToObject": {
                    "$filter": {
                        "input": {"$objectToArray": "$$new"},
                        "as": "item",
                        "cond": {
                            "$not": {"$in": ["$$item.k", list(delete_fields)]}
                        },
                    }
                }
            }
        else:
            new_doc = "$$new"

        root_doc = {
            "$arrayToObject": {
                "$filter": {
                    "input": {"$objectToArray": "$$ROOT"},
                    "as": "item",
                    "cond": {"$ne": ["$$item.v", None]},
                }
            }
        }

        docs = [new_doc, root_doc]

    if list_fields or elem_fields:
        doc = {}

        if list_fields:
            for list_field in list_fields:
                _merge_list_field(doc, list_field)

        if elem_fields:
            for elem_field in elem_fields:
                _merge_label_list_field(doc, elem_field, overwrite=overwrite)

        docs.append(doc)

    return [{"$replaceWith": {"$mergeObjects": docs}}]


def _merge_list_field(doc, list_field):
    doc[list_field] = {
        "$switch": {
            "branches": [
                {
                    "case": {"$not": {"$gt": ["$" + list_field, None]}},
                    "then": "$$new." + list_field,
                },
                {
                    "case": {"$not": {"$gt": ["$$new." + list_field, None]}},
                    "then": "$" + list_field,
                },
            ],
            "default": {
                "$concatArrays": [
                    "$" + list_field,
                    {
                        "$filter": {
                            "input": "$$new." + list_field,
                            "as": "this",
                            "cond": {
                                "$not": {"$in": ["$$this", "$" + list_field]}
                            },
                        }
                    },
                ]
            },
        }
    }


def _merge_label_list_field(doc, elem_field, overwrite=False):
    field, leaf = elem_field.split(".")

    if overwrite:
        root = "$$new." + field
        elements = {
            "$reverseArray": {
                "$let": {
                    "vars": {
                        "new_ids": {
                            "$map": {
                                "input": "$$new." + elem_field,
                                "as": "this",
                                "in": "$$this._id",
                            },
                        },
                    },
                    "in": {
                        "$reduce": {
                            "input": {"$reverseArray": "$" + elem_field},
                            "initialValue": {
                                "$reverseArray": "$$new." + elem_field
                            },
                            "in": {
                                "$cond": {
                                    "if": {
                                        "$not": {
                                            "$in": ["$$this._id", "$$new_ids"]
                                        }
                                    },
                                    "then": {
                                        "$concatArrays": [
                                            "$$value",
                                            ["$$this"],
                                        ]
                                    },
                                    "else": "$$value",
                                }
                            },
                        }
                    },
                }
            }
        }
    else:
        root = "$" + field
        elements = {
            "$let": {
                "vars": {
                    "existing_ids": {
                        "$map": {
                            "input": "$" + elem_field,
                            "as": "this",
                            "in": "$$this._id",
                        },
                    },
                },
                "in": {
                    "$reduce": {
                        "input": "$$new." + elem_field,
                        "initialValue": "$" + elem_field,
                        "in": {
                            "$cond": {
                                "if": {
                                    "$not": {
                                        "$in": ["$$this._id", "$$existing_ids"]
                                    }
                                },
                                "then": {
                                    "$concatArrays": ["$$value", ["$$this"]]
                                },
                                "else": "$$value",
                            }
                        },
                    }
                },
            }
        }

    doc[field] = {
        "$switch": {
            "branches": [
                {
                    "case": {"$not": {"$gt": ["$" + field, None]}},
                    "then": "$$new." + field,
                },
                {
                    "case": {"$not": {"$gt": ["$$new." + field, None]}},
                    "then": "$" + field,
                },
            ],
            "default": {"$mergeObjects": [root, {leaf: elements}]},
        }
    }


def _index_frames(sample_collection, key_field, frame_key_field):
    ids, keys, all_sample_ids = sample_collection.values(
        ["_id", key_field, "frames._sample_id"]
    )
    keys_map = {k: v for k, v in zip(ids, keys)}

    frame_keys = []
    for sample_ids in all_sample_ids:
        if sample_ids:
            sample_keys = [keys_map[_id] for _id in sample_ids]
        else:
            sample_keys = sample_ids

        frame_keys.append(sample_keys)

    sample_collection.set_values(
        "frames." + frame_key_field,
        frame_keys,
        expand_schema=False,
        _allow_missing=True,
    )


def _always_select_field(sample_collection, field):
    if not isinstance(sample_collection, fov.DatasetView):
        return sample_collection

    view = sample_collection

    if not any(isinstance(stage, fost.SelectFields) for stage in view._stages):
        return view

    # Manually insert `field` into all `SelectFields` stages
    _view = view._base_view
    for stage in view._stages:
        if isinstance(stage, fost.SelectFields):
            stage = fost.SelectFields(
                stage.field_names + [field], _allow_missing=True
            )

        _view = _view.add_stage(stage)

    return _view


def _finalize_frames(sample_collection, key_field, frame_key_field):
    results = sample_collection.values([key_field, "_id"])
    ids_map = {k: v for k, v in zip(*results)}

    frame_coll = sample_collection._frame_collection

    ops = [
        UpdateMany(
            {frame_key_field: key}, {"$set": {"_sample_id": ids_map[key]}}
        )
        for key in frame_coll.distinct(frame_key_field)
    ]

    foo.bulk_write(ops, frame_coll)


def _get_media_type(sample):
    for field, value in sample.iter_fields():
        if isinstance(value, fog.Group):
            return fom.GROUP

    return sample.media_type


def _get_group_field(dataset):
    for field_name, field in dataset.get_field_schema().items():
        if isinstance(field, fof.EmbeddedDocumentField) and issubclass(
            field.document_type, fog.Group
        ):
            return field_name

    return None


def _get_sample_ids(arg):
    if etau.is_str(arg):
        return [arg]

    if isinstance(arg, (fos.Sample, fos.SampleView)):
        return [arg.id]

    if isinstance(arg, foc.SampleCollection):
        return arg.values("id")

    arg = list(arg)

    if not arg:
        return []

    if isinstance(arg[0], (fos.Sample, fos.SampleView)):
        return [sample.id for sample in arg]

    return arg


def _get_frame_ids(arg):
    if etau.is_str(arg):
        return [arg]

    if isinstance(arg, (fofr.Frame, fofr.FrameView)):
        return [arg.id]

    if isinstance(arg, (fos.Sample, fos.SampleView)):
        return _get_frame_ids_for_sample(arg)

    if isinstance(arg, foc.SampleCollection):
        return arg.values("frames.id", unwind=True)

    arg = list(arg)

    if not arg:
        return []

    if isinstance(arg[0], (fofr.Frame, fofr.FrameView)):
        return [frame.id for frame in arg]

    if isinstance(arg[0], (fos.Sample, fos.SampleView)):
        return itertools.chain.from_iterable(
            _get_frame_ids_for_sample(a) for a in arg
        )

    return arg


def _get_frame_ids_for_sample(sample):
    if sample.in_dataset:
        view = sample._collection.select(sample.id)
        return view.values("frames.id", unwind=True)

    return [frame.id for frame in sample.frames.values()]


def _parse_fields(field_names):
    if etau.is_str(field_names):
        field_names = [field_names]

    fields = [f for f in field_names if "." not in f]
    embedded_fields = [f for f in field_names if "." in f]
    return fields, embedded_fields


def _parse_field_mapping(field_mapping):
    fields = []
    new_fields = []
    embedded_fields = []
    embedded_new_fields = []
    for field, new_field in field_mapping.items():
        if "." in field or "." in new_field:
            embedded_fields.append(field)
            embedded_new_fields.append(new_field)
        else:
            fields.append(field)
            new_fields.append(new_field)

    return fields, new_fields, embedded_fields, embedded_new_fields


def _extract_archive_if_necessary(archive_path, cleanup):
    dataset_dir = etau.split_archive(archive_path)[0]

    if not os.path.isdir(dataset_dir):
        etau.extract_archive(archive_path, delete_archive=cleanup)

        if not os.path.isdir(dataset_dir):
            raise ValueError(
                "Expected to find a directory '%s' after extracting '%s', "
                "but it was not found" % (dataset_dir, archive_path)
            )
    else:
        logger.info(
            "Assuming '%s' contains the extracted contents of '%s'",
            dataset_dir,
            archive_path,
        )

    return dataset_dir<|MERGE_RESOLUTION|>--- conflicted
+++ resolved
@@ -378,7 +378,6 @@
     def _set_media_type(self, media_type):
         self._doc.media_type = media_type
 
-<<<<<<< HEAD
         if media_type != fom.GROUP:
             self._update_metadata_field(media_type)
 
@@ -392,8 +391,6 @@
             # generic `Metadata` type because slices may have different types
             self._doc.save()
 
-    def _update_metadata_field(self, media_type):
-=======
     @property
     def app_config(self):
         return self._doc.app_config
@@ -402,8 +399,7 @@
     def app_config(self, config):
         self._doc.app_config = config
 
-    def _set_metadata(self, media_type):
->>>>>>> 56a348b7
+    def _update_metadata_field(self, media_type):
         idx = None
         for i, field in enumerate(self._doc.sample_fields):
             if field.name == "metadata":
