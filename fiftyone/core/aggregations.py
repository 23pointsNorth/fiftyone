"""
Aggregations.

| Copyright 2017-2022, Voxel51, Inc.
| `voxel51.com <https://voxel51.com/>`_
|
"""
from collections import OrderedDict
from copy import deepcopy
from datetime import date, datetime

import numpy as np

import eta.core.utils as etau

import fiftyone.core.expressions as foe
from fiftyone.core.expressions import VALUE
from fiftyone.core.expressions import ViewField as F
import fiftyone.core.fields as fof
import fiftyone.core.media as fom
import fiftyone.core.utils as fou


class Aggregation(object):
    """Abstract base class for all aggregations.

    :class:`Aggregation` instances represent an aggregation or reduction
    of a :class:`fiftyone.core.collections.SampleCollection` instance.

    Args:
        field_or_expr: a field name, ``embedded.field.name``,
            :class:`fiftyone.core.expressions.ViewExpression`, or
            `MongoDB expression <https://docs.mongodb.com/manual/meta/aggregation-quick-reference/#aggregation-expressions>`_
            defining the field or expression to aggregate
        expr (None): a :class:`fiftyone.core.expressions.ViewExpression` or
            `MongoDB expression <https://docs.mongodb.com/manual/meta/aggregation-quick-reference/#aggregation-expressions>`_
            to apply to ``field_or_expr`` (which must be a field) before
            aggregating
        safe (False): whether to ignore nan/inf values when dealing with
            floating point values
    """

    def __init__(self, field_or_expr, expr=None, safe=False):
        if field_or_expr is not None and not etau.is_str(field_or_expr):
            if expr is not None:
                raise ValueError(
                    "`field_or_expr` must be a field name when the `expr` "
                    "argument is provided"
                )

            field_name = None
            expr = field_or_expr
        else:
            field_name = field_or_expr

        self._field_name = field_name
        self._expr = expr
        self._safe = safe

    @property
    def field_name(self):
        """The name of the field being computed on, if any."""
        return self._field_name

    @property
    def expr(self):
        """The expression being computed, if any."""
        return self._expr

    @property
    def safe(self):
        """Whether nan/inf values will be ignored when dealing with floating
        point values.
        """
        return self._safe

    @property
    def _has_big_result(self):
        """Whether the aggregation's result is returned across multiple
        documents.

        This property affects the data passed to :meth:`to_mongo` at runtime.
        """
        return False

    @property
    def _is_big_batchable(self):
        """Whether the aggregation has big results and its pipeline is defined
        by a single ``$project`` stage and thus can be combined with other such
        aggregations.

        :class:`Aggregation` classes for which :meth:`_is_big_batchable` may be
        ``True`` must accept an optional ``big_field`` parameter in their
        :meth:`to_mongo` method that specifies the field name to use in its
        ``$project`` stage.
        """
        return False

    def to_mongo(self, sample_collection):
        """Returns the MongoDB aggregation pipeline for this aggregation.

        Args:
            sample_collection: the
                :class:`fiftyone.core.collections.SampleCollection` to which
                the aggregation is being applied

        Returns:
            a MongoDB aggregation pipeline (list of dicts)
        """
        raise NotImplementedError("subclasses must implement to_mongo()")

    def parse_result(self, d):
        """Parses the output of :meth:`to_mongo`.

        Args:
            d: the result dict, or, when :meth:`_is_big_batchable` is True, the
                iterable of result dicts

        Returns:
            the aggregation result
        """
        raise NotImplementedError("subclasses must implement parse_result()")

    def default_result(self):
        """Returns the default result for this aggregation.

        Default results are used when aggregations are applied to empty
        collections.

        Returns:
            the aggregation result
        """
        raise NotImplementedError("subclasses must implement default_result()")

    def _needs_frames(self, sample_collection):
        """Whether the aggregation requires frame labels of video samples to be
        attached.

        Args:
            sample_collection: the
                :class:`fiftyone.core.collections.SampleCollection` to which
                the aggregation is being applied

        Returns:
            True/False
        """
        if sample_collection.media_type != fom.VIDEO:
            return False

        if self._field_name is not None:
            expr = F(self._field_name)
        else:
            expr = self._expr

        if expr is not None:
            return foe.is_frames_expr(expr)

        return False


class AggregationError(Exception):
    """An error raised during the execution of an :class:`Aggregation`."""

    pass


class Bounds(Aggregation):
    """Computes the bounds of a numeric field of a collection.

    ``None``-valued fields are ignored.

    This aggregation is typically applied to *numeric* or *date* field types
    (or lists of such types):

    -   :class:`fiftyone.core.fields.IntField`
    -   :class:`fiftyone.core.fields.FloatField`
    -   :class:`fiftyone.core.fields.DateField`
    -   :class:`fiftyone.core.fields.DateTimeField`

    Examples::

        import fiftyone as fo
        from fiftyone import ViewField as F

        dataset = fo.Dataset()
        dataset.add_samples(
            [
                fo.Sample(
                    filepath="/path/to/image1.png",
                    numeric_field=1.0,
                    numeric_list_field=[1, 2, 3],
                ),
                fo.Sample(
                    filepath="/path/to/image2.png",
                    numeric_field=4.0,
                    numeric_list_field=[1, 2],
                ),
                fo.Sample(
                    filepath="/path/to/image3.png",
                    numeric_field=None,
                    numeric_list_field=None,
                ),
            ]
        )

        #
        # Compute the bounds of a numeric field
        #

        aggregation = fo.Bounds("numeric_field")
        bounds = dataset.aggregate(aggregation)
        print(bounds)  # (min, max)

        #
        # Compute the a bounds of a numeric list field
        #

        aggregation = fo.Bounds("numeric_list_field")
        bounds = dataset.aggregate(aggregation)
        print(bounds)  # (min, max)

        #
        # Compute the bounds of a transformation of a numeric field
        #

        aggregation = fo.Bounds(2 * (F("numeric_field") + 1))
        bounds = dataset.aggregate(aggregation)
        print(bounds)  # (min, max)

    Args:
        field_or_expr: a field name, ``embedded.field.name``,
            :class:`fiftyone.core.expressions.ViewExpression`, or
            `MongoDB expression <https://docs.mongodb.com/manual/meta/aggregation-quick-reference/#aggregation-expressions>`_
            defining the field or expression to aggregate
        expr (None): a :class:`fiftyone.core.expressions.ViewExpression` or
            `MongoDB expression <https://docs.mongodb.com/manual/meta/aggregation-quick-reference/#aggregation-expressions>`_
            to apply to ``field_or_expr`` (which must be a field) before
            aggregating
        safe (False): whether to ignore nan/inf values when dealing with
            floating point values
    """

    def __init__(
        self, field_or_expr, expr=None, safe=False, _count_nonfinites=False
    ):
        super().__init__(field_or_expr, expr=expr, safe=safe)
        self._field_type = None
        self._count_nonfinites = _count_nonfinites

    def default_result(self):
        """Returns the default result for this aggregation.

        Returns:
            ``(None, None)``
        """
        return None, None

    def parse_result(self, d):
        """Parses the output of :meth:`to_mongo`.

        Args:
            d: the result dict

        Returns:
            the ``(min, max)`` bounds
        """
        bounds = d["min"], d["max"]

        if self._field_type is not None:
            p = self._field_type.to_python
            bounds = p(bounds[0]), p(bounds[1])

        if self._count_nonfinites:
            return {
                "bounds": bounds,
                "inf": d["inf"],
                "-inf": d["-inf"],
                "nan": d["nan"],
            }

        return bounds

    def to_mongo(self, sample_collection):
        path, pipeline, _, id_to_str, field_type = _parse_field_and_expr(
            sample_collection,
            self._field_name,
            expr=self._expr,
            safe=self._safe and not self._count_nonfinites,
        )

        self._field_type = field_type

        if id_to_str:
            value = {"$toString": "$" + path}
        else:
            value = "$" + path

        if self._safe and self._count_nonfinites:
            safe_value = _to_safe_expr(F(value), self._field_type).to_mongo()
        else:
            safe_value = value

        pipeline.append(
            {
                "$group": {
                    "_id": None,
                    "min": {"$min": safe_value},
                    "max": {"$max": safe_value},
                }
            }
        )

        if self._count_nonfinites:
            for nonfinite in (float("inf"), -float("inf"), float("nan")):
                pipeline[-1]["$group"][str(nonfinite)] = {
                    "$sum": {
                        "$cond": {
                            "if": {"$eq": [value, nonfinite]},
                            "then": 1,
                            "else": 0,
                        }
                    }
                }

        return pipeline


class Count(Aggregation):
    """Counts the number of field values in a collection.

    ``None``-valued fields are ignored.

    If no field or expression is provided, the samples themselves are counted.

    Examples::

        import fiftyone as fo
        from fiftyone import ViewField as F

        dataset = fo.Dataset()
        dataset.add_samples(
            [
                fo.Sample(
                    filepath="/path/to/image1.png",
                    predictions=fo.Detections(
                        detections=[
                            fo.Detection(label="cat"),
                            fo.Detection(label="dog"),
                        ]
                    ),
                ),
                fo.Sample(
                    filepath="/path/to/image2.png",
                    predictions=fo.Detections(
                        detections=[
                            fo.Detection(label="cat"),
                            fo.Detection(label="rabbit"),
                            fo.Detection(label="squirrel"),
                        ]
                    ),
                ),
                fo.Sample(
                    filepath="/path/to/image3.png",
                    predictions=None,
                ),
            ]
        )

        #
        # Count the number of samples in the dataset
        #

        aggregation = fo.Count()
        count = dataset.aggregate(aggregation)
        print(count)  # the count

        #
        # Count the number of samples with `predictions`
        #

        aggregation = fo.Count("predictions")
        count = dataset.aggregate(aggregation)
        print(count)  # the count

        #
        # Count the number of objects in the `predictions` field
        #

        aggregation = fo.Count("predictions.detections")
        count = dataset.aggregate(aggregation)
        print(count)  # the count

        #
        # Count the number of objects in samples with > 2 predictions
        #

        aggregation = fo.Count(
            (F("predictions.detections").length() > 2).if_else(
                F("predictions.detections"), None
            )
        )
        count = dataset.aggregate(aggregation)
        print(count)  # the count

    Args:
        field_or_expr (None): a field name, ``embedded.field.name``,
            :class:`fiftyone.core.expressions.ViewExpression`, or
            `MongoDB expression <https://docs.mongodb.com/manual/meta/aggregation-quick-reference/#aggregation-expressions>`_
            defining the field or expression to aggregate. If neither
            ``field_or_expr`` or ``expr`` is provided, the samples themselves
            are counted
        expr (None): a :class:`fiftyone.core.expressions.ViewExpression` or
            `MongoDB expression <https://docs.mongodb.com/manual/meta/aggregation-quick-reference/#aggregation-expressions>`_
            to apply to ``field_or_expr`` (which must be a field) before
            aggregating
        safe (False): whether to ignore nan/inf values when dealing with
            floating point values
    """

    def __init__(
        self, field_or_expr=None, expr=None, safe=False, _unwind=True
    ):
        super().__init__(field_or_expr, expr=expr, safe=safe)
        self._unwind = _unwind

    def default_result(self):
        """Returns the default result for this aggregation.

        Returns:
            ``0``
        """
        return 0

    def parse_result(self, d):
        """Parses the output of :meth:`to_mongo`.

        Args:
            d: the result dict

        Returns:
            the count
        """
        return d["count"]

    def to_mongo(self, sample_collection):
        if self._field_name is None and self._expr is None:
            return [{"$count": "count"}]

        path, pipeline, _, _, _ = _parse_field_and_expr(
            sample_collection,
            self._field_name,
            expr=self._expr,
            safe=self._safe,
            unwind=self._unwind,
        )

        if sample_collection.media_type != fom.VIDEO or path != "frames":
            pipeline.append({"$match": {"$expr": {"$gt": ["$" + path, None]}}})

        pipeline.append({"$count": "count"})

        return pipeline


class CountValues(Aggregation):
    """Counts the occurrences of field values in a collection.

    This aggregation is typically applied to *countable* field types (or lists
    of such types):

    -   :class:`fiftyone.core.fields.BooleanField`
    -   :class:`fiftyone.core.fields.IntField`
    -   :class:`fiftyone.core.fields.StringField`
    -   :class:`fiftyone.core.fields.DateField`
    -   :class:`fiftyone.core.fields.DateTimeField`

    Examples::

        import fiftyone as fo
        from fiftyone import ViewField as F

        dataset = fo.Dataset()
        dataset.add_samples(
            [
                fo.Sample(
                    filepath="/path/to/image1.png",
                    tags=["sunny"],
                    predictions=fo.Detections(
                        detections=[
                            fo.Detection(label="cat"),
                            fo.Detection(label="dog"),
                        ]
                    ),
                ),
                fo.Sample(
                    filepath="/path/to/image2.png",
                    tags=["cloudy"],
                    predictions=fo.Detections(
                        detections=[
                            fo.Detection(label="cat"),
                            fo.Detection(label="rabbit"),
                        ]
                    ),
                ),
                fo.Sample(
                    filepath="/path/to/image3.png",
                    predictions=None,
                ),
            ]
        )

        #
        # Compute the tag counts in the dataset
        #

        aggregation = fo.CountValues("tags")
        counts = dataset.aggregate(aggregation)
        print(counts)  # dict mapping values to counts

        #
        # Compute the predicted label counts in the dataset
        #

        aggregation = fo.CountValues("predictions.detections.label")
        counts = dataset.aggregate(aggregation)
        print(counts)  # dict mapping values to counts

        #
        # Compute the predicted label counts after some normalization
        #

        aggregation = fo.CountValues(
            F("predictions.detections.label").map_values(
                {"cat": "pet", "dog": "pet"}
            ).upper()
        )
        counts = dataset.aggregate(aggregation)
        print(counts)  # dict mapping values to counts

    Args:
        field_or_expr: a field name, ``embedded.field.name``,
            :class:`fiftyone.core.expressions.ViewExpression`, or
            `MongoDB expression <https://docs.mongodb.com/manual/meta/aggregation-quick-reference/#aggregation-expressions>`_
            defining the field or expression to aggregate
        expr (None): a :class:`fiftyone.core.expressions.ViewExpression` or
            `MongoDB expression <https://docs.mongodb.com/manual/meta/aggregation-quick-reference/#aggregation-expressions>`_
            to apply to ``field_or_expr`` (which must be a field) before
            aggregating
        safe (False): whether to treat nan/inf values as None when dealing with
            floating point values
    """

    def __init__(
        self,
        field_or_expr,
        expr=None,
        safe=False,
        _first=None,
        _sort_by="count",
        _asc=True,
        _include=None,
        _search="",
        _selected=[],
    ):
        super().__init__(field_or_expr, expr=expr, safe=safe)
        self._first = _first
        self._sort_by = _sort_by
        self._order = 1 if _asc else -1
        self._include = _include
        self._field_type = None
        self._search = _search
        self._selected = _selected

    def default_result(self):
        """Returns the default result for this aggregation.

        Returns:
            ``{}``
        """
        if self._first is not None:
            return 0, []

        return {}

    def parse_result(self, d):
        """Parses the output of :meth:`to_mongo`.

        Args:
            d: the result dict

        Returns:
            a dict mapping values to counts
        """
        if self._field_type is not None:
            p = self._field_type.to_python
        else:
            p = lambda x: x

        if self._first is not None:
            count = d["count"]
            if not count:
                return (0, [])

            return (
                count[0]["count"],
                [
                    [p(i["k"]), i["count"]]
                    for i in d["result"][0]["result"]
                    if i["k"] is not None
                ],
            )

        return {p(i["k"]): i["count"] for i in d["result"]}

    def to_mongo(self, sample_collection):
        path, pipeline, _, id_to_str, field_type = _parse_field_and_expr(
            sample_collection,
            self._field_name,
            expr=self._expr,
            safe=self._safe,
        )

        self._field_type = field_type

        if id_to_str:
            value = {"$toString": "$" + path}
        else:
            value = "$" + path

        pipeline += [
            {"$group": {"_id": value, "count": {"$sum": 1}}},
        ]

        if self._first is None:
            return pipeline + [
                {
                    "$group": {
                        "_id": None,
                        "result": {"$push": {"k": "$_id", "count": "$count"}},
                    }
                }
            ]

        if self._search or self._selected:
            pipeline += [
                {
                    "$match": {
                        "$expr": {
                            "$and": [
                                {"$not": {"$in": ["$_id", self._selected]}},
                                {
                                    "$regexMatch": {
                                        "input": "$_id",
                                        "regex": self._search,
                                        "options": None,
                                    }
                                },
                            ]
                        }
                    }
                }
            ]

        sort = OrderedDict()
        limit = self._first

        if self._include is not None:
            limit = max(limit, len(self._include))
            pipeline += [
                {"$set": {"included": {"$in": ["$_id", self._include]}}},
            ]
            sort["included"] = -1

        sort[self._sort_by] = self._order
        sort["count" if self._sort_by != "count" else "_id"] = self._order
        result = [
            {"$sort": sort},
            {"$limit": limit},
            {
                "$group": {
                    "_id": None,
                    "result": {"$push": {"k": "$_id", "count": "$count"}},
                }
            },
        ]

        return pipeline + [
            {"$facet": {"count": [{"$count": "count"}], "result": result}}
        ]


class Distinct(Aggregation):
    """Computes the distinct values of a field in a collection.

    ``None``-valued fields are ignored.

    This aggregation is typically applied to *countable* field types (or lists
    of such types):

    -   :class:`fiftyone.core.fields.BooleanField`
    -   :class:`fiftyone.core.fields.IntField`
    -   :class:`fiftyone.core.fields.StringField`
    -   :class:`fiftyone.core.fields.DateField`
    -   :class:`fiftyone.core.fields.DateTimeField`

    Examples::

        import fiftyone as fo
        from fiftyone import ViewField as F

        dataset = fo.Dataset()
        dataset.add_samples(
            [
                fo.Sample(
                    filepath="/path/to/image1.png",
                    tags=["sunny"],
                    predictions=fo.Detections(
                        detections=[
                            fo.Detection(label="cat"),
                            fo.Detection(label="dog"),
                        ]
                    ),
                ),
                fo.Sample(
                    filepath="/path/to/image2.png",
                    tags=["sunny", "cloudy"],
                    predictions=fo.Detections(
                        detections=[
                            fo.Detection(label="cat"),
                            fo.Detection(label="rabbit"),
                        ]
                    ),
                ),
                fo.Sample(
                    filepath="/path/to/image3.png",
                    predictions=None,
                ),
            ]
        )

        #
        # Get the distinct tags in a dataset
        #

        aggregation = fo.Distinct("tags")
        values = dataset.aggregate(aggregation)
        print(values)  # list of distinct values

        #
        # Get the distinct predicted labels in a dataset
        #

        aggregation = fo.Distinct("predictions.detections.label")
        values = dataset.aggregate(aggregation)
        print(values)  # list of distinct values

        #
        # Get the distinct predicted labels after some normalization
        #

        aggregation = fo.Distinct(
            F("predictions.detections.label").map_values(
                {"cat": "pet", "dog": "pet"}
            ).upper()
        )
        values = dataset.aggregate(aggregation)
        print(values)  # list of distinct values

    Args:
        field_or_expr: a field name, ``embedded.field.name``,
            :class:`fiftyone.core.expressions.ViewExpression`, or
            `MongoDB expression <https://docs.mongodb.com/manual/meta/aggregation-quick-reference/#aggregation-expressions>`_
            defining the field or expression to aggregate
        expr (None): a :class:`fiftyone.core.expressions.ViewExpression` or
            `MongoDB expression <https://docs.mongodb.com/manual/meta/aggregation-quick-reference/#aggregation-expressions>`_
            to apply to ``field_or_expr`` (which must be a field) before
            aggregating
        safe (False): whether to ignore nan/inf values when dealing with
            floating point values
    """

    def __init__(self, field_or_expr, expr=None, safe=False):
        super().__init__(field_or_expr, expr=expr, safe=safe)
        self._field_type = None

    def default_result(self):
        """Returns the default result for this aggregation.

        Returns:
            ``[]``
        """
        return []

    def parse_result(self, d):
        """Parses the output of :meth:`to_mongo`.

        Args:
            d: the result dict

        Returns:
            a sorted list of distinct values
        """
        values = d["values"]

        if self._field_type is not None:
            p = self._field_type.to_python
            return [p(v) for v in values]

        return values

    def to_mongo(self, sample_collection):
        path, pipeline, _, id_to_str, field_type = _parse_field_and_expr(
            sample_collection,
            self._field_name,
            expr=self._expr,
            safe=self._safe,
        )

        self._field_type = field_type

        if id_to_str:
            value = {"$toString": "$" + path}
        else:
            value = "$" + path

        pipeline += [
            {"$match": {"$expr": {"$gt": ["$" + path, None]}}},
            {"$group": {"_id": None, "values": {"$addToSet": value}}},
            {"$unwind": "$values"},
            {"$sort": {"values": 1}},
            {"$group": {"_id": None, "values": {"$push": "$values"}}},
        ]

        return pipeline


class HistogramValues(Aggregation):
    """Computes a histogram of the field values in a collection.

    This aggregation is typically applied to *numeric* or *date* field types
    (or lists of such types):

    -   :class:`fiftyone.core.fields.IntField`
    -   :class:`fiftyone.core.fields.FloatField`
    -   :class:`fiftyone.core.fields.DateField`
    -   :class:`fiftyone.core.fields.DateTimeField`

    Examples::

        import numpy as np
        import matplotlib.pyplot as plt

        import fiftyone as fo
        from fiftyone import ViewField as F

        samples = []
        for idx in range(100):
            samples.append(
                fo.Sample(
                    filepath="/path/to/image%d.png" % idx,
                    numeric_field=np.random.randn(),
                    numeric_list_field=list(np.random.randn(10)),
                )
            )

        dataset = fo.Dataset()
        dataset.add_samples(samples)

        def plot_hist(counts, edges):
            counts = np.asarray(counts)
            edges = np.asarray(edges)
            left_edges = edges[:-1]
            widths = edges[1:] - edges[:-1]
            plt.bar(left_edges, counts, width=widths, align="edge")

        #
        # Compute a histogram of a numeric field
        #

        aggregation = fo.HistogramValues("numeric_field", bins=50)
        counts, edges, other = dataset.aggregate(aggregation)

        plot_hist(counts, edges)
        plt.show(block=False)

        #
        # Compute the histogram of a numeric list field
        #

        aggregation = fo.HistogramValues("numeric_list_field", bins=50)
        counts, edges, other = dataset.aggregate(aggregation)

        plot_hist(counts, edges)
        plt.show(block=False)

        #
        # Compute the histogram of a transformation of a numeric field
        #

        aggregation = fo.HistogramValues(2 * (F("numeric_field") + 1), bins=50)
        counts, edges, other = dataset.aggregate(aggregation)

        plot_hist(counts, edges)
        plt.show(block=False)

    Args:
        field_or_expr: a field name, ``embedded.field.name``,
            :class:`fiftyone.core.expressions.ViewExpression`, or
            `MongoDB expression <https://docs.mongodb.com/manual/meta/aggregation-quick-reference/#aggregation-expressions>`_
            defining the field or expression to aggregate
        expr (None): a :class:`fiftyone.core.expressions.ViewExpression` or
            `MongoDB expression <https://docs.mongodb.com/manual/meta/aggregation-quick-reference/#aggregation-expressions>`_
            to apply to ``field_or_expr`` (which must be a field) before
            aggregating
        bins (None): can be either an integer number of bins to generate or a
            monotonically increasing sequence specifying the bin edges to use.
            By default, 10 bins are created. If ``bins`` is an integer and no
            ``range`` is specified, bin edges are automatically computed from
            the bounds of the field
        range (None): a ``(lower, upper)`` tuple specifying a range in which to
            generate equal-width bins. Only applicable when ``bins`` is an
            integer or ``None``
        auto (False): whether to automatically choose bin edges in an attempt
            to evenly distribute the counts in each bin. If this option is
            chosen, ``bins`` will only be used if it is an integer, and the
            ``range`` parameter is ignored
    """

    def __init__(
        self, field_or_expr, expr=None, bins=None, range=None, auto=False
    ):
        super().__init__(field_or_expr, expr=expr)

        self._bins = bins
        self._range = range
        self._auto = auto

        self._field_type = None
        self._is_datetime = False
        self._num_bins = None
        self._edges = None
        self._last_edges = None

        self._parse_args()

    def default_result(self):
        """Returns the default result for this aggregation.

        Returns:
            a tuple of

            -   **counts**: ``[]``
            -   **edges**: ``[]``
            -   **other**: ``0``
        """
        return [], [], 0

    def parse_result(self, d):
        """Parses the output of :meth:`to_mongo`.

        Args:
            d: the result dict

        Returns:
            a tuple of

            -   **counts**: a list of counts in each bin
            -   **edges**: an increasing list of bin edges of length
                ``len(counts) + 1``. Note that each bin is treated as having an
                inclusive lower boundary and exclusive upper boundary,
                ``[lower, upper)``, including the rightmost bin
            -   **other**: the number of items outside the bins
        """
        if self._auto:
            return self._parse_result_auto(d)

        return self._parse_result_edges(d)

    def to_mongo(self, sample_collection):
        path, pipeline, _, id_to_str, field_type = _parse_field_and_expr(
            sample_collection, self._field_name, expr=self._expr
        )

        self._field_type = field_type

        if id_to_str:
            value = {"$toString": "$" + path}
        else:
            value = "$" + path

        if self._auto:
            pipeline.append(
                {
                    "$bucketAuto": {
                        "groupBy": value,
                        "buckets": self._num_bins,
                        "output": {"count": {"$sum": 1}},
                    }
                }
            )
        else:
            if self._edges is not None:
                edges = self._edges
            else:
                edges = self._compute_bin_edges(sample_collection)

            self._last_edges = edges

            if self._is_datetime:
                edges = [{"$toDate": e} for e in edges]

            pipeline.append(
                {
                    "$bucket": {
                        "groupBy": value,
                        "boundaries": edges,
                        "default": "other",  # counts documents outside of bins
                        "output": {"count": {"$sum": 1}},
                    }
                }
            )

        pipeline.append({"$group": {"_id": None, "bins": {"$push": "$$ROOT"}}})

        return pipeline

    def _parse_args(self):
        if self._range is not None:
            self._range, self._is_datetime = _handle_dates(self._range)

        if self._bins is not None and etau.is_container(self._bins):
            self._bins, self._is_datetime = _handle_dates(self._bins)

        if self._bins is None:
            bins = 10
        else:
            bins = int(self._bins)

        if self._auto:
            if etau.is_numeric(bins):
                self._num_bins = int(bins)
            else:
                self._num_bins = 10

            return

        if not etau.is_numeric(bins):
            # User-provided bin edges
            self._edges = list(bins)
            return

        if self._range is not None:
            # Linearly-spaced bins within `range`
            self._edges = list(
                np.linspace(self._range[0], self._range[1], bins + 1)
            )
        else:
            # Compute bin edges from bounds
            self._num_bins = bins

    def _compute_bin_edges(self, sample_collection):
        bounds = sample_collection.bounds(
            self._field_name, expr=self._expr, safe=True
        )

        if any(b is None for b in bounds):
            bounds = [-1, -1]

        bounds, self._is_datetime = _handle_dates(bounds)
        db = 1 if self._is_datetime else 1e-6

        return list(np.linspace(bounds[0], bounds[1] + db, self._num_bins + 1))

    def _parse_result_edges(self, d):
        edges = self._last_edges
        edges_array = np.array(edges)

        counts = [0] * (len(edges) - 1)
        other = 0
        for di in d["bins"]:
            left = di["_id"]
            if left == "other":
                other = di["count"]
            else:
                left, _ = _handle_dates(left)
                idx = np.abs(edges_array - left).argmin()
                counts[idx] = di["count"]

        edges = self._parse_edges(edges)

        return counts, edges, other

    def _parse_result_auto(self, d):
        counts = []
        edges = []
        for di in d["bins"]:
            counts.append(di["count"])
            edges.append(di["_id"]["min"])

        edges.append(di["_id"]["max"])

        edges = self._parse_edges(edges)

        return counts, edges, 0

    def _parse_edges(self, edges):
        if self._is_datetime:
            edges = [fou.timestamp_to_datetime(e) for e in edges]
        elif self._field_type is not None:
            # Note that we don't do this for datetimes, since we need datetimes
            # rather than dates to handle sub-day resolution
            p = self._field_type.to_python
            edges = [p(e) for e in edges]

        return edges


class Mean(Aggregation):
    """Computes the arithmetic mean of the field values of a collection.

    ``None``-valued fields are ignored.

    This aggregation is typically applied to *numeric* field types (or lists of
    such types):

    -   :class:`fiftyone.core.fields.IntField`
    -   :class:`fiftyone.core.fields.FloatField`

    Examples::

        import fiftyone as fo
        from fiftyone import ViewField as F

        dataset = fo.Dataset()
        dataset.add_samples(
            [
                fo.Sample(
                    filepath="/path/to/image1.png",
                    numeric_field=1.0,
                    numeric_list_field=[1, 2, 3],
                ),
                fo.Sample(
                    filepath="/path/to/image2.png",
                    numeric_field=4.0,
                    numeric_list_field=[1, 2],
                ),
                fo.Sample(
                    filepath="/path/to/image3.png",
                    numeric_field=None,
                    numeric_list_field=None,
                ),
            ]
        )

        #
        # Compute the mean of a numeric field
        #

        aggregation = fo.Mean("numeric_field")
        mean = dataset.aggregate(aggregation)
        print(mean)  # the mean

        #
        # Compute the mean of a numeric list field
        #

        aggregation = fo.Mean("numeric_list_field")
        mean = dataset.aggregate(aggregation)
        print(mean)  # the mean

        #
        # Compute the mean of a transformation of a numeric field
        #

        aggregation = fo.Mean(2 * (F("numeric_field") + 1))
        mean = dataset.aggregate(aggregation)
        print(mean)  # the mean

    Args:
        field_or_expr: a field name, ``embedded.field.name``,
            :class:`fiftyone.core.expressions.ViewExpression`, or
            `MongoDB expression <https://docs.mongodb.com/manual/meta/aggregation-quick-reference/#aggregation-expressions>`_
            defining the field or expression to aggregate
        expr (None): a :class:`fiftyone.core.expressions.ViewExpression` or
            `MongoDB expression <https://docs.mongodb.com/manual/meta/aggregation-quick-reference/#aggregation-expressions>`_
            to apply to ``field_or_expr`` (which must be a field) before
            aggregating
        safe (False): whether to ignore nan/inf values when dealing with
            floating point values
    """

    def default_result(self):
        """Returns the default result for this aggregation.

        Returns:
            ``0``
        """
        return 0

    def parse_result(self, d):
        """Parses the output of :meth:`to_mongo`.

        Args:
            d: the result dict

        Returns:
            the mean
        """
        return d["mean"]

    def to_mongo(self, sample_collection):
        path, pipeline, _, id_to_str, _ = _parse_field_and_expr(
            sample_collection,
            self._field_name,
            expr=self._expr,
            safe=self._safe,
        )

        if id_to_str:
            value = {"$toString": "$" + path}
        else:
            value = "$" + path

        pipeline.append({"$group": {"_id": None, "mean": {"$avg": value}}})

        return pipeline


class Std(Aggregation):
    """Computes the standard deviation of the field values of a collection.

    ``None``-valued fields are ignored.

    This aggregation is typically applied to *numeric* field types (or lists of
    such types):

    -   :class:`fiftyone.core.fields.IntField`
    -   :class:`fiftyone.core.fields.FloatField`

    Examples::

        import fiftyone as fo
        from fiftyone import ViewField as F

        dataset = fo.Dataset()
        dataset.add_samples(
            [
                fo.Sample(
                    filepath="/path/to/image1.png",
                    numeric_field=1.0,
                    numeric_list_field=[1, 2, 3],
                ),
                fo.Sample(
                    filepath="/path/to/image2.png",
                    numeric_field=4.0,
                    numeric_list_field=[1, 2],
                ),
                fo.Sample(
                    filepath="/path/to/image3.png",
                    numeric_field=None,
                    numeric_list_field=None,
                ),
            ]
        )

        #
        # Compute the standard deviation of a numeric field
        #

        aggregation = fo.Std("numeric_field")
        std = dataset.aggregate(aggregation)
        print(std)  # the standard deviation

        #
        # Compute the standard deviation of a numeric list field
        #

        aggregation = fo.Std("numeric_list_field")
        std = dataset.aggregate(aggregation)
        print(std)  # the standard deviation

        #
        # Compute the standard deviation of a transformation of a numeric field
        #

        aggregation = fo.Std(2 * (F("numeric_field") + 1))
        std = dataset.aggregate(aggregation)
        print(std)  # the standard deviation

    Args:
        field_or_expr: a field name, ``embedded.field.name``,
            :class:`fiftyone.core.expressions.ViewExpression`, or
            `MongoDB expression <https://docs.mongodb.com/manual/meta/aggregation-quick-reference/#aggregation-expressions>`_
            defining the field or expression to aggregate
        expr (None): a :class:`fiftyone.core.expressions.ViewExpression` or
            `MongoDB expression <https://docs.mongodb.com/manual/meta/aggregation-quick-reference/#aggregation-expressions>`_
            to apply to ``field_or_expr`` (which must be a field) before
            aggregating
        safe (False): whether to ignore nan/inf values when dealing with
            floating point values
        sample (False): whether to compute the sample standard deviation rather
            than the population standard deviation
    """

    def __init__(self, field_or_expr, expr=None, safe=False, sample=False):
        super().__init__(field_or_expr, expr=expr, safe=safe)
        self._sample = sample

    def default_result(self):
        """Returns the default result for this aggregation.

        Returns:
            ``0``
        """
        return 0

    def parse_result(self, d):
        """Parses the output of :meth:`to_mongo`.

        Args:
            d: the result dict

        Returns:
            the standard deviation
        """
        return d["std"]

    def to_mongo(self, sample_collection):
        path, pipeline, _, id_to_str, _ = _parse_field_and_expr(
            sample_collection,
            self._field_name,
            expr=self._expr,
            safe=self._safe,
        )

        if id_to_str:
            value = {"$toString": "$" + path}
        else:
            value = "$" + path

        op = "$stdDevSamp" if self._sample else "$stdDevPop"
        pipeline.append({"$group": {"_id": None, "std": {op: value}}})

        return pipeline


class Sum(Aggregation):
    """Computes the sum of the field values of a collection.

    ``None``-valued fields are ignored.

    This aggregation is typically applied to *numeric* field types (or lists of
    such types):

    -   :class:`fiftyone.core.fields.IntField`
    -   :class:`fiftyone.core.fields.FloatField`

    Examples::

        import fiftyone as fo
        from fiftyone import ViewField as F

        dataset = fo.Dataset()
        dataset.add_samples(
            [
                fo.Sample(
                    filepath="/path/to/image1.png",
                    numeric_field=1.0,
                    numeric_list_field=[1, 2, 3],
                ),
                fo.Sample(
                    filepath="/path/to/image2.png",
                    numeric_field=4.0,
                    numeric_list_field=[1, 2],
                ),
                fo.Sample(
                    filepath="/path/to/image3.png",
                    numeric_field=None,
                    numeric_list_field=None,
                ),
            ]
        )

        #
        # Compute the sum of a numeric field
        #

        aggregation = fo.Sum("numeric_field")
        total = dataset.aggregate(aggregation)
        print(total)  # the sum

        #
        # Compute the sum of a numeric list field
        #

        aggregation = fo.Sum("numeric_list_field")
        total = dataset.aggregate(aggregation)
        print(total)  # the sum

        #
        # Compute the sum of a transformation of a numeric field
        #

        aggregation = fo.Sum(2 * (F("numeric_field") + 1))
        total = dataset.aggregate(aggregation)
        print(total)  # the sum

    Args:
        field_or_expr: a field name, ``embedded.field.name``,
            :class:`fiftyone.core.expressions.ViewExpression`, or
            `MongoDB expression <https://docs.mongodb.com/manual/meta/aggregation-quick-reference/#aggregation-expressions>`_
            defining the field or expression to aggregate
        expr (None): a :class:`fiftyone.core.expressions.ViewExpression` or
            `MongoDB expression <https://docs.mongodb.com/manual/meta/aggregation-quick-reference/#aggregation-expressions>`_
            to apply to ``field_or_expr`` (which must be a field) before
            aggregating
        safe (False): whether to ignore nan/inf values when dealing with
            floating point values
    """

    def default_result(self):
        """Returns the default result for this aggregation.

        Returns:
            ``0``
        """
        return 0

    def parse_result(self, d):
        """Parses the output of :meth:`to_mongo`.

        Args:
            d: the result dict

        Returns:
            the sum
        """
        return d["sum"]

    def to_mongo(self, sample_collection):
        path, pipeline, _, id_to_str, _ = _parse_field_and_expr(
            sample_collection,
            self._field_name,
            expr=self._expr,
            safe=self._safe,
        )

        if id_to_str:
            value = {"$toString": "$" + path}
        else:
            value = "$" + path

        pipeline.append({"$group": {"_id": None, "sum": {"$sum": value}}})

        return pipeline


class Values(Aggregation):
    """Extracts the values of the field from all samples in a collection.

    Values aggregations are useful for efficiently extracting a slice of field
    or embedded field values across all samples in a collection. See the
    examples below for more details.

    The dual function of :class:`Values` is
    :meth:`set_values() <fiftyone.core.collections.SampleCollection.set_values>`,
    which can be used to efficiently set a field or embedded field of all
    samples in a collection by providing lists of values of same structure
    returned by this aggregation.

    .. note::

        Unlike other aggregations, :class:`Values` does not automatically
        unwind list fields, which ensures that the returned values match the
        potentially-nested structure of the documents.

        You can opt-in to unwinding specific list fields using the ``[]``
        syntax, or you can pass the optional ``unwind=True`` parameter to
        unwind all supported list fields. See :ref:`aggregations-list-fields`
        for more information.

    Examples::

        import fiftyone as fo
        import fiftyone.zoo as foz
        from fiftyone import ViewField as F

        dataset = fo.Dataset()
        dataset.add_samples(
            [
                fo.Sample(
                    filepath="/path/to/image1.png",
                    numeric_field=1.0,
                    numeric_list_field=[1, 2, 3],
                ),
                fo.Sample(
                    filepath="/path/to/image2.png",
                    numeric_field=4.0,
                    numeric_list_field=[1, 2],
                ),
                fo.Sample(
                    filepath="/path/to/image3.png",
                    numeric_field=None,
                    numeric_list_field=None,
                ),
            ]
        )

        #
        # Get all values of a field
        #

        aggregation = fo.Values("numeric_field")
        values = dataset.aggregate(aggregation)
        print(values)  # [1.0, 4.0, None]

        #
        # Get all values of a list field
        #

        aggregation = fo.Values("numeric_list_field")
        values = dataset.aggregate(aggregation)
        print(values)  # [[1, 2, 3], [1, 2], None]

        #
        # Get all values of transformed field
        #

        aggregation = fo.Values(2 * (F("numeric_field") + 1))
        values = dataset.aggregate(aggregation)
        print(values)  # [4.0, 10.0, None]

        #
        # Get values from a label list field
        #

        dataset = foz.load_zoo_dataset("quickstart")

        # list of `Detections`
        aggregation = fo.Values("ground_truth")
        detections = dataset.aggregate(aggregation)

        # list of lists of `Detection` instances
        aggregation = fo.Values("ground_truth.detections")
        detections = dataset.aggregate(aggregation)

        # list of lists of detection labels
        aggregation = fo.Values("ground_truth.detections.label")
        labels = dataset.aggregate(aggregation)

    Args:
        field_or_expr: a field name, ``embedded.field.name``,
            :class:`fiftyone.core.expressions.ViewExpression`, or
            `MongoDB expression <https://docs.mongodb.com/manual/meta/aggregation-quick-reference/#aggregation-expressions>`_
            defining the field or expression to aggregate
        expr (None): a :class:`fiftyone.core.expressions.ViewExpression` or
            `MongoDB expression <https://docs.mongodb.com/manual/meta/aggregation-quick-reference/#aggregation-expressions>`_
            to apply to ``field_or_expr`` (which must be a field) before
            aggregating
        missing_value (None): a value to insert for missing or ``None``-valued
            fields
        unwind (False): whether to automatically unwind all recognized list
            fields (True) or unwind all list fields except the top-level sample
            field (-1)
    """

    def __init__(
        self,
        field_or_expr,
        expr=None,
        missing_value=None,
        unwind=False,
        _allow_missing=False,
        _big_result=True,
        _raw=False,
    ):
        super().__init__(field_or_expr, expr=expr)

        self._missing_value = missing_value
        self._unwind = unwind
        self._allow_missing = _allow_missing
        self._big_result = _big_result
        self._big_field = None
        self._raw = _raw
        self._field_type = None
        self._num_list_fields = None

    @property
    def _has_big_result(self):
        return self._big_result

    @property
    def _is_big_batchable(self):
        return (
            self._big_result
            and not self._unwind
            and self._expr is None
            and self._field_name is not None
            and "[]" not in self._field_name
        )

    def default_result(self):
        """Returns the default result for this aggregation.

        Returns:
            ``[]``
        """
        return []

    def parse_result(self, d):
        """Parses the output of :meth:`to_mongo`.

        Args:
            d: the result dict

        Returns:
            the list of field values
        """
        if self._big_result:
            values = [di[self._big_field] for di in d]
        else:
            values = d["values"]

        if self._raw:
            return values

        if self._field is not None:
<<<<<<< HEAD
            if isinstance(
                self._field,
                (fof.EmbeddedDocumentField, fof.ListField, fof.DictField),
            ):
                fcn = lambda v: self._field.to_python(v, detached=True)
            else:
                fcn = self._field.to_python

=======
            fcn = self._field.to_python
>>>>>>> 3a52d6f8
            level = 1 + self._num_list_fields

            return _transform_values(values, fcn, level=level)

        return values

    def to_mongo(self, sample_collection, big_field="values"):
        (
            path,
            pipeline,
            list_fields,
            id_to_str,
            field,
        ) = _parse_field_and_expr(
            sample_collection,
            self._field_name,
            expr=self._expr,
            unwind=self._unwind,
            allow_missing=self._allow_missing,
        )

        self._big_field = big_field
        self._field = field
        self._num_list_fields = len(list_fields)

        pipeline.extend(
            _make_extract_values_pipeline(
                path,
                list_fields,
                id_to_str,
                self._missing_value,
                self._big_result,
                big_field,
            )
        )

        return pipeline


def _transform_values(values, fcn, level=1):
    if values is None:
        return None

    if level < 1:
        return fcn(values)

    return [_transform_values(v, fcn, level=level - 1) for v in values]


def _make_extract_values_pipeline(
    path, list_fields, id_to_str, missing_value, big_result, big_field
):
    if not list_fields:
        root = path
    else:
        root = list_fields[0]

    expr = F().to_string() if id_to_str else F()

    # This is important, even if `missing_value` is None, since we need to
    # insert `None` for documents with missing fields
    expr = (F() != None).if_else(expr, missing_value)

    if list_fields:
        subfield = path[len(list_fields[-1]) + 1 :]
        expr = _extract_list_values(subfield, expr)

    if len(list_fields) > 1:
        for list_field1, list_field2 in zip(
            reversed(list_fields[:-1]), reversed(list_fields[1:])
        ):
            inner_list_field = list_field2[len(list_field1) + 1 :]
            expr = _extract_list_values(inner_list_field, expr)

    if big_result:
        return [{"$project": {big_field: expr.to_mongo(prefix="$" + root)}}]

    return [
        {"$project": {"value": expr.to_mongo(prefix="$" + root)}},
        {"$group": {"_id": None, "values": {"$push": "$value"}}},
    ]


def _extract_list_values(subfield, expr):
    if subfield:
        map_expr = F(subfield).apply(expr)
    else:
        map_expr = expr

    return F().map(map_expr)


def _parse_field_and_expr(
    sample_collection,
    field_name,
    expr=None,
    safe=False,
    unwind=True,
    allow_missing=False,
):
    # unwind can be {True, False, -1}
    auto_unwind = unwind != False
    keep_top_level = unwind < 0
    omit_terminal_lists = unwind == False

    if field_name is None and expr is None:
        raise ValueError(
            "You must provide a field or an expression in order to define an "
            "aggregation"
        )

    if field_name is None:
        field_name, expr = _extract_prefix_from_expr(expr)

    if field_name is None:
        root = True
        field_type = None
    else:
        root = "." not in field_name
        field_type = _get_field_type(
            sample_collection, field_name, unwind=auto_unwind
        )

    found_expr = expr is not None

    if safe:
        expr = _to_safe_expr(expr, field_type)

    if expr is not None:
        if field_name is None:
            field_name = "value"
            embedded_root = True
            allow_missing = True
        else:
            embedded_root = False
            allow_missing = False

        pipeline, _ = sample_collection._make_set_field_pipeline(
            field_name,
            expr,
            embedded_root=embedded_root,
            allow_missing=allow_missing,
        )
    else:
        pipeline = []

    (
        path,
        is_frame_field,
        unwind_list_fields,
        other_list_fields,
        id_to_str,
    ) = sample_collection._parse_field_name(
        field_name,
        auto_unwind=auto_unwind,
        omit_terminal_lists=omit_terminal_lists,
        allow_missing=allow_missing,
    )

    if found_expr:
        # We have no way of knowing what type `expr` outputs...
        id_to_str = False
        field_type = None

    if id_to_str or type(field_type) in fof._PRIMITIVE_FIELDS:
        field_type = None

    if keep_top_level:
        if is_frame_field:
            if not root:
                prefix = "frames."
                path = prefix + path
                unwind_list_fields = [prefix + f for f in unwind_list_fields]
                other_list_fields = [prefix + f for f in other_list_fields]

            other_list_fields.insert(0, "frames")
        elif unwind_list_fields:
            first_field = unwind_list_fields.pop(0)
            other_list_fields = sorted([first_field] + other_list_fields)

        pipeline.append({"$project": {path: True}})
    elif auto_unwind:
        if is_frame_field:
            pipeline.append({"$unwind": "$frames"})
            if not root:
                pipeline.extend(
                    [
                        {"$project": {"frames." + path: True}},
                        {"$replaceRoot": {"newRoot": "$frames"}},
                    ]
                )
        else:
            pipeline.append({"$project": {path: True}})
    elif unwind_list_fields:
        pipeline.append({"$project": {path: True}})

    (
        _reduce_pipeline,
        _path,
        _unwind_list_fields,
        _other_list_fields,
    ) = _handle_reduce_unwinds(path, unwind_list_fields, other_list_fields)

    if _reduce_pipeline:
        pipeline.extend(_reduce_pipeline)
        path = _path
        unwind_list_fields = _unwind_list_fields
        other_list_fields = _other_list_fields

    for list_field in unwind_list_fields:
        pipeline.append({"$unwind": "$" + list_field})

    return path, pipeline, other_list_fields, id_to_str, field_type


def _to_safe_expr(expr, field_type):
    if (
        expr is None
        and field_type is not None
        and not isinstance(field_type, fof.FloatField)
    ):
        return None

    to_finite = (
        F()
        .is_in([float("nan"), float("inf"), -float("inf")])
        .if_else(None, F())
    )

    if expr is None:
        return to_finite

    return expr.apply(to_finite)


def _handle_reduce_unwinds(path, unwind_list_fields, other_list_fields):
    pipeline = []

    list_fields = sorted(
        [(f, True) for f in unwind_list_fields]
        + [(f, False) for f in other_list_fields],
        key=lambda kv: kv[0],
    )
    num_list_fields = len(list_fields)

    for idx in range(1, num_list_fields):
        list_field, unwind = list_fields[idx]

        # If we're unwinding a list field that is preceeded by another list
        # field that is *not* unwound, we must use `reduce()` to achieve it
        if unwind and not list_fields[idx - 1][1]:
            prev_list = list_fields[idx - 1][0]
            leaf = list_field[len(prev_list) + 1 :]
            reduce_expr = F(prev_list).reduce(
                (F(leaf) != None).if_else(VALUE.extend(F(leaf)), VALUE),
                init_val=[],
            )
            pipeline.append({"$set": {prev_list: reduce_expr.to_mongo()}})
            path, list_fields = _replace_list(
                path, list_fields, list_field, prev_list
            )

    if pipeline:
        unwind_list_fields = []
        other_list_fields = []
        for field, unwind in list_fields:
            if field is not None:
                if unwind:
                    unwind_list_fields.append(field)
                else:
                    other_list_fields.append(field)

    return pipeline, path, unwind_list_fields, other_list_fields


def _replace_list(path, list_fields, old, new):
    new_path = new + path[len(old) :]

    new_list_fields = []
    for field, unwind in list_fields:
        if field == old:
            field = None
        elif field.startswith(old):
            field = new + field[len(old) :]

        new_list_fields.append((field, unwind))

    return new_path, new_list_fields


def _extract_prefix_from_expr(expr):
    prefixes = []
    _find_prefixes(expr, prefixes)

    common = _get_common_prefix(prefixes)
    if common:
        expr = deepcopy(expr)
        _remove_prefix(expr, common)

    return common, expr


def _find_prefixes(expr, prefixes):
    if isinstance(expr, foe.ViewExpression):
        if expr.is_frozen:
            return

        if isinstance(expr, foe.ViewField):
            prefixes.append(expr._expr)
        else:
            _find_prefixes(expr._expr, prefixes)

    elif isinstance(expr, (list, tuple)):
        for e in expr:
            _find_prefixes(e, prefixes)

    elif isinstance(expr, dict):
        for e in expr.values():
            _find_prefixes(e, prefixes)


def _get_common_prefix(prefixes):
    if not prefixes:
        return None

    chunks = [p.split(".") for p in prefixes]
    min_chunks = min(len(c) for c in chunks)

    common = None
    idx = 0
    pre = [c[0] for c in chunks]
    while len(set(pre)) == 1:
        common = pre[0]
        idx += 1

        if idx >= min_chunks:
            break

        pre = [common + "." + c[idx] for c in chunks]

    return common


def _remove_prefix(expr, prefix):
    if isinstance(expr, foe.ViewExpression):
        if expr.is_frozen:
            return

        if isinstance(expr, foe.ViewField):
            if expr._expr == prefix:
                expr._expr = ""
            elif expr._expr.startswith(prefix + "."):
                expr._expr = expr._expr[len(prefix) + 1 :]
        else:
            _remove_prefix(expr._expr, prefix)

    elif isinstance(expr, (list, tuple)):
        for e in expr:
            _remove_prefix(e, prefix)

    elif isinstance(expr, dict):
        for e in expr.values():
            _remove_prefix(e, prefix)


def _get_field_type(sample_collection, field_name, unwind=True):
    # Remove array references
    field_name = "".join(field_name.split("[]"))

    field_type = sample_collection.get_field(field_name)

    if unwind:
        while isinstance(field_type, fof.ListField):
            field_type = field_type.field

    return field_type


def _handle_dates(arg):
    is_scalar = not etau.is_container(arg)

    if is_scalar:
        arg = [arg]

    is_datetime = any(isinstance(x, (date, datetime)) for x in arg)

    if is_datetime:
        arg = [fou.datetime_to_timestamp(a) for a in arg]

    if is_scalar:
        arg = arg[0]

    return arg, is_datetime<|MERGE_RESOLUTION|>--- conflicted
+++ resolved
@@ -1625,18 +1625,7 @@
             return values
 
         if self._field is not None:
-<<<<<<< HEAD
-            if isinstance(
-                self._field,
-                (fof.EmbeddedDocumentField, fof.ListField, fof.DictField),
-            ):
-                fcn = lambda v: self._field.to_python(v, detached=True)
-            else:
-                fcn = self._field.to_python
-
-=======
             fcn = self._field.to_python
->>>>>>> 3a52d6f8
             level = 1 + self._num_list_fields
 
             return _transform_values(values, fcn, level=level)
