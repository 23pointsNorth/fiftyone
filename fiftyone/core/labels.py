--- conflicted
+++ resolved
@@ -857,8 +857,6 @@
 
     mask = fof.ArrayField()
 
-<<<<<<< HEAD
-=======
     def to_detections(self, mask_targets=None, mask_types="stuff"):
         """Returns a :class:`Detections` representation of this instance with
         instance masks populated.
@@ -925,7 +923,6 @@
         )
         return Polylines(polylines=polylines)
 
->>>>>>> 704a7bb9
 
 class GeoLocation(_HasID, Label):
     """Location data in GeoJSON format.
