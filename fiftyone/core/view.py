"""
Core definitions of FiftyOne dataset views.

| Copyright 2017-2020, Voxel51, Inc.
| `voxel51.com <https://voxel51.com/>`_
|
"""
# pragma pylint: disable=redefined-builtin
# pragma pylint: disable=unused-wildcard-import
# pragma pylint: disable=wildcard-import
from __future__ import absolute_import
from __future__ import division
from __future__ import print_function
from __future__ import unicode_literals
from builtins import *

# pragma pylint: enable=redefined-builtin
# pragma pylint: enable=unused-wildcard-import
# pragma pylint: enable=wildcard-import

from copy import copy, deepcopy

from pymongo import ASCENDING, DESCENDING

import fiftyone.core.collections as foc
import fiftyone.core.odm as foo
import fiftyone.core.sample as fos


class DatasetView(foc.SampleCollection):
    """A view into a :class:`fiftyone.core.dataset.Dataset`.

    Dataset views represent read-only collections of
    :class:`fiftyone.core.sample.Sample` instances in a dataset.

    Operations on dataset views are designed to be chained together to yield
    the desired subset of the dataset, which is then iterated over to directly
    access the samples.

    Example use::

        # Print the paths to 5 random data samples in the dataset
        view =
            .sort_by("metadata.size_bytes")
            .take(5)
        )
        for sample in dataset.default_view().take(5, random=True):
            print(sample.filepath)

    Args:
        dataset: a :class:`fiftyone.core.dataset.Dataset`
    """

    def __init__(self, dataset):
        self._dataset = dataset
        self._pipeline = []

    @property
    def _sample_cls(self):
        return self._dataset._sample_cls

    def __len__(self):
        result = self._get_ds_qs().aggregate(
            self._pipeline + [{"$count": "count"}]
        )
        return next(result)["count"]

    def __getitem__(self, sample_id):
        samples = self._get_ds_qs(id=sample_id)
        if not samples:
            raise ValueError("No sample found with ID '%s'" % sample_id)

        # @todo(Tyler) this should fail if the sample is not in the view
        return fos.Sample.from_doc(samples[0])

    def __copy__(self):
        view = self.__class__(self._dataset)
        view._pipeline = deepcopy(self._pipeline)
        return view

    def iter_samples(self):
        """Returns an iterator over the samples in the view.

        Returns:
            an iterator over :class:`fiftyone.core.sample.Sample` instances
        """
        for d in self._get_ds_qs().aggregate(self._pipeline):
            yield self._deserialize_sample(d)

    def iter_samples_with_index(self):
        """Returns an iterator over the samples in the view together with
        their integer index in the collection.

        Returns:
            an iterator that emits ``(index, sample)`` tuples, where:

<<<<<<< HEAD
    def serialize(self):
        """Serialize the dataset"""
        return {"dataset": self.dataset.serialize(), "view": self._pipeline}

    @classmethod
    def from_view(cls, view, dataset):
        new_view = cls(dataset=dataset)
        new_view._pipeline = deepcopy(view._pipeline)
        return new_view
=======
                - ``index`` is an integer index relative to the offset, where
                  ``offset <= view_idx < offset + limit``
>>>>>>> 3ce75162

                - ``sample`` is a :class:`fiftyone.core.sample.Sample`
        """
        offset = self._get_latest_offset()
        iterator = self.iter_samples()
        for idx, sample in enumerate(iterator, start=offset):
            yield idx, sample

    def filter(
        self, tag=None, insight_group=None, label_group=None, filter=None
    ):
        """Filters the samples in the view by the given filter.

        Args:
            tag (None): a sample tag string
            insight_group (None): an insight group string
            label_group (None): a label group string
            filter (None): a MongoDB query dict. See
                https://docs.mongodb.com/manual/tutorial/query-documents
                for details

        Returns:
            a :class:`DatasetView`
        """
        view = self

        if tag is not None:
            view = view._copy_with_new_stage(stage={"$match": {"tags": tag}})

        if insight_group is not None:
            # @todo(Tyler) should this filter the insights as well? or just
            # filter the samples based on whether or not the insight is
            # present?
            raise NotImplementedError("Not yet implemented")

        if label_group is not None:
            # @todo(Tyler) should this filter the labels as well? or just
            # filter the samples based on whether or not the label is
            # present?
            raise NotImplementedError("Not yet implemented")

        if filter is not None:
            view = view._copy_with_new_stage(stage={"$match": filter})

        return view

    def sort_by(self, field, reverse=False):
        """Sorts the samples in the view by the given field.

        Args:
            field: the field to sort by. Example fields::

                filename
                metadata.size_bytes
                metadata.frame_size[0]

            reverse (False): whether to return the results in descending order

        Returns:
            a :class:`DatasetView`
        """
        order = DESCENDING if reverse else ASCENDING
        return self._copy_with_new_stage({"$sort": {field: order}})

    def take(self, size, random=False):
        """Takes the given number of samples from the view.

        Args:
            size: the number of samples to return
            random (False): whether to randomly select the samples

        Returns:
            a :class:`DatasetView`
        """
        if random:
            stage = {"$sample": {"size": size}}
        else:
            stage = {"$limit": size}

        return self._copy_with_new_stage(stage)

    def offset(self, offset):
        """Omits the given number of samples from the head of the view.

        Args:
            offset: the offset

        Returns:
            a :class:`DatasetView`
        """
        return self._copy_with_new_stage({"$skip": offset})

    def select_samples(self, sample_ids):
        """Selects only the samples with the given IDs from the view.

        Args:
            sample_ids: an iterable of sample IDs

        Returns:
            a :class:`DatasetView`
        """
        raise NotImplementedError("Not yet implemented")

    def remove_samples(self, sample_ids):
        """Removes the samples with the given IDs from the view.

        Args:
            sample_ids: an iterable of sample IDs

        Returns:
            a :class:`DatasetView`
        """
        raise NotImplementedError("Not yet implemented")

<<<<<<< HEAD
    def _class_distribution(self):
        pipeline = self._pipeline + [
            {"$project": {"label": {"$objectToArray": "$labels"}}},
            {"$unwind": "$label"},
            {"$project": {"label": "$label.k", "class": "$label.v.label"}},
            {
                "$group": {
                    "_id": {"label": "$label", "class": "$class"},
                    "count": {"$sum": 1},
                }
            },
            {
                "$group": {
                    "_id": "$_id.label",
                    "classes": {
                        "$push": {"class": "$_id.class", "count": "$count"}
                    },
                }
            },
        ]
        return list(self.dataset._c.aggregate(pipeline))

    def _facets(self):
        pipeline = self._pipeline + [
            {
                "$facet": {
                    "tags": [
                        {"$project": {"tag": "$tags"}},
                        {
                            "$unwind": {
                                "path": "$tag",
                                "preserveNullAndEmptyArrays": True,
                            }
                        },
                        {"$group": {"_id": "$tag", "count": {"$sum": 1}}},
                        {"$sort": {"_id": 1}},
                    ],
                    "labels": [
                        {"$project": {"label": {"$objectToArray": "$labels"}}},
                        {"$unwind": "$label"},
                        {
                            "$project": {
                                "label": "$label.k",
                                "class": "$label.v.label",
                            }
                        },
                        {
                            "$group": {
                                "_id": {"label": "$label", "class": "$class"},
                                "count": {"$sum": 1},
                            }
                        },
                        {
                            "$group": {
                                "_id": "$_id.label",
                                "classes": {
                                    "$push": {
                                        "class": "$_id.class",
                                        "count": "$count",
                                    }
                                },
                            }
                        },
                    ],
                }
            }
        ]
        return list(self.dataset._c.aggregate(pipeline))

    # PRIVATE #################################################################
=======
    def _get_ds_qs(self, **kwargs):
        return self._dataset._get_query_set(**kwargs)
>>>>>>> 3ce75162

    @staticmethod
    def _deserialize_sample(d):
        return fos.Sample.from_doc(foo.ODMSample.from_dict(d, extended=False))

    def _copy_with_new_stage(self, stage):
        view = copy(self)
        view._pipeline.append(stage)
        return view

    def _get_latest_offset(self):
        """Returns the offset of the last $skip stage."""
        for stage in self._pipeline[::-1]:
            if "$skip" in stage:
                return stage["$skip"]
        return 0<|MERGE_RESOLUTION|>--- conflicted
+++ resolved
@@ -93,28 +93,18 @@
 
         Returns:
             an iterator that emits ``(index, sample)`` tuples, where:
-
-<<<<<<< HEAD
-    def serialize(self):
-        """Serialize the dataset"""
-        return {"dataset": self.dataset.serialize(), "view": self._pipeline}
-
-    @classmethod
-    def from_view(cls, view, dataset):
-        new_view = cls(dataset=dataset)
-        new_view._pipeline = deepcopy(view._pipeline)
-        return new_view
-=======
                 - ``index`` is an integer index relative to the offset, where
                   ``offset <= view_idx < offset + limit``
->>>>>>> 3ce75162
-
                 - ``sample`` is a :class:`fiftyone.core.sample.Sample`
         """
         offset = self._get_latest_offset()
         iterator = self.iter_samples()
         for idx, sample in enumerate(iterator, start=offset):
             yield idx, sample
+
+    def serialize(self):
+        """Serialize the dataset"""
+        return {"dataset": self._dataset.serialize(), "view": self._pipeline}
 
     def filter(
         self, tag=None, insight_group=None, label_group=None, filter=None
@@ -222,7 +212,6 @@
         """
         raise NotImplementedError("Not yet implemented")
 
-<<<<<<< HEAD
     def _class_distribution(self):
         pipeline = self._pipeline + [
             {"$project": {"label": {"$objectToArray": "$labels"}}},
@@ -243,7 +232,7 @@
                 }
             },
         ]
-        return list(self.dataset._c.aggregate(pipeline))
+        return list(self._dataset._c.aggregate(pipeline))
 
     def _facets(self):
         pipeline = self._pipeline + [
@@ -290,13 +279,12 @@
                 }
             }
         ]
-        return list(self.dataset._c.aggregate(pipeline))
+        return list(self._dataset._c.aggregate(pipeline))
 
     # PRIVATE #################################################################
-=======
+
     def _get_ds_qs(self, **kwargs):
         return self._dataset._get_query_set(**kwargs)
->>>>>>> 3ce75162
 
     @staticmethod
     def _deserialize_sample(d):
