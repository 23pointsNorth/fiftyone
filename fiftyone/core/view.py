"""
Core definitions of FiftyOne dataset views.

| Copyright 2017-2020, Voxel51, Inc.
| `voxel51.com <https://voxel51.com/>`_
|
"""
# pragma pylint: disable=redefined-builtin
# pragma pylint: disable=unused-wildcard-import
# pragma pylint: disable=wildcard-import
from __future__ import absolute_import
from __future__ import division
from __future__ import print_function
from __future__ import unicode_literals
from builtins import *

# pragma pylint: enable=redefined-builtin
# pragma pylint: enable=unused-wildcard-import
# pragma pylint: enable=wildcard-import

from copy import deepcopy

<<<<<<< HEAD
import eta.core.utils as etau

import fiftyone.core.labels as fol
=======
from pymongo import ASCENDING, DESCENDING

import eta.core.utils as etau
>>>>>>> 8d53534f


class SampleCollection(object):
    """Abstract class representing a collection of
    :class:`fiftyone.core.sample.Sample` instances.
    """

    def __len__(self):
        raise NotImplementedError("Subclass must implement __len__()")

    def __getitem__(self, sample_id):
        raise NotImplementedError("Subclass must implement __getitem__()")

    def get_tags(self):
        raise NotImplementedError("Subclass must implement get_tags()")

    def get_label_groups(self):
        raise NotImplementedError("Subclass must implement get_label_groups()")

    def get_insight_groups(self):
        raise NotImplementedError(
            "Subclass must implement get_insight_groups()"
        )

    def iter_samples(self):
        raise NotImplementedError("Subclass must implement iter_samples()")

    # EXPORT OPERATIONS #######################################################

    def export(self, group, export_dir):
        """Exports the view to disk in the specified directory.

        Args:
            group: the label group to export
            export_dir: the directory to which to write the export
        """
        data_paths = []
        labels = []
        for sample in self.iter_samples():
            data_paths.append(sample.filepath)
            labels.append(sample.labels[group])

        if not labels:
            return

        if isinstance(labels[0], fol.ClassificationLabel):
            # @todo export as classification dataset
            #
            # proposal:
            #   labels.json
            #   images/
            #       <filename>.<ext>
            #
            raise ValueError("Not yet implemented")
        if isinstance(labels[0], fol.DetectionLabels):
            # @todo export as a detection dataset
            #
            # proposal:
            #   labels.json
            #   images/
            #       <filename>.<ext>
            #
            raise ValueError("Not yet implemented")
        elif isinstance(labels[0], fol.ImageLabels):
            # @todo Export as ``eta.core.datasets.LabeledImageDataset``
            raise ValueError("Not yet implemented")
        else:
            raise ValueError(
                "Cannot export labels of type '%s'"
                % etau.get_class_name(labels[0])
            )


class DatasetView(SampleCollection):
    """A view into a :class:`fiftyone.core.dataset.Dataset`.

    Dataset views represent read-only collections of
    :class:`fiftyone.core.sample.Sample` instances in a dataset.

    Operations on dataset views are designed to be chained together to yield
    the desired subset of the dataset, which is then iterated over to directly
    access the samples.

    Example use::

        # Print the metadata of the five largest samples in the dataset
        view = (dataset.view()
            sort_by("metadata.size_bytes")
            take(5)
        )
        for sample in view:
            print(sample.metadata)

    Args:
        dataset: a :class:`fiftyone.core.dataset.Dataset`
    """

    def __init__(self, dataset):
        self._dataset = dataset
        self._pipeline = []

    def __len__(self):
        return next(
            self._dataset._c.aggregate(self._pipeline + [{"$count": "count"}])
        )["count"]

    def __getitem__(self, sample_id):
<<<<<<< HEAD
        return self._dataset[sample_id]
=======
        # @todo(Tyler) maybe this should fail if the sample is not in the view?
        return self.dataset[sample_id]
>>>>>>> 8d53534f

    def iter_samples(self):
        """Returns an iterator over the :class:`fiftyone.core.sample.Sample`
        instances in the view.

        Returns:
            an iterator over :class:`fiftyone.core.sample.Sample` instances
        """
        for s in self._dataset._c.aggregate(self._pipeline):
            yield self._dataset._deserialize_sample(s)

    def iter_samples_with_index(self):
        """Returns an iterator over the  a dataset

        Returns:
            an iterator of tuples over the matching samples:
                view_idx: the index relative to the last `offset`. i.e.
                    offset <= view_idx < offset + limit
                the fiftyone.core.sample.Sample object
        """
        view_idx = self._get_latest_offset() - 1
        for s in self._dataset._c.aggregate(self._pipeline):
            view_idx += 1
<<<<<<< HEAD
            yield view_idx, self._dataset._deserialize_sample(s)

    # VIEW OPERATIONS #########################################################

    #
    # @todo define our own wrapper around MongoDB query dicts here, so that the
    # user reads our documentation, not MongoDBs.
    #
    # It could be that our query language is very similar to MongoDBs, but we
    # should still document it ourselves.
    #
    def filter(self, filter):
        """Filters the samples in the view by the given filter.

        Reference:
            https://docs.mongodb.com/manual/tutorial/query-documents

=======
            yield view_idx, self.dataset._deserialize(s)

    @classmethod
    def from_view(cls, view, dataset):
        new_view = cls(dataset=dataset)
        new_view._pipeline = deepcopy(view._pipeline)
        return new_view

    # VIEW OPERATIONS #########################################################

    def filter(
        self, tag=None, insight_group=None, label_group=None, filter=None
    ):
        """
>>>>>>> 8d53534f
        Args:
            tag: a sample tag string
            insight_group: an insight group string
            label_group: a label group string
            filter: a MongoDB query dict

        Returns:
            a :class:`DatasetView`
        """
<<<<<<< HEAD
        return self._add_stage_to_pipeline({"$match": filter})

    def sort_by(self, field, reverse=False):
        """Sorts the samples in the view by the given field.
=======
        view = self

        if tag is not None:
            view = view._create_new_view(stage={"$match": {"tags": tag}})

        if insight_group is not None:
            # @todo(Tyler) should this filter the insights as well? or just
            # filter the samples based on whether or not the insight is
            # present?
            raise NotImplementedError("TODO")

        if label_group is not None:
            # @todo(Tyler) should this filter the labels as well? or just
            # filter the samples based on whether or not the label is
            # present?
            raise NotImplementedError("TODO")

        if filter is not None:
            view = view._create_new_view(stage={"$match": filter})

        return view
>>>>>>> 8d53534f

        Args:
            field: the field to sort by. Example fields::

                filename
                metadata.size_bytes
                metadata.frame_size[0]

            reverse (False): whether to return the results in descending order

        Returns:
            a :class:`DatasetView`
        """
        order = -1 if reverse else 1
        return self._add_stage_to_pipeline({"$sort": {field: order}})

    def shuffle(self):
        """Randomly shuffles the samples in the view.

        Returns:
            a :class:`DatasetView`
        """
        raise NotImplementedError("Not yet implemented")

    def select_samples(self, sample_ids):
        """Selects only the samples with the given IDs from the view.

        Args:
            sample_ids: an iterable of sample IDs

        Returns:
            a :class:`DatasetView`
        """
        raise NotImplementedError("Not yet implemented")

    def remove_samples(self, sample_ids):
        """Removes the samples with the given IDS from the view.

        Args:
            sample_ids: an iterable of sample IDs

        Returns:
            a :class:`DatasetView`
        """
        raise NotImplementedError("Not yet implemented")

    def take(self, size):
        """Selects the given number of samples from the head of the view.

        Args:
            size: the number of samples to return

        Returns:
            a :class:`DatasetView`
        """
        return self._add_stage_to_pipeline({"$sample": {"size": size}})

    def offset(self, offset):
        """Omits the given number of samples from the head of the view.

        Args:
            offset: the offset

        Returns:
            a :class:`DatasetView`
        """
        return self._add_stage_to_pipeline({"$skip": offset})

    # @todo remove? redundant with `take()`?
    def limit(self, limit):
        """Limits the view to the given number of samples.

        Args:
            limit: the limit

        Returns:
            a :class:`DatasetView`
        """
        return self._add_stage_to_pipeline({"$limit": limit})

    # PRIVATE #################################################################

    def _add_stage_to_pipeline(self, stage):
        new_view = self.__class__(dataset=self._dataset)
        new_view._pipeline = deepcopy(self._pipeline)
        new_view._pipeline.append(stage)
        return new_view

    def _get_latest_offset(self):
        """Returns the offset of the last $skip stage."""
        for stage in self._pipeline[::-1]:
            if "$skip" in stage:
                return stage["$skip"]

        return 0<|MERGE_RESOLUTION|>--- conflicted
+++ resolved
@@ -20,15 +20,11 @@
 
 from copy import deepcopy
 
-<<<<<<< HEAD
+from pymongo import ASCENDING, DESCENDING
+
 import eta.core.utils as etau
 
 import fiftyone.core.labels as fol
-=======
-from pymongo import ASCENDING, DESCENDING
-
-import eta.core.utils as etau
->>>>>>> 8d53534f
 
 
 class SampleCollection(object):
@@ -136,12 +132,8 @@
         )["count"]
 
     def __getitem__(self, sample_id):
-<<<<<<< HEAD
+        # @todo(Tyler) maybe this should fail if the sample is not in the view?
         return self._dataset[sample_id]
-=======
-        # @todo(Tyler) maybe this should fail if the sample is not in the view?
-        return self.dataset[sample_id]
->>>>>>> 8d53534f
 
     def iter_samples(self):
         """Returns an iterator over the :class:`fiftyone.core.sample.Sample`
@@ -157,38 +149,26 @@
         """Returns an iterator over the  a dataset
 
         Returns:
-            an iterator of tuples over the matching samples:
-                view_idx: the index relative to the last `offset`. i.e.
+            an iterator of ``(view_idx, sample)`` tuples, where:
+
+                view_idx: the index relative to the last ``offset``::
+
                     offset <= view_idx < offset + limit
-                the fiftyone.core.sample.Sample object
+
+                sample: a :class:`fiftyone.core.sample.Sample` instance
         """
         view_idx = self._get_latest_offset() - 1
         for s in self._dataset._c.aggregate(self._pipeline):
             view_idx += 1
-<<<<<<< HEAD
             yield view_idx, self._dataset._deserialize_sample(s)
 
-    # VIEW OPERATIONS #########################################################
-
     #
-    # @todo define our own wrapper around MongoDB query dicts here, so that the
-    # user reads our documentation, not MongoDBs.
+    # @todo(brian) I think this should be deleted. Views should be inherently
+    # tied to a single dataset from the start
     #
-    # It could be that our query language is very similar to MongoDBs, but we
-    # should still document it ourselves.
-    #
-    def filter(self, filter):
-        """Filters the samples in the view by the given filter.
-
-        Reference:
-            https://docs.mongodb.com/manual/tutorial/query-documents
-
-=======
-            yield view_idx, self.dataset._deserialize(s)
-
     @classmethod
     def from_view(cls, view, dataset):
-        new_view = cls(dataset=dataset)
+        new_view = cls(dataset)
         new_view._pipeline = deepcopy(view._pipeline)
         return new_view
 
@@ -197,8 +177,8 @@
     def filter(
         self, tag=None, insight_group=None, label_group=None, filter=None
     ):
-        """
->>>>>>> 8d53534f
+        """Filters the samples in the view by the given filter.
+
         Args:
             tag: a sample tag string
             insight_group: an insight group string
@@ -208,16 +188,10 @@
         Returns:
             a :class:`DatasetView`
         """
-<<<<<<< HEAD
-        return self._add_stage_to_pipeline({"$match": filter})
-
-    def sort_by(self, field, reverse=False):
-        """Sorts the samples in the view by the given field.
-=======
         view = self
 
         if tag is not None:
-            view = view._create_new_view(stage={"$match": {"tags": tag}})
+            view = view._add_stage_to_pipeline(stage={"$match": {"tags": tag}})
 
         if insight_group is not None:
             # @todo(Tyler) should this filter the insights as well? or just
@@ -232,10 +206,12 @@
             raise NotImplementedError("TODO")
 
         if filter is not None:
-            view = view._create_new_view(stage={"$match": filter})
+            view = view._add_stage_to_pipeline(stage={"$match": filter})
 
         return view
->>>>>>> 8d53534f
+
+    def sort_by(self, field, reverse=False):
+        """Sorts the samples in the view by the given field.
 
         Args:
             field: the field to sort by. Example fields::
@@ -249,7 +225,7 @@
         Returns:
             a :class:`DatasetView`
         """
-        order = -1 if reverse else 1
+        order = DESCENDING if reverse else ASCENDING
         return self._add_stage_to_pipeline({"$sort": {field: order}})
 
     def shuffle(self):
