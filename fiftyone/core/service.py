--- conflicted
+++ resolved
@@ -44,14 +44,10 @@
     def __init__(self):
         """Creates (starts) the Service."""
         self._system = os.system
-<<<<<<< HEAD
-        self._is_server = os.environ.get("FIFTYONE_SERVER", False)
-        self.child = None
-=======
         self._is_server = os.environ.get(
             "FIFTYONE_SERVER", False
         ) or os.environ.get("FIFTYONE_DISABLE_SERVICES", False)
->>>>>>> c933d2dd
+        self.child = None
         if not self._is_server:
             self.start()
 
