--- conflicted
+++ resolved
@@ -17,39 +17,28 @@
 # pragma pylint: enable=unused-wildcard-import
 # pragma pylint: enable=wildcard-import
 
-<<<<<<< HEAD
-import mongoengine
-=======
 
 from mongoengine import connect
 import pymongo
->>>>>>> 94d5deb3
 
 _DEFAULT_DATABASE = "fiftyone"
-
-
 _db = None
 
 
-def connect():
-    """Returns a connection to the default database."""
+def _connect():
     global _db
     if _db is None:
-        _db = mongoengine.connect(_DEFAULT_DATABASE)
-    return _db
+        _db = connect(_DEFAULT_DATABASE)
 
 
 def get_db_conn():
     """Creates a connection to the database"""
+    _connect()
     return pymongo.MongoClient()[_DEFAULT_DATABASE]
 
 
 def drop_database():
     """Drops the database."""
-<<<<<<< HEAD
-    db = connect()
-    db.drop_database(_DEFAULT_DATABASE)
-=======
+    _connect()
     client = pymongo.MongoClient()
-    client.drop_database(_DEFAULT_DATABASE)
->>>>>>> 94d5deb3
+    client.drop_database(_DEFAULT_DATABASE)