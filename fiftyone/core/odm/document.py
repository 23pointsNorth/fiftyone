"""
Base classes for documents that back dataset contents.

| Copyright 2017-2020, Voxel51, Inc.
| `voxel51.com <https://voxel51.com/>`_
|
"""
# pragma pylint: disable=redefined-builtin
# pragma pylint: disable=unused-wildcard-import
# pragma pylint: disable=wildcard-import
from __future__ import absolute_import
from __future__ import division
from __future__ import print_function
from __future__ import unicode_literals
from builtins import *

# pragma pylint: enable=redefined-builtin
# pragma pylint: enable=unused-wildcard-import
# pragma pylint: enable=wildcard-import

from copy import deepcopy
import json

from bson import json_util
from bson.objectid import ObjectId
from mongoengine import Document, EmbeddedDocument

try:
    import pprintpp as pprint

    # Monkey patch to prevent sorting keys
    # https://stackoverflow.com/a/25688431
    pprint._sorted = lambda x: x
except:
    import pprint

import eta.core.serial as etas


class SerializableDocument(object):
    """Mixin for documents that can be serialized in BSON or JSON format."""

    def __str__(self):
        return _pformat(self._to_str_dict())

<<<<<<< HEAD
    def __eq__(self, other):
        if not isinstance(other, self.__class__):
            return False
=======
    def __repr__(self):
        s = _pformat(self._to_str_dict(for_repr=True))
        return "<%s: %s>" % (self._get_class_repr(), s)

    def __eq__(self, other):
        if not isinstance(other, self.__class__):
            return False

>>>>>>> fcfee945
        return self.to_json() == other.to_json()

    def __copy__(self):
        return self.copy()

    def _to_str_dict(self, for_repr=False):
        d = {}
        for f in _to_front(self._to_str_fields, "id"):
            if for_repr and f == "_cls":
                continue
            value = getattr(self, f)
            if isinstance(value, SerializableDocument):
                if for_repr:
                    d[f] = value
                else:
                    d[f] = value._to_str_dict()
            elif isinstance(value, ObjectId):
                d[f] = str(value)
            else:
                d[f] = value

        return d

    @property
    def _to_str_fields(self):
        """An ordered tuple of field names that should be included in the
        string representation of the document.
        """
        raise NotImplementedError("Subclass must implement `_to_str_fields`")

    @classmethod
    def _get_class_repr(cls):
        return cls.__name__

    def copy(self):
        """Returns a deep copy of the document.

        Returns:
            a document
        """
        return deepcopy(self)

    def to_dict(self, extended=False):
        """Serializes this document to a BSON/JSON dictionary.

        Args:
            extended (False): whether to serialize extended JSON constructs
                such as ObjectIDs, Binary, etc. into JSON format

        Returns:
            a dict
        """
        raise NotImplementedError("Subclass must implement `to_dict()`")

    @classmethod
    def from_dict(cls, d, extended=False):
        """Loads the document from a BSON/JSON dictionary.

        Args:
            d: a dictionary
            extended (False): whether the input dictionary may contain
                serialized extended JSON constructs

        Returns:
            the document
        """
        raise NotImplementedError("Subclass must implement `from_dict()`")

    def to_json(self, pretty_print=False):
        """Serializes the document to a JSON string.

        Args:
            pretty_print (False): whether to render the JSON in human readable
                format with newlines and indentations

        Returns:
            a JSON string
        """
        d = self.to_dict(extended=True)
        return etas.json_to_str(d, pretty_print=pretty_print)

    @classmethod
    def from_json(cls, s):
        """Loads the document from a JSON string.

        Returns:
            the document
        """
        d = json_util.loads(s)
        return cls.from_dict(d, extended=False)


class ODMDocument(SerializableDocument, Document):
    """Base class for documents that are stored in a MongoDB collection.

    The ID of a document is automatically populated when it is added to the
    database, and the ID of a document is ``None`` if it has not been added to
    the database.

    Attributes:
        id: the ID of the document, or ``None`` if it has not been added to the
            dataset
    """

    meta = {"abstract": True}

    def __eq__(self, other):
<<<<<<< HEAD
        if self.in_db:
            return other is self
=======
        # pylint: disable=no-member
        if self.id != other.id:
            return False

>>>>>>> fcfee945
        return super(ODMDocument, self).__eq__(other)

    @property
    def _to_str_fields(self):
        # pylint: disable=no-member
        return self._fields_ordered

    @property
    def ingest_time(self):
        """The time the document was added to the database, or ``None`` if it
        has not been added to the database.
        """
        # pylint: disable=no-member
        return self.id.generation_time if self.in_db else None

    @property
    def in_db(self):
        """Whether the underlying :class:`fiftyone.core.odm.ODMDocument` has
        been inserted into the database.
        """
        return getattr(self, "id", None) is not None

    def copy(self):
        """Returns a copy of the document that does not have its `id` set.

        Returns:
            a :class:`ODMDocument`
        """
        doc = deepcopy(self)
        if doc.id is not None:
            doc.id = None

        return doc

    def to_dict(self, extended=False):
        if extended:
            return json.loads(self._to_json())

        return json_util.loads(self._to_json())

    @classmethod
    def from_dict(cls, d, extended=False):
        if not extended:
            try:
                # Attempt to load the document directly, assuming it is in
                # extended form

                # pylint: disable=no-member
                return cls._from_son(d)
            except Exception:
                pass

<<<<<<< HEAD
        bson_data = json_util.loads(json_util.dumps(d))
        return cls._from_son(bson_data)

    def _to_json(self):
        # @todo(Tyler) mongoengine snippet, to be replaced
        return json_util.dumps(self.to_mongo(use_db_field=True))
=======
        return cls.from_json(json_util.dumps(d))
>>>>>>> fcfee945

    def _to_json(self):
        # @todo(Tyler) mongoengine snippet, to be replaced
        return json_util.dumps(self.to_mongo(use_db_field=True))

<<<<<<< HEAD
=======

>>>>>>> fcfee945
class ODMEmbeddedDocument(SerializableDocument, EmbeddedDocument):
    """Base class for documents that are embedded within other documents and
    therefore aren't stored in their own collection in the database.
    """

    meta = {"abstract": True}

    def __init__(self, *args, **kwargs):
        super(ODMEmbeddedDocument, self).__init__(*args, **kwargs)
        self.validate()

    @property
    def _to_str_fields(self):
        # pylint: disable=no-member
        return self._fields_ordered

    def to_dict(self, extended=False):
        if extended:
            return json.loads(self._to_json())

        return json_util.loads(self._to_json())

    @classmethod
    def from_dict(cls, d, extended=False):
        if not extended:
            try:
                # Attempt to load the document directly, assuming it is in
                # extended form

                # pylint: disable=no-member
                return cls._from_son(d)
            except Exception:
                pass

<<<<<<< HEAD
        bson_data = json_util.loads(json_util.dumps(d))
        return cls._from_son(bson_data)
=======
        return cls.from_json(json_util.dumps(d))
>>>>>>> fcfee945

    def _to_json(self):
        # @todo(Tyler) mongoengine snippet, to be replaced
        return json_util.dumps(self.to_mongo(use_db_field=True))


def _to_front(l, val):
    l = list(l)
    try:
        l.remove(val)
        l.insert(0, val)
    except ValueError:
        pass

    return l


def _pformat(doc):
    return pprint.pformat(doc, indent=4)<|MERGE_RESOLUTION|>--- conflicted
+++ resolved
@@ -43,20 +43,14 @@
     def __str__(self):
         return _pformat(self._to_str_dict())
 
-<<<<<<< HEAD
+    def __repr__(self):
+        s = _pformat(self._to_str_dict(for_repr=True))
+        return "<%s: %s>" % (self._get_class_repr(), s)
+
     def __eq__(self, other):
         if not isinstance(other, self.__class__):
             return False
-=======
-    def __repr__(self):
-        s = _pformat(self._to_str_dict(for_repr=True))
-        return "<%s: %s>" % (self._get_class_repr(), s)
-
-    def __eq__(self, other):
-        if not isinstance(other, self.__class__):
-            return False
-
->>>>>>> fcfee945
+
         return self.to_json() == other.to_json()
 
     def __copy__(self):
@@ -164,15 +158,10 @@
     meta = {"abstract": True}
 
     def __eq__(self, other):
-<<<<<<< HEAD
-        if self.in_db:
-            return other is self
-=======
         # pylint: disable=no-member
         if self.id != other.id:
             return False
 
->>>>>>> fcfee945
         return super(ODMDocument, self).__eq__(other)
 
     @property
@@ -225,25 +214,14 @@
             except Exception:
                 pass
 
-<<<<<<< HEAD
         bson_data = json_util.loads(json_util.dumps(d))
         return cls._from_son(bson_data)
 
     def _to_json(self):
         # @todo(Tyler) mongoengine snippet, to be replaced
         return json_util.dumps(self.to_mongo(use_db_field=True))
-=======
-        return cls.from_json(json_util.dumps(d))
->>>>>>> fcfee945
-
-    def _to_json(self):
-        # @todo(Tyler) mongoengine snippet, to be replaced
-        return json_util.dumps(self.to_mongo(use_db_field=True))
-
-<<<<<<< HEAD
-=======
-
->>>>>>> fcfee945
+
+
 class ODMEmbeddedDocument(SerializableDocument, EmbeddedDocument):
     """Base class for documents that are embedded within other documents and
     therefore aren't stored in their own collection in the database.
@@ -278,12 +256,8 @@
             except Exception:
                 pass
 
-<<<<<<< HEAD
         bson_data = json_util.loads(json_util.dumps(d))
         return cls._from_son(bson_data)
-=======
-        return cls.from_json(json_util.dumps(d))
->>>>>>> fcfee945
 
     def _to_json(self):
         # @todo(Tyler) mongoengine snippet, to be replaced
