"""
Documents that track datasets and their sample schemas in the database.

| Copyright 2017-2022, Voxel51, Inc.
| `voxel51.com <https://voxel51.com/>`_
|
"""
import inspect

import eta.core.utils as etau

from mongoengine.fields import StringField as MongoStringField

from fiftyone.core.fields import (
    Field,
    BooleanField,
    ClassesField,
    DateTimeField,
    DictField,
    EmbeddedDocumentField,
    EmbeddedDocumentListField,
    IntField,
    ListField,
    ObjectIdField,
    StringField,
    TargetsField,
)

from .document import Document
from .embedded_document import EmbeddedDocument, BaseEmbeddedDocument
from .runs import RunDocument


def create_field(
    name,
    ftype,
    embedded_doc_type=None,
    subfield=None,
    db_field=None,
    fields=None,
    parent=None,
    **field_kwargs
):
    """Creates the :class:`fiftyone.core.fields.Field` instance defined by the
    given specification.

    .. note::

        This method is used exclusively to create user-defined (non-default)
        fields. Any parameters accepted here must be stored on
        :class:`SampleFieldDocument` or else datasets will "lose" any
        additional decorations when they are loaded from the database.

    Args:
        name: the field name
        ftype: the field type to create. Must be a subclass of
            :class:`fiftyone.core.fields.Field`
        embedded_doc_type (None): the
            :class:`fiftyone.core.odm.BaseEmbeddedDocument` type of the field.
            Only applicable when ``ftype`` is
            :class:`fiftyone.core.fields.EmbeddedDocumentField`
        subfield (None): the :class:`fiftyone.core.fields.Field` type of the
            contained field. Only applicable when ``ftype`` is
            :class:`fiftyone.core.fields.ListField` or
            :class:`fiftyone.core.fields.DictField`
        db_field (None): the database field to store this field in. By default,
            ``name`` is used
        fields (None): the subfields of the
            :class:`fiftyone.core.fields.EmbeddedDocumentField`
            Only applicable when ``ftype`` is
            :class:`fiftyone.core.fields.EmbeddedDocumentField`
        parent (None): a parent
        **field_kwargs: mongoengine field kwargs

    Returns:
        a :class:`fiftyone.core.fields.Field` instance
    """
    if db_field is None:
        db_field = name

    # All user-defined fields are nullable
    kwargs = dict(null=True, db_field=db_field)
    kwargs.update(field_kwargs)

    if fields is not None:
        for idx, value in enumerate(fields):
            if isinstance(value, (Field, MongoStringField)):
                continue

            fields[idx] = create_field(**value)

    if issubclass(ftype, (ListField, DictField)):
        if subfield is not None:
            if inspect.isclass(subfield):
                if issubclass(subfield, EmbeddedDocumentField):
                    subfield = create_field(
                        name,
                        subfield,
                        embedded_doc_type=embedded_doc_type,
                        fields=fields or [],
                        parent=parent,
                    )

                else:
                    subfield = subfield()

                subfield.name = name

            if not isinstance(subfield, Field):
                raise ValueError(
                    "Invalid subfield type %s; must be a subclass of %s"
                    % (type(subfield), Field)
                )

            kwargs["field"] = subfield

    if issubclass(ftype, EmbeddedDocumentField):
        if embedded_doc_type is None or not issubclass(
            embedded_doc_type, BaseEmbeddedDocument
        ):
            raise ValueError(
                "Invalid embedded_doc_type %s; must be a subclass of %s"
                % (embedded_doc_type, BaseEmbeddedDocument)
            )

        kwargs.update(
            {"document_type": embedded_doc_type, "fields": fields or []}
        )

    field = ftype(**kwargs)
    field.name = name

    return field


class SampleFieldDocument(EmbeddedDocument):
    """Description of a sample field."""

    name = StringField()
    ftype = StringField()
    subfield = StringField(null=True)
    embedded_doc_type = StringField(null=True)
    db_field = StringField(null=True)
    fields = ListField(
        EmbeddedDocumentField(document_type="SampleFieldDocument")
    )

    def to_field(self):
        """Creates the :class:`fiftyone.core.fields.Field` specified by this
        document.

        Returns:
            a :class:`fiftyone.core.fields.Field`
        """
        ftype = etau.get_class(self.ftype)

        embedded_doc_type = self.embedded_doc_type
        if embedded_doc_type is not None:
            embedded_doc_type = etau.get_class(embedded_doc_type)

        subfield = self.subfield
        if subfield is not None:
            subfield = etau.get_class(subfield)

        fields = None
        if self.fields is not None:
            fields = [field_doc.to_field() for field_doc in list(self.fields)]

        return create_field(
            self.name,
            ftype,
            embedded_doc_type=embedded_doc_type,
            subfield=subfield,
            db_field=self.db_field,
            fields=fields,
        )

    @classmethod
    def from_field(cls, field):
        """Creates a :class:`SampleFieldDocument` for a field.

        Args:
            field: a :class:`fiftyone.core.fields.Field` instance

        Returns:
            a :class:`SampleFieldDocument`
        """
        embedded_doc_type = cls._get_attr_repr(field, "document_type")
        if isinstance(field, (ListField, DictField)) and field.field:
            embedded_doc_type = cls._get_attr_repr(
                field.field, "document_type"
            )

        return cls(
            name=field.name,
            ftype=etau.get_class_name(field),
            subfield=cls._get_attr_repr(field, "field"),
            embedded_doc_type=embedded_doc_type,
            db_field=field.db_field,
            fields=cls._get_field_documents(field),
        )

    def matches_field(self, field):
        """Determines whether this sample field matches the given field.

        Args:
            field: a :class:`fiftyone.core.fields.Field` instance

        Returns:
            True/False
        """
        if self.name != field.name:
            return False

        if self.ftype != etau.get_class_name(field):
            return False

        if self.subfield and self.subfield != etau.get_class_name(field.field):
            return False

        if (
            self.embedded_doc_type
            and self.embedded_doc_type
            != etau.get_class_name(field.document_type)
        ):
            return False

        if self.db_field != field.db_field:
            return False

        cur_fields = {f.name: f for f in list(getattr(self, "fields", []))}
        fields = {f.name: f for f in getattr(field, "fields", [])}
        if cur_fields and fields:
            if len(fields) != len(cur_fields):
                return False

            if any([name not in cur_fields for name in fields]):
                return False

            return any(
                [not cur_fields[name].matches(fields[name]) for name in fields]
            )

        return True

    def merge_doc(self, other):
        if self.ftype != other.ftype:
            raise TypeError("Cannot merge")

        if other.ftype == etau.get_class_name(ListField):
            if (
                self.subfield
                and other.subfield
                and self.subfield != other.subfield
            ):
                raise TypeError("Cannot merge")

            self.subfield = other.subfield or self.subfield

        if self.name == other.name and self.db_field is None:
            self.db_field = other.db_field or self.db_field

        embedded_doc = etau.get_class_name(EmbeddedDocumentField)
        if other.ftype == embedded_doc or self.subfield == embedded_doc:
            if (
                self.embedded_doc_type
                and other.embedded_doc_type
                and self.embedded_doc_type != other.embedded_doc_type
            ):
                raise TypeError("Cannot merge")

            self.embedded_doc_type = (
                other.embedded_doc_type or self.embedded_doc_type
            )

            others = {f.name: f for f in other.fields}

            new = []
            for i, field in enumerate(self.fields):
                if field.name in others:
                    self.fields[i] = field.merge_doc(others[field.name])
                else:
                    new.append(field)

            self.fields = self.fields + new

        return self

    @staticmethod
    def _get_attr_repr(field, attr_name):
        attr = getattr(field, attr_name, None)
        return etau.get_class_name(attr) if attr else None

    @classmethod
    def _get_field_documents(cls, field):
        if isinstance(field, ListField):
            field = field.field

        if not isinstance(field, EmbeddedDocumentField):
            return None

        if not hasattr(field, "fields"):
            return None

        return [
            cls.from_field(value)
            for value in field.get_field_schema().values()
        ]


class SidebarGroupDocument(EmbeddedDocument):
    """Description of a Sidebar Group in the App."""

    name = StringField(required=True)
    paths = ListField(StringField(), default=[])


class KeypointSkeleton(EmbeddedDocument):
    """Description of a keypoint skeleton.

    Keypoint skeletons can be associated with
    :class:`fiftyone.core.labels.Keypoint` or
    :class:`fiftyone.core.labels.Keypoints` fields whose
    :attr:`points <fiftyone.core.labels.Keypoint.points>` attributes all
    contain a fixed number of semantically ordered points.

    The ``edges`` argument contains lists of integer indexes that define the
    connectivity of the points in the skeleton, and the optional ``labels``
    argument defines the label strings for each node in the skeleton.

    For example, the skeleton below is defined by edges between the following
    nodes::

        left hand <-> left shoulder <-> right shoulder <-> right hand
        left eye <-> right eye <-> mouth

    Example::

        import fiftyone as fo

        # A skeleton for an object made of 7 points
        skeleton = fo.KeypointSkeleton(
            labels=[
                "left hand" "left shoulder", "right shoulder", "right hand",
                "left eye", "right eye", "mouth",
            ],
            edges=[[0, 1, 2, 3], [4, 5, 6]],
        )

    Args:
        labels (None): an optional list of label strings for each node
        edges: a list of lists of integer indexes defining the connectivity
            between nodes
    """

    labels = ListField(StringField(), null=True)
    edges = ListField(ListField(IntField()))


class DatasetDocument(Document):
    """Backing document for datasets."""

    meta = {"collection": "datasets"}

    name = StringField(unique=True, required=True)
    version = StringField(required=True, null=True)
    created_at = DateTimeField()
    last_loaded_at = DateTimeField()
    sample_collection_name = StringField(unique=True, required=True)
    frame_collection_name = StringField()
    persistent = BooleanField(default=False)
    media_type = StringField()
<<<<<<< HEAD
    groups = DictField(DictField(StringField()))
    default_group_names = DictField(StringField())
=======
    tags = ListField(StringField())
>>>>>>> 7133bbda
    info = DictField()
    classes = DictField(ClassesField())
    default_classes = ClassesField()
    mask_targets = DictField(TargetsField())
    default_mask_targets = TargetsField()
    skeletons = DictField(
        EmbeddedDocumentField(document_type=KeypointSkeleton)
    )
    default_skeleton = EmbeddedDocumentField(document_type=KeypointSkeleton)
    sample_fields = EmbeddedDocumentListField(
        document_type=SampleFieldDocument
    )
    frame_fields = EmbeddedDocumentListField(document_type=SampleFieldDocument)
    annotation_runs = DictField(
        EmbeddedDocumentField(document_type=RunDocument)
    )
    brain_methods = DictField(EmbeddedDocumentField(document_type=RunDocument))
    evaluations = DictField(EmbeddedDocumentField(document_type=RunDocument))
    app_sidebar_groups = ListField(
        EmbeddedDocumentField(document_type=SidebarGroupDocument), default=None
    )<|MERGE_RESOLUTION|>--- conflicted
+++ resolved
@@ -370,12 +370,9 @@
     frame_collection_name = StringField()
     persistent = BooleanField(default=False)
     media_type = StringField()
-<<<<<<< HEAD
     groups = DictField(DictField(StringField()))
     default_group_names = DictField(StringField())
-=======
     tags = ListField(StringField())
->>>>>>> 7133bbda
     info = DictField()
     classes = DictField(ClassesField())
     default_classes = ClassesField()
