"""
Backing document classes for :class:`fiftyone.core.sample.Sample` instances.

Class hierarchy::

    SampleDocument
    ├── NoDatasetSampleDocument
    └── DatasetSampleDocument
        ├── my_custom_dataset
        ├── another_dataset
        └── ...

Design invariants:

-   A :class:`fiftyone.core.sample.Sample` always has a backing
    ``sample._doc``, which is an instance of a subclass of
    :class:`SampleDocument`

-   A :class:`fiftyone.core.dataset.Dataset` always has a backing
    ``dataset._sample_doc_cls`` which is a subclass of
    :class:`DatasetSampleDocument``.

**Implementation details**

When a new :class:`fiftyone.core.sample.Sample` is created, its ``_doc``
attribute is an instance of :class:`NoDatasetSampleDocument`::

    import fiftyone as fo

    sample = fo.Sample()
    sample._doc  # NoDatasetSampleDocument

When a new :class:`fiftyone.core.dataset.Dataset` is created, its
``_sample_doc_cls`` attribute holds a dynamically created subclass of
:class:`DatasetSampleDocument` whose name is the name of the dataset::

    dataset = fo.Dataset(name="my_dataset")
    dataset._sample_doc_cls  # my_dataset(DatasetSampleDocument)

When a sample is added to a dataset, its ``_doc`` attribute is changed from
type :class:`NoDatasetSampleDocument` to type ``dataset._sample_doc_cls``::

    dataset.add_sample(sample)
    sample._doc  # my_dataset(DatasetSampleDocument)

| Copyright 2017-2020, Voxel51, Inc.
| `voxel51.com <https://voxel51.com/>`_
|
"""
# pragma pylint: disable=redefined-builtin
# pragma pylint: disable=unused-wildcard-import
# pragma pylint: disable=wildcard-import
from __future__ import absolute_import
from __future__ import division
from __future__ import print_function
from __future__ import unicode_literals
from builtins import *
import six

# pragma pylint: enable=redefined-builtin
# pragma pylint: enable=unused-wildcard-import
# pragma pylint: enable=wildcard-import

from collections import OrderedDict
from functools import wraps
import json
import numbers
import re

from bson import json_util
from bson.binary import Binary
from mongoengine.errors import InvalidQueryError
import numpy as np

import fiftyone as fo
import fiftyone.core.fields as fof
import fiftyone.core.metadata as fom
import fiftyone.core.utils as fou

from .dataset import SampleFieldDocument
from .document import (
    Document,
    BaseEmbeddedDocument,
    SerializableDocument,
)


def default_sample_fields():
    """The default fields present on all :class:`SampleDocument` objects.

    Returns:
        a tuple of field names
    """
    return DatasetSampleDocument._fields_ordered


def no_delete_default_field(func):
    """Wrapper for :func:`SampleDocument.delete_field` that prevents deleting
    default fields of :class:`SampleDocument`.

    This is a decorator because the subclasses implement this as either an
    instance or class method.
    """

    @wraps(func)
    def wrapper(cls_or_self, field_name, *args, **kwargs):
        # pylint: disable=no-member
        if field_name in default_sample_fields():
            raise ValueError("Cannot delete default field '%s'" % field_name)

        return func(cls_or_self, field_name, *args, **kwargs)

    return wrapper


class SampleDocument(SerializableDocument):
    """Interface for sample backing documents."""

    @property
    def dataset_name(self):
        """The name of the dataset to which this sample belongs, or ``None`` if
        it has not been added to a dataset.
        """
        return None

    @property
    def in_db(self):
        """Whether the sample has been added to the database."""
        return False

    @property
    def ingest_time(self):
        """The time the sample was added to the database, or ``None`` if it
        has not been added to the database.
        """
        return None

    def has_field(self, field_name):
        """Determines whether the sample has a field of the given name.

        Args:
            field_name: the field name

        Returns:
            True/False
        """
        raise NotImplementedError("Subclass must implement `has_field()`")

    def get_field(self, field_name):
        """Gets the field of the sample.

        Args:
            field_name: the field name

        Returns:
            the field value

        Raises:
            AttributeError: if the field does not exist
        """
        raise NotImplementedError("Subclass must implement `get_field()`")

    def set_field(self, field_name, value, create=False):
        """Sets the value of a field of the sample.

        Args:
            field_name: the field name
            value: the field value
            create (False): whether to create the field if it does not exist

        Raises:
            ValueError: if ``field_name`` is not an allowed field name or does
                not exist and ``create == False``
        """
        raise NotImplementedError("Subclass must implement `set_field()`")

    def clear_field(self, field_name):
        """Clears the value of a field of the sample.

        Args:
            field_name: the field name

        Raises:
            ValueError: if the field does not exist
        """
        raise NotImplementedError("Subclass must implement `clear_field()`")


class DatasetSampleDocument(Document, SampleDocument):
    """Base class for sample documents backing samples in datasets.

    All ``fiftyone.core.dataset.Dataset._sample_doc_cls`` classes inherit from
    this class.
    """

    meta = {"abstract": True}

    # The path to the data on disk
    filepath = fof.StringField(unique=True)

    # The set of tags associated with the sample
    tags = fof.ListField(fof.StringField())

    # Metadata about the sample media
    metadata = fof.EmbeddedDocumentField(fom.Metadata, null=True)

    def __setattr__(self, name, value):
        # pylint: disable=no-member
        has_field = self.has_field(name)

        if name.startswith("_") or (hasattr(self, name) and not has_field):
            super().__setattr__(name, value)
            return

        if not has_field:
            raise ValueError(
                "Adding sample fields using the `sample.field = value` syntax "
                "is not allowed; use `sample['field'] = value` instead"
            )

        if value is not None:
            self._fields[name].validate(value)

        super().__setattr__(name, value)

    @property
    def dataset_name(self):
        """The name of the dataset to which this sample belongs, or ``None`` if
        it has not been added to a dataset.
        """
        return self.__class__.__name__

    @property
    def field_names(self):
        # pylint: disable=no-member
        return tuple(f for f in self._fields_ordered if f != "id")

    @classmethod
    def get_field_schema(cls, ftype=None, embedded_doc_type=None):
        """Returns a schema dictionary describing the fields of this sample.

        If the sample belongs to a dataset, the schema will apply to all
        samples in the dataset.

        Args:
            ftype (None): an optional field type to which to restrict the
                returned schema. Must be a subclass of
                :class:`fiftyone.core.fields.Field`
            embedded_doc_type (None): an optional embedded document type to
                which to restrict the returned schema. Must be a subclass of
                :class:`fiftyone.core.odm.BaseEmbeddedDocument`

        Returns:
             a dictionary mapping field names to field types
        """
        if ftype is None:
            ftype = fof.Field

        if not issubclass(ftype, fof.Field):
            raise ValueError(
                "Field type %s must be subclass of %s" % (ftype, fof.Field)
            )

        if embedded_doc_type and not issubclass(
            ftype, fof.EmbeddedDocumentField
        ):
            raise ValueError(
                "embedded_doc_type should only be specified if ftype is a"
                " subclass of %s" % fof.EmbeddedDocumentField
            )

        d = OrderedDict()
        for field_name in cls._fields_ordered:
            # pylint: disable=no-member
            field = cls._fields[field_name]
            if not isinstance(cls._fields[field_name], ftype):
                continue

            if embedded_doc_type and not issubclass(
                field.document_type, embedded_doc_type
            ):
                continue

            d[field_name] = field

        return d

    def has_field(self, field_name):
        # pylint: disable=no-member
        return field_name in self._fields

    def get_field(self, field_name):
        if not self.has_field(field_name):
            raise AttributeError("Sample has no field '%s'" % field_name)

        return getattr(self, field_name)

    @classmethod
    def add_field(
        cls,
        field_name,
        ftype,
        embedded_doc_type=None,
        subfield=None,
        save=True,
    ):
        """Adds a new field to the sample.

        Args:
            field_name: the field name
            ftype: the field type to create. Must be a subclass of
                :class:`fiftyone.core.fields.Field`
            embedded_doc_type (None): the
                :class:`fiftyone.core.odm.BaseEmbeddedDocument` type of the
                field. Used only when ``ftype`` is
                :class:`fiftyone.core.fields.EmbeddedDocumentField`
            subfield (None): the type of the contained field. Used only when
                ``ftype`` is a list or dict type
        """
        # Additional arg `save` is to prevent saving the fields when reloading
        # a dataset from the database.

        # pylint: disable=no-member
        if field_name in cls._fields:
            raise ValueError("Field '%s' already exists" % field_name)

        field = _create_field(
            field_name,
            ftype,
            embedded_doc_type=embedded_doc_type,
            subfield=subfield,
        )

        cls._fields[field_name] = field
        cls._fields_ordered += (field_name,)
        try:
            if issubclass(cls, DatasetSampleDocument):
                # Only set the attribute if it is a class
                setattr(cls, field_name, field)
        except TypeError:
            # Instance, not class, so do not `setattr`
            pass

        if save:
            # Update dataset meta class
            # @todo(Tyler) refactor to avoid local import here
            import fiftyone.core.dataset as fod

            dataset = fod.load_dataset(cls.__name__)
            field = cls._fields[field_name]
            sample_field = SampleFieldDocument.from_field(field)
            dataset._meta.sample_fields.append(sample_field)
            dataset._meta.save()

    @classmethod
    def add_implied_field(cls, field_name, value):
        """Adds the field to the sample, inferring the field type from the
        provided value.

        Args:
            field_name: the field name
            value: the field value
        """
        # pylint: disable=no-member
        if field_name in cls._fields:
            raise ValueError("Field '%s' already exists" % field_name)

        cls.add_field(field_name, **_get_implied_field_kwargs(value))

    def set_field(self, field_name, value, create=False):
        if field_name.startswith("_"):
            raise ValueError(
                "Invalid field name: '%s'. Field names cannot start with '_'"
                % field_name
            )

        if hasattr(self, field_name) and not self.has_field(field_name):
            raise ValueError("Cannot use reserved keyword '%s'" % field_name)

        if not self.has_field(field_name):
            if create:
                self.add_implied_field(field_name, value)
            else:
                msg = "Sample does not have field '%s'." % field_name
                if value is not None:
                    # don't report this when clearing a field.
                    msg += " Use `create=True` to create a new field."
                raise ValueError(msg)

        self.__setattr__(field_name, value)

    def clear_field(self, field_name):
        self.set_field(field_name, None, create=False)

    @classmethod
    @no_delete_default_field
    def delete_field(cls, field_name):
        """Deletes the field from the sample.

        If the sample is in a dataset, the field will be removed from all
        samples in the dataset.

        Args:
            field_name: the field name

        Raises:
            AttributeError: if the field does not exist
        """
        try:
            # Delete from all samples
            # pylint: disable=no-member
            cls.objects.update(**{"unset__%s" % field_name: None})
        except InvalidQueryError:
            raise AttributeError("Sample has no field '%s'" % field_name)

        # Remove from dataset
        # pylint: disable=no-member
        del cls._fields[field_name]
        cls._fields_ordered = tuple(
            fn for fn in cls._fields_ordered if fn != field_name
        )
        delattr(cls, field_name)

        # Update dataset meta class
        # @todo(Tyler) refactor to avoid local import here
        import fiftyone.core.dataset as fod

        dataset = fod.load_dataset(cls.__name__)
        dataset._meta.sample_fields = [
            sf for sf in dataset._meta.sample_fields if sf.name != field_name
        ]
        dataset._meta.save()

<<<<<<< HEAD
    def _to_repr_dict(self, *args, **kwargs):
        d = {"dataset_name": self.dataset_name}
        d.update(super()._to_repr_dict(*args, **kwargs))
        return d
=======
    def _get_repr_fields(self):
        return ("dataset_name",) + super()._get_repr_fields()

    def _update(self, object_id, update_doc, filtered_fields=None, **kwargs):
        """Updates an existing document.

        Helper method; should only be used inside
        :meth:`DatasetSampleDocument.save`.
        """
        updated_existing = True

        collection = self._get_collection()

        select_dict = {"_id": object_id}

        extra_updates = self._extract_extra_updates(
            update_doc, filtered_fields
        )

        if update_doc:
            result = collection.update_one(
                select_dict, update_doc, upsert=True
            ).raw_result
            if result is not None:
                updated_existing = result.get("updatedExisting")

        for update, element_id in extra_updates:
            result = collection.update_one(
                select_dict,
                update,
                array_filters=[{"element._id": element_id}],
                upsert=True,
            ).raw_result

            if result is not None:
                updated_existing = updated_existing and result.get(
                    "updatedExisting"
                )

        return updated_existing

    def _extract_extra_updates(self, update_doc, filtered_fields):
        """Extracts updates for filtered list fields that need to be updated
        by ID, not relative position (index).
        """
        extra_updates = []

        #
        # Check for illegal modifications
        # Match the list, or an indexed item in the list, but not a field
        # of an indexed item of the list:
        #   my_detections.detections          <- MATCH
        #   my_detections.detections.1        <- MATCH
        #   my_detections.detections.1.label  <- NO MATCH
        #
        if filtered_fields:
            for d in update_doc.values():
                for k in d.keys():
                    for ff in filtered_fields:
                        if k.startswith(ff) and not k.lstrip(ff).count("."):
                            raise ValueError(
                                "Modifying root of filtered list field '%s' "
                                "is not allowed" % k
                            )

        if filtered_fields and "$set" in update_doc:
            d = update_doc["$set"]
            del_keys = []

            for k, v in d.items():
                filtered_field = None
                for ff in filtered_fields:
                    if k.startswith(ff):
                        filtered_field = ff
                        break

                if filtered_field:
                    element_id, el_filter = self._parse_id_and_array_filter(
                        k, filtered_field
                    )
                    extra_updates.append(
                        ({"$set": {el_filter: v}}, element_id)
                    )

                    del_keys.append(k)

            for k in del_keys:
                del d[k]

            if not update_doc["$set"]:
                del update_doc["$set"]

        return extra_updates

    def _parse_id_and_array_filter(self, list_element_field, filtered_field):
        """Converts the ``list_element_field`` and ``filtered_field`` to an
        element object ID and array filter.

        Example::

            Input:
                list_element_field = "test_dets.detections.1.label"
                filtered_field = "test_dets.detections"

            Output:
                ObjectID("5f2062bf27c024654f5286a0")
                "test_dets.detections.$[element].label"
        """
        el = self
        for field_name in filtered_field.split("."):
            el = el[field_name]

        el_fields = list_element_field.lstrip(filtered_field).split(".")
        idx = int(el_fields.pop(0))

        el = el[idx]
        el_filter = ".".join([filtered_field, "$[element]"] + el_fields)

        return el._id, el_filter
>>>>>>> 7aaa0390

    def _update(self, object_id, update_doc, filtered_fields=None, **kwargs):
        """Update an existing document.

        Helper method, should only be used inside save().
        """
        updated_existing = True

        collection = self._get_collection()

        select_dict = {"_id": object_id}

        extra_updates = self._extract_extra_updates(
            update_doc, filtered_fields
        )

        if update_doc:
            result = collection.update_one(
                select_dict, update_doc, upsert=True
            ).raw_result
            if result is not None:
                updated_existing = result.get("updatedExisting")

        for update, element_id in extra_updates:
            result = collection.update_one(
                select_dict,
                update,
                array_filters=[{"element._id": element_id}],
                upsert=True,
            ).raw_result

            if result is not None:
                updated_existing = updated_existing and result.get(
                    "updatedExisting"
                )

        return updated_existing

    def _extract_extra_updates(self, update_doc, filtered_fields):
        """Extract updates for filtered list fields that need to be updated
        by ID, not relative position (index).
        """
        extra_updates = []

        # check for illegal modifications
        if filtered_fields:
            # match the list, or an indexed item in the list, but not a field
            # of an indexed item of the list:
            #   my_detections.detections          <- MATCH
            #   my_detections.detections.1        <- MATCH
            #   my_detections.detections.1.label  <- NO MATCH
            patterns = [
                r"^%s(\.[0-9]+)?$" % "\.".join(ff.split("."))
                for ff in filtered_fields
            ]

            for d in update_doc.values():
                for k in d.keys():
                    for pattern in patterns:
                        if re.match(pattern, k):
                            raise ValueError(
                                "Attempted modifying of a filtered list field:"
                                " '%s'" % k
                            )

        if filtered_fields and "$set" in update_doc:
            d = update_doc["$set"]
            del_keys = []

            for k, v in d.items():
                filtered_field = None
                for ff in filtered_fields:
                    if k.startswith(ff):
                        filtered_field = ff
                        break

                if filtered_field:
                    element_id, el_filter = self._parse_id_and_array_filter(
                        k, filtered_field
                    )
                    extra_updates.append(
                        ({"$set": {el_filter: v}}, element_id)
                    )

                    del_keys.append(k)

            for k in del_keys:
                del d[k]

            if not update_doc["$set"]:
                del update_doc["$set"]

        return extra_updates

    def _parse_id_and_array_filter(self, list_element_field, filtered_field):
        """Convert the `list_element_field` and `filtered_field` to an element
        object ID and array filter.

        Example:
            Input:
                list_element_field='test_dets.detections.1.label'
                filtered_field='test_dets.detections'
            Output:
                ObjectID('5f2062bf27c024654f5286a0')
                'test_dets.detections.$[element].label'

        """
        el = self
        for field_name in filtered_field.split("."):
            el = el[field_name]

        el_fields = list_element_field.lstrip(filtered_field).split(".")
        idx = int(el_fields.pop(0))

        el = el[idx]
        el_filter = ".".join([filtered_field, "$[element]"] + el_fields)

        return el._id, el_filter


class NoDatasetSampleDocument(SampleDocument):
    """Backing document for samples that have not been added to a dataset."""

    # pylint: disable=no-member
    default_fields = DatasetSampleDocument._fields
    default_fields_ordered = default_sample_fields()

    def __init__(self, **kwargs):
        self._data = OrderedDict()

        for field_name in self.default_fields_ordered:

            value = kwargs.pop(field_name, None)

            if value is None:
                value = self._get_default(self.default_fields[field_name])

            self._data[field_name] = value

        self._data.update(kwargs)

    def __getattr__(self, name):
        try:
            return self._data[name]
        except Exception:
            pass

        return super().__getattribute__(name)

    def __setattr__(self, name, value):
        if name.startswith("_"):
            super().__setattr__(name, value)
            return

        has_field = self.has_field(name)

        if hasattr(self, name) and not has_field:
            super().__setattr__(name, value)
            return

        if not has_field:
            raise ValueError(
                "Adding sample fields using the `sample.field = value` syntax "
                "is not allowed; use `sample['field'] = value` instead"
            )

        self._data[name] = value

    @property
    def id(self):
        return None

    def _get_repr_fields(self):
        return ("id",) + self.field_names

    @property
    def field_names(self):
        return tuple(self._data.keys())

    @staticmethod
    def _get_default(field):
        if field.null:
            return None

        if field.default is not None:
            value = field.default

            if callable(value):
                value = value()

            if isinstance(value, list) and value.__class__ != list:
                value = list(value)
            elif isinstance(value, tuple) and value.__class__ != tuple:
                value = tuple(value)
            elif isinstance(value, dict) and value.__class__ != dict:
                value = dict(value)

            return value

        raise ValueError("Field '%s' has no default" % field)

    def has_field(self, field_name):
        try:
            return field_name in self._data
        except AttributeError:
            # If `_data` is not initialized
            return False

    def get_field(self, field_name):
        if not self.has_field(field_name):
            raise AttributeError("Sample has no field '%s'" % field_name)

        return getattr(self, field_name)

    def set_field(self, field_name, value, create=False):
        if field_name.startswith("_"):
            raise ValueError(
                "Invalid field name: '%s'. Field names cannot start with '_'"
                % field_name
            )

        if hasattr(self, field_name) and not self.has_field(field_name):
            raise ValueError("Cannot use reserved keyword '%s'" % field_name)

        if not self.has_field(field_name):
            if create:
                # dummy value so that it is identified by __setattr__
                self._data[field_name] = None
            else:
                msg = "Sample does not have field '%s'." % field_name
                if value is not None:
                    # don't report this when clearing a field.
                    msg += " Use `create=True` to create a new field."
                raise ValueError(msg)

        self.__setattr__(field_name, value)

    def clear_field(self, field_name):
        if field_name in self.default_fields:
            default_value = self._get_default(self.default_fields[field_name])
            self.set_field(field_name, default_value)
        else:
            self._data.pop(field_name, None)

    def to_dict(self, extended=False):
        d = {}
        for k, v in self._data.items():
            if hasattr(v, "to_dict"):
                # Embedded document
                d[k] = v.to_dict(extended=extended)
            elif isinstance(v, np.ndarray):
                # Must handle arrays separately, since they are non-primitives

                # @todo cannot support serializing 1D arrays as lists because
                # there is no way for `from_dict` to know that the data should
                # be converted back to a numpy array
                #
                # if v.ndim == 1:
                #     d[k] = v.tolist()
                #

                v_binary = fou.serialize_numpy_array(v)
                if extended:
                    # @todo improve this
                    d[k] = json.loads(json_util.dumps(Binary(v_binary)))
                else:
                    d[k] = v_binary
            else:
                # JSON primitive
                d[k] = v

        return d

    @classmethod
    def from_dict(cls, d, extended=False):
        kwargs = {}
        for k, v in d.items():
            if isinstance(v, dict):
                if "_cls" in v:
                    # Serialized embedded document
                    _cls = getattr(fo, v["_cls"])
                    kwargs[k] = _cls.from_dict(v)
                elif "$binary" in v:
                    # Serialized array in extended format
                    binary = json_util.loads(json.dumps(v))
                    kwargs[k] = fou.deserialize_numpy_array(binary)
                else:
                    kwargs[k] = v
            elif isinstance(v, six.binary_type):
                # Serialized array in non-extended format
                kwargs[k] = fou.deserialize_numpy_array(v)
            else:
                kwargs[k] = v

        return cls(**kwargs)

    def save(self):
        """Saves the sample to the database.

        Because the sample does not belong to a dataset, this method does
        nothing.
        """
        pass

    def reload(self):
        """Reloads the sample from the database.

        Because the sample does not belong to a dataset, this method does
        nothing.
        """
        pass

    def delete(self):
        """Deletes the sample from the database.

        Because the sample does not belong to a dataset, this method does
        nothing.
        """
        pass


def _get_implied_field_kwargs(value):
    if isinstance(value, BaseEmbeddedDocument):
        return {
            "ftype": fof.EmbeddedDocumentField,
            "embedded_doc_type": type(value),
        }

    if isinstance(value, bool):
        return {"ftype": fof.BooleanField}

    if isinstance(value, six.integer_types):
        return {"ftype": fof.IntField}

    if isinstance(value, numbers.Number):
        return {"ftype": fof.FloatField}

    if isinstance(value, six.string_types):
        return {"ftype": fof.StringField}

    if isinstance(value, (list, tuple)):
        return {"ftype": fof.ListField}

    if isinstance(value, np.ndarray):
        if value.ndim == 1:
            return {"ftype": fof.VectorField}

        return {"ftype": fof.ArrayField}

    if isinstance(value, dict):
        return {"ftype": fof.DictField}

    raise TypeError("Unsupported field value '%s'" % type(value))


def _create_field(field_name, ftype, embedded_doc_type=None, subfield=None):
    if not issubclass(ftype, fof.Field):
        raise ValueError(
            "Invalid field type '%s'; must be a subclass of '%s'"
            % (ftype, fof.Field)
        )

    kwargs = {"db_field": field_name}

    if issubclass(ftype, fof.EmbeddedDocumentField):
        kwargs.update({"document_type": embedded_doc_type})
        kwargs["null"] = True
    elif issubclass(ftype, (fof.ListField, fof.DictField)):
        if subfield is not None:
            kwargs["field"] = subfield
    else:
        kwargs["null"] = True

    field = ftype(**kwargs)
    field.name = field_name

    return field<|MERGE_RESOLUTION|>--- conflicted
+++ resolved
@@ -65,7 +65,6 @@
 from functools import wraps
 import json
 import numbers
-import re
 
 from bson import json_util
 from bson.binary import Binary
@@ -431,12 +430,6 @@
         ]
         dataset._meta.save()
 
-<<<<<<< HEAD
-    def _to_repr_dict(self, *args, **kwargs):
-        d = {"dataset_name": self.dataset_name}
-        d.update(super()._to_repr_dict(*args, **kwargs))
-        return d
-=======
     def _get_repr_fields(self):
         return ("dataset_name",) + super()._get_repr_fields()
 
@@ -544,125 +537,6 @@
             Output:
                 ObjectID("5f2062bf27c024654f5286a0")
                 "test_dets.detections.$[element].label"
-        """
-        el = self
-        for field_name in filtered_field.split("."):
-            el = el[field_name]
-
-        el_fields = list_element_field.lstrip(filtered_field).split(".")
-        idx = int(el_fields.pop(0))
-
-        el = el[idx]
-        el_filter = ".".join([filtered_field, "$[element]"] + el_fields)
-
-        return el._id, el_filter
->>>>>>> 7aaa0390
-
-    def _update(self, object_id, update_doc, filtered_fields=None, **kwargs):
-        """Update an existing document.
-
-        Helper method, should only be used inside save().
-        """
-        updated_existing = True
-
-        collection = self._get_collection()
-
-        select_dict = {"_id": object_id}
-
-        extra_updates = self._extract_extra_updates(
-            update_doc, filtered_fields
-        )
-
-        if update_doc:
-            result = collection.update_one(
-                select_dict, update_doc, upsert=True
-            ).raw_result
-            if result is not None:
-                updated_existing = result.get("updatedExisting")
-
-        for update, element_id in extra_updates:
-            result = collection.update_one(
-                select_dict,
-                update,
-                array_filters=[{"element._id": element_id}],
-                upsert=True,
-            ).raw_result
-
-            if result is not None:
-                updated_existing = updated_existing and result.get(
-                    "updatedExisting"
-                )
-
-        return updated_existing
-
-    def _extract_extra_updates(self, update_doc, filtered_fields):
-        """Extract updates for filtered list fields that need to be updated
-        by ID, not relative position (index).
-        """
-        extra_updates = []
-
-        # check for illegal modifications
-        if filtered_fields:
-            # match the list, or an indexed item in the list, but not a field
-            # of an indexed item of the list:
-            #   my_detections.detections          <- MATCH
-            #   my_detections.detections.1        <- MATCH
-            #   my_detections.detections.1.label  <- NO MATCH
-            patterns = [
-                r"^%s(\.[0-9]+)?$" % "\.".join(ff.split("."))
-                for ff in filtered_fields
-            ]
-
-            for d in update_doc.values():
-                for k in d.keys():
-                    for pattern in patterns:
-                        if re.match(pattern, k):
-                            raise ValueError(
-                                "Attempted modifying of a filtered list field:"
-                                " '%s'" % k
-                            )
-
-        if filtered_fields and "$set" in update_doc:
-            d = update_doc["$set"]
-            del_keys = []
-
-            for k, v in d.items():
-                filtered_field = None
-                for ff in filtered_fields:
-                    if k.startswith(ff):
-                        filtered_field = ff
-                        break
-
-                if filtered_field:
-                    element_id, el_filter = self._parse_id_and_array_filter(
-                        k, filtered_field
-                    )
-                    extra_updates.append(
-                        ({"$set": {el_filter: v}}, element_id)
-                    )
-
-                    del_keys.append(k)
-
-            for k in del_keys:
-                del d[k]
-
-            if not update_doc["$set"]:
-                del update_doc["$set"]
-
-        return extra_updates
-
-    def _parse_id_and_array_filter(self, list_element_field, filtered_field):
-        """Convert the `list_element_field` and `filtered_field` to an element
-        object ID and array filter.
-
-        Example:
-            Input:
-                list_element_field='test_dets.detections.1.label'
-                filtered_field='test_dets.detections'
-            Output:
-                ObjectID('5f2062bf27c024654f5286a0')
-                'test_dets.detections.$[element].label'
-
         """
         el = self
         for field_name in filtered_field.split("."):
