"""
FiftyOne dataset types.

| Copyright 2017-2021, Voxel51, Inc.
| `voxel51.com <https://voxel51.com/>`_
|
"""
import eta.core.utils as etau


class Dataset(object):
    """Base type for datasets."""

    def get_dataset_importer_cls(self):
        """Returns the :class:`fiftyone.utils.data.importers.DatasetImporter`
        class for importing datasets of this type from disk.

        Returns:
            a :class:`fiftyone.utils.data.importers.DatasetImporter` class
        """
        raise TypeError(
            "Dataset type '%s' does not support imports"
            % etau.get_class_name(self)
        )

    def get_dataset_exporter_cls(self):
        """Returns the :class:`fiftyone.utils.data.exporters.DatasetExporter`
        class for exporting datasets of this type to disk.

        Returns:
            a :class:`fiftyone.utils.data.exporters.DatasetExporter` class
        """
        raise TypeError(
            "Dataset type '%s' does not support exports"
            % etau.get_class_name(self)
        )


class UnlabeledDataset(Dataset):
    """Base type for datasets that represent an unlabeled collection of data
    samples.
    """

    pass


class UnlabeledImageDataset(UnlabeledDataset):
    """Base type for datasets that represent an unlabeled collection of images.
    """

    def get_dataset_importer_cls(self):
        """Returns the
        :class:`fiftyone.utils.data.importers.UnlabeledImageDatasetImporter`
        class for importing datasets of this type from disk.

        Returns:
            a :class:`fiftyone.utils.data.importers.UnlabeledImageDatasetImporter`
            class
        """
        return super().get_dataset_importer_cls()

    def get_dataset_exporter_cls(self):
        """Returns the
        :class:`fiftyone.utils.data.exporters.UnlabeledImageDatasetExporter`
        class for exporting datasets of this type to disk.

        Returns:
            a :class:`fiftyone.utils.data.exporters.UnlabeledImageDatasetExporter`
            class
        """
        return super().get_dataset_exporter_cls()


class UnlabeledVideoDataset(UnlabeledDataset):
    """Base type for datasets that represent an unlabeled collection of videos.
    """

    def get_dataset_importer_cls(self):
        """Returns the
        :class:`fiftyone.utils.data.importers.UnlabeledVideoDatasetImporter`
        class for importing datasets of this type from disk.

        Returns:
            a :class:`fiftyone.utils.data.importers.UnlabeledVideoDatasetImporter`
            class
        """
        return super().get_dataset_importer_cls()

    def get_dataset_exporter_cls(self):
        """Returns the
        :class:`fiftyone.utils.data.exporters.UnlabeledVideoDatasetExporter`
        class for exporting datasets of this type to disk.

        Returns:
            a :class:`fiftyone.utils.data.exporters.UnlabeledVideoDatasetExporter`
            class
        """
        return super().get_dataset_exporter_cls()


class LabeledDataset(Dataset):
    """Base type for datasets that represent a collection of data samples and
    their associated labels.
    """

    pass


class LabeledImageDataset(LabeledDataset):
    """Base type for datasets that represent a collection of images and their
    associated labels.
    """

    def get_dataset_importer_cls(self):
        """Returns the
        :class:`fiftyone.utils.data.importers.LabeledImageDatasetImporter`
        class for importing datasets of this type from disk.

        Returns:
            a :class:`fiftyone.utils.data.importers.LabeledImageDatasetImporter`
            class
        """
        return super().get_dataset_importer_cls()

    def get_dataset_exporter_cls(self):
        """Returns the
        :class:`fiftyone.utils.data.exporters.LabeledImageDatasetExporter`
        class for exporting datasets of this type to disk.

        Returns:
            a :class:`fiftyone.utils.data.exporters.LabeledImageDatasetExporter`
            class
        """
        return super().get_dataset_exporter_cls()


class LabeledVideoDataset(LabeledDataset):
    """Base type for datasets that represent a collection of videos and their
    associated labels.
    """

    def get_dataset_importer_cls(self):
        """Returns the
        :class:`fiftyone.utils.data.importers.LabeledVideoDatasetImporter`
        class for importing datasets of this type from disk.

        Returns:
            a :class:`fiftyone.utils.data.importers.LabeledVideoDatasetImporter`
            class
        """
        return super().get_dataset_importer_cls()

    def get_dataset_exporter_cls(self):
        """Returns the
        :class:`fiftyone.utils.data.exporters.LabeledVideoDatasetExporter`
        class for exporting datasets of this type to disk.

        Returns:
            a :class:`fiftyone.utils.data.exporters.LabeledVideoDatasetExporter`
            class
        """
        return super().get_dataset_exporter_cls()


class ImageClassificationDataset(LabeledImageDataset):
    """Base type for datasets that represent a collection of images and a set
    of associated classification labels.
    """

    pass


class VideoClassificationDataset(LabeledVideoDataset):
    """Base type for datasets that represent a collection of videos and a set
    of associated classification labels.
    """

    pass


class ImageDetectionDataset(LabeledImageDataset):
    """Base type for datasets that represent a collection of images and a set
    of associated detections.
    """

    pass


class VideoDetectionDataset(LabeledVideoDataset):
    """Base type for datasets that represent a collection of videos and a set
    of associated video detections.
    """

    pass


class ImageSegmentationDataset(LabeledImageDataset):
    """Base type for datasets that represent a collection of images and a set
    of associated semantic segmentations.
    """

    pass


class ImageLabelsDataset(LabeledImageDataset):
    """Base type for datasets that represent a collection of images and a set
    of associated multitask predictions.
    """

    pass


class VideoLabelsDataset(LabeledVideoDataset):
    """Base type for datasets that represent a collection of videos and a set
    of associated multitask predictions.
    """

    pass


class ImageDirectory(UnlabeledImageDataset):
    """A directory of images.

    See :ref:`this page <ImageDirectory-import>` for importing datasets of this
    type, and see :ref:`this page <ImageDirectory-export>` for exporting
    datasets of this type.
    """

    def get_dataset_importer_cls(self):
        import fiftyone.utils.data as foud

        return foud.ImageDirectoryImporter

    def get_dataset_exporter_cls(self):
        import fiftyone.utils.data as foud

        return foud.ImageDirectoryExporter


class VideoDirectory(UnlabeledImageDataset):
    """A directory of videos.

    See :ref:`this page <VideoDirectory-import>` for importing datasets of this
    type, and see :ref:`this page <VideoDirectory-export>` for exporting
    datasets of this type.
    """

    def get_dataset_importer_cls(self):
        import fiftyone.utils.data as foud

        return foud.VideoDirectoryImporter

    def get_dataset_exporter_cls(self):
        import fiftyone.utils.data as foud

        return foud.VideoDirectoryExporter


class FiftyOneImageClassificationDataset(ImageClassificationDataset):
    """A labeled dataset consisting of images and their associated
    classification labels stored in a simple JSON format.

    See :ref:`this page <FiftyOneImageClassificationDataset-import>` for
    importing datasets of this type, and see
    :ref:`this page <FiftyOneImageClassificationDataset-export>` for exporting
    datasets of this type.
    """

    def get_dataset_importer_cls(self):
        import fiftyone.utils.data as foud

        return foud.FiftyOneImageClassificationDatasetImporter

    def get_dataset_exporter_cls(self):
        import fiftyone.utils.data as foud

        return foud.FiftyOneImageClassificationDatasetExporter


<<<<<<< HEAD
class FiftyOneVideoClassificationDataset(VideoClassificationDataset):
    """A labeled dataset consisting of videos and their associated
    temporal classification labels stored in a simple JSON format.

    See :ref:`this page <FiftyOneVideoClassificationDataset-import>` for
    importing datasets of this type, and see
    :ref:`this page <FiftyOneVideoClassificationDataset-export>` for exporting
    datasets of this type.
    """

    def get_dataset_importer_cls(self):
        import fiftyone.utils.data as foud

        return foud.FiftyOneVideoClassificationDatasetImporter

    def get_dataset_exporter_cls(self):
        import fiftyone.utils.data as foud

        return foud.FiftyOneVideoClassificationDatasetExporter


=======
>>>>>>> 7b5ff434
class ImageClassificationDirectoryTree(ImageClassificationDataset):
    """A directory tree whose subfolders define an image classification
    dataset.

    See :ref:`this page <ImageClassificationDirectoryTree-import>` for
    importing datasets of this type, and see
    :ref:`this page <ImageClassificationDirectoryTree-export>` for exporting
    datasets of this type.
    """

    def get_dataset_importer_cls(self):
        import fiftyone.utils.data as foud

        return foud.ImageClassificationDirectoryTreeImporter

    def get_dataset_exporter_cls(self):
        import fiftyone.utils.data as foud

        return foud.ImageClassificationDirectoryTreeExporter


class VideoClassificationDirectoryTree(VideoClassificationDataset):
    """A directory tree whose subfolders define a video classification dataset.

    See :ref:`this page <VideoClassificationDirectoryTree-import>` for
    importing datasets of this type, and see
    :ref:`this page <VideoClassificationDirectoryTree-export>` for exporting
    datasets of this type.
    """

    def get_dataset_importer_cls(self):
        import fiftyone.utils.data as foud

        return foud.VideoClassificationDirectoryTreeImporter

    def get_dataset_exporter_cls(self):
        import fiftyone.utils.data as foud

        return foud.VideoClassificationDirectoryTreeExporter


class TFImageClassificationDataset(ImageClassificationDataset):
    """A labeled dataset consisting of images and their associated
    classification labels stored as
    `TFRecords <https://www.tensorflow.org/tutorials/load_data/tfrecord>`_.

    See :ref:`this page <TFImageClassificationDataset-import>` for importing
    datasets of this type, and see
    :ref:`this page <TFImageClassificationDataset-export>` for exporting
    datasets of this type.
    """

    def get_dataset_importer_cls(self):
        import fiftyone.utils.tf as fout

        return fout.TFImageClassificationDatasetImporter

    def get_dataset_exporter_cls(self):
        import fiftyone.utils.tf as fout

        return fout.TFImageClassificationDatasetExporter


class FiftyOneImageDetectionDataset(ImageDetectionDataset):
    """A labeled dataset consisting of images and their associated object
    detections stored in a simple JSON format.

    See :ref:`this page <FiftyOneImageDetectionDataset-import>` for importing
    datasets of this type, and see
    :ref:`this page <FiftyOneImageDetectionDataset-export>` for exporting
    datasets of this type.
    """

    def get_dataset_importer_cls(self):
        import fiftyone.utils.data as foud

        return foud.FiftyOneImageDetectionDatasetImporter

    def get_dataset_exporter_cls(self):
        import fiftyone.utils.data as foud

        return foud.FiftyOneImageDetectionDatasetExporter


class FiftyOneTemporalDetectionDataset(VideoDetectionDataset):
    """A labeled dataset consisting of videos and their associated temporal
    detections stored in a simple JSON format.

    See :ref:`this page <FiftyOneTemporalDetectionDataset-import>` for
    importing datasets of this type, and see
    :ref:`this page <FiftyOneTemporalDetectionDataset-export>` for exporting
    datasets of this type.
    """

    def get_dataset_importer_cls(self):
        import fiftyone.utils.data as foud

        return foud.FiftyOneTemporalDetectionDatasetImporter

    def get_dataset_exporter_cls(self):
        import fiftyone.utils.data as foud

        return foud.FiftyOneTemporalDetectionDatasetExporter


class COCODetectionDataset(ImageDetectionDataset):
    """A labeled dataset consisting of images and their associated object
    detections saved in
    `COCO Object Detection Format <https://cocodataset.org/#format-data>`_.

    See :ref:`this page <COCODetectionDataset-import>` for importing datasets
    of this type, and see :ref:`this page <COCODetectionDataset-export>` for
    exporting datasets of this type.
    """

    def get_dataset_importer_cls(self):
        import fiftyone.utils.coco as fouc

        return fouc.COCODetectionDatasetImporter

    def get_dataset_exporter_cls(self):
        import fiftyone.utils.coco as fouc

        return fouc.COCODetectionDatasetExporter


class VOCDetectionDataset(ImageDetectionDataset):
    """A labeled dataset consisting of images and their associated object
    detections saved in `VOC format <http://host.robots.ox.ac.uk/pascal/VOC>`_.

    See :ref:`this page <VOCDetectionDataset-import>` for importing datasets of
    this type, and see :ref:`this page <VOCDetectionDataset-export>` for
    exporting datasets of this type.
    """

    def get_dataset_importer_cls(self):
        import fiftyone.utils.voc as fouv

        return fouv.VOCDetectionDatasetImporter

    def get_dataset_exporter_cls(self):
        import fiftyone.utils.voc as fouv

        return fouv.VOCDetectionDatasetExporter


class KITTIDetectionDataset(ImageDetectionDataset):
    """A labeled dataset consisting of images and their associated object
    detections saved in
    `KITTI format <http://www.cvlibs.net/datasets/kitti/eval_object.php>`_.

    See :ref:`this page <KITTIDetectionDataset-import>` for importing datasets
    of this type, and see :ref:`this page <KITTIDetectionDataset-export>` for
    exporting datasets of this type.
    """

    def get_dataset_importer_cls(self):
        import fiftyone.utils.kitti as fouk

        return fouk.KITTIDetectionDatasetImporter

    def get_dataset_exporter_cls(self):
        import fiftyone.utils.kitti as fouk

        return fouk.KITTIDetectionDatasetExporter


class OpenImagesV6Dataset(ImageDetectionDataset):
    """A labeled dataset consisting of images and their associated annotations
    saved in
    `Open Images format <https://storage.googleapis.com/openimages/web/download.html>`_.

    Datasets of this type are read/written in the following format::

        <dataset_dir>/
            data/
                <filename0>.<ext>
                <filename1>.<ext>
                ...
            labels/
                classifications.csv
                detections.csv
                relationships.csv
                segmentations.csv
                masks/
                    <starting-char1>/
                        <mask_filename0>.<ext>
                        <mask_filename1>.<ext>
                        ...
                    ...
            metadata/
                attributes.csv
                classes.csv
                segmentation_classes.csv
                hierarchy.json

    The ``data`` directory and ``metadata/classes.csv`` files are always
    required. Other labels and metadata files are only required if you wish to
    load the corresponding label types:

    -   Classifications: ``labels/classifications.csv``

    -   Detections: ``labels/detections.csv``

    -   Relationships: ``labels/relationships.csv``, ``metadata/attributes.csv``

    -   Segmentations: ``labels/segmentations.csv``, ``labels/masks/``, and
        ``metadata/segmentation_classes.csv``

    The ``hierarchy.json`` file is only used when performing Open Images-style
    detection evaluation.

    See
    `this page <https://storage.googleapis.com/openimages/web/download.html>`_
    for a full specification of this dataset format.

    .. note::

        See :class:`fiftyone.utils.openimages.OpenImagesV6DatasetImporter` for
        parameters that can be passed to methods like
        :meth:`Dataset.from_dir() <fiftyone.core.dataset.Dataset.from_dir>` to
        customize the import of datasets of this type.
    """

    def get_dataset_importer_cls(self):
        import fiftyone.utils.openimages as fouo

        return fouo.OpenImagesV6DatasetImporter


class YOLOv4Dataset(ImageDetectionDataset):
    """A labeled dataset consisting of images and their associated object
    detections saved in `YOLOv4 format <https://github.com/AlexeyAB/darknet>`_.

    See :ref:`this page <YOLOv4Dataset-import>` for importing datasets of this
    type, and see :ref:`this page <YOLOv4Dataset-export>` for exporting datasets
    of this type.
    """

    def get_dataset_importer_cls(self):
        import fiftyone.utils.yolo as fouy

        return fouy.YOLOv4DatasetImporter

    def get_dataset_exporter_cls(self):
        import fiftyone.utils.yolo as fouy

        return fouy.YOLOv4DatasetExporter


class YOLOv5Dataset(ImageDetectionDataset):
    """A labeled dataset consisting of images and their associated object
    detections saved in
    `YOLOv5 format <https://github.com/ultralytics/yolov5>`_.

    See :ref:`this page <YOLOv5Dataset-import>` for importing datasets of this
    type, and see :ref:`this page <YOLOv5Dataset-export>` for exporting datasets
    of this type.
    """

    def get_dataset_importer_cls(self):
        import fiftyone.utils.yolo as fouy

        return fouy.YOLOv5DatasetImporter

    def get_dataset_exporter_cls(self):
        import fiftyone.utils.yolo as fouy

        return fouy.YOLOv5DatasetExporter


class TFObjectDetectionDataset(ImageDetectionDataset):
    """A labeled dataset consisting of images and their associated object
    detections stored as TFRecords in
    `TF Object Detection API format <https://github.com/tensorflow/models/blob/master/research/object_detection>`_.

    See :ref:`this page <TFObjectDetectionDataset-import>` for importing
    datasets of this type, and see
    :ref:`this page <TFObjectDetectionDataset-export>` for exporting datasets
    of this type.
    """

    def get_dataset_importer_cls(self):
        import fiftyone.utils.tf as fout

        return fout.TFObjectDetectionDatasetImporter

    def get_dataset_exporter_cls(self):
        import fiftyone.utils.tf as fout

        return fout.TFObjectDetectionDatasetExporter


class ImageSegmentationDirectory(ImageSegmentationDataset):
    """An labeled dataset consisting of images and their associated semantic
    segmentations stored as images on disk.

    See :ref:`this page <ImageSegmentationDirectory-import>` for importing
    datasets of this type, and see
    :ref:`this page <ImageSegmentationDirectory-export>` for exporting datasets
    of this type.
    """

    def get_dataset_importer_cls(self):
        import fiftyone.utils.data as foud

        return foud.ImageSegmentationDirectoryImporter

    def get_dataset_exporter_cls(self):
        import fiftyone.utils.data as foud

        return foud.ImageSegmentationDirectoryExporter


class CVATImageDataset(ImageLabelsDataset):
    """A labeled dataset consisting of images and their associated labels
    stored in `CVAT image format <https://github.com/opencv/cvat>`_.

    See :ref:`this page <CVATImageDataset-import>` for importing datasets of
    this type, and see :ref:`this page <CVATImageDataset-export>` for exporting
    datasets of this type.
    """

    def get_dataset_importer_cls(self):
        import fiftyone.utils.cvat as fouc

        return fouc.CVATImageDatasetImporter

    def get_dataset_exporter_cls(self):
        import fiftyone.utils.cvat as fouc

        return fouc.CVATImageDatasetExporter


class CVATVideoDataset(VideoLabelsDataset):
    """A labeled dataset consisting of images and their associated object
    detections stored in `CVAT video format <https://github.com/opencv/cvat>`_.

    See :ref:`this page <CVATVideoDataset-import>` for importing datasets of
    this type, and see :ref:`this page <CVATVideoDataset-export>` for exporting
    datasets of this type.
    """

    def get_dataset_importer_cls(self):
        import fiftyone.utils.cvat as fouc

        return fouc.CVATVideoDatasetImporter

    def get_dataset_exporter_cls(self):
        import fiftyone.utils.cvat as fouc

        return fouc.CVATVideoDatasetExporter


class FiftyOneImageLabelsDataset(ImageLabelsDataset):
    """A labeled dataset consisting of images and their associated multitask
    predictions stored in
    `ETA ImageLabels format <https://github.com/voxel51/eta/blob/develop/docs/image_labels_guide.md>`_.

    See :ref:`this page <FiftyOneImageLabelsDataset-import>` for importing
    datasets of this type, and see
    :ref:`this page <FiftyOneImageLabelsDataset-export>` for exporting datasets
    of this type.
    """

    def get_dataset_importer_cls(self):
        import fiftyone.utils.data as foud

        return foud.FiftyOneImageLabelsDatasetImporter

    def get_dataset_exporter_cls(self):
        import fiftyone.utils.data as foud

        return foud.FiftyOneImageLabelsDatasetExporter


class FiftyOneVideoLabelsDataset(VideoLabelsDataset):
    """A labeled dataset consisting of videos and their associated labels
    stored in
    `ETA VideoLabels format <https://github.com/voxel51/eta/blob/develop/docs/video_labels_guide.md>`_.

    See :ref:`this page <FiftyOneVideoLabelsDataset-import>` for importing
    datasets of this type, and see
    :ref:`this page <FiftyOneVideoLabelsDataset-export>` for exporting datasets
    of this type.
    """

    def get_dataset_importer_cls(self):
        import fiftyone.utils.data as foud

        return foud.FiftyOneVideoLabelsDatasetImporter

    def get_dataset_exporter_cls(self):
        import fiftyone.utils.data as foud

        return foud.FiftyOneVideoLabelsDatasetExporter


class BDDDataset(ImageLabelsDataset):
    """A labeled dataset consisting of images and their associated multitask
    predictions saved in
    `Berkeley DeepDrive (BDD) format <https://bdd-data.berkeley.edu>`_.

    See :ref:`this page <BDDDataset-import>` for importing datasets of this
    type, and see :ref:`this page <BDDDataset-export>` for exporting datasets
    of this type.
    """

    def get_dataset_importer_cls(self):
        import fiftyone.utils.bdd as foub

        return foub.BDDDatasetImporter

    def get_dataset_exporter_cls(self):
        import fiftyone.utils.bdd as foub

        return foub.BDDDatasetExporter


class DICOMDataset(ImageLabelsDataset):
    """An image dataset whose image data and optional properties
    are stored in `DICOM format <https://en.wikipedia.org/wiki/DICOM>`_.

    See :ref:`this page <DICOMDataset-import>` for importing datasets of this
    type.
    """

    def get_dataset_importer_cls(self):
        import fiftyone.utils.dicom as foud

        return foud.DICOMDatasetImporter


class ActivityNetDataset(VideoClassificationDataset):
    """A video dataset composed of temporal activity detections loaded as
    :class:`fiftyone.core.labels.VideoClassification` labels stored in 
    `ActivityNet format <http://activity-net.org/download.html>`_.

    This format is the same as the  
    :ref:`FiftyOneVideoClassificationDataset <FiftyOneVideoClassificationDataset-import>`
    format except that the `labels.json` may also contain a `taxonomy` like the
    one provided by the raw ActivityNet annotations::
    
    
        {
            "classes": [
                "<labelA>",
                "<labelB>",
                ...
            ],
            "labels": {
                "<uuid1>": [
                    {
                        "label": <target>,
                        "support": [<first-frame>, <last-frame>],
                        "confidence": <optional-confidence>
                    },
                    {
                        "label": <target>,
                        "support": [<first-frame>, <last-frame>],
                        "confidence": <optional-confidence>
                    },
                    ...
                ],
                "<uuid2>": [
                    {
                        "label": <target>,
                        "timestamps": [<start-timestamp>, <stop-timestamp>],
                        "confidence": <optional-confidence>
                    },
                    {
                        "label": <target>,
                        "timestamps": [<start-timestamp>, <stop-timestamp>],
                        "confidence": <optional-confidence>
                    },
                ],
                ...
            },
            "taxonomy": [
                {
                    "nodeId": <node-id>, 
                    "nodeName": <node-str-name>, 
                    "parentId": <parent-node-id>, 
                    "parentName": <parent-node-str-name> 
                }, 
                ...
            ]
        }
    """

    def get_dataset_importer_cls(self):
        import fiftyone.utils.activitynet as foua

        return foua.ActivityNetDatasetImporter


class GeoJSONDataset(LabeledDataset):
    """An image or video dataset whose geolocation data and optional properties
    are stored in `GeoJSON format <https://en.wikipedia.org/wiki/GeoJSON>`_.

    See :ref:`this page <GeoJSONDataset-import>` for importing datasets of this
    type, and see :ref:`this page <GeoJSONDataset-export>` for exporting
    datasets of this type.
    """

    def get_dataset_importer_cls(self):
        import fiftyone.utils.geojson as foug

        return foug.GeoJSONDatasetImporter

    def get_dataset_exporter_cls(self):
        import fiftyone.utils.geojson as foug

        return foug.GeoJSONDatasetExporter


class GeoTIFFDataset(ImageLabelsDataset):
    """An image dataset whose image and geolocation data are stored in
    `GeoTIFF format <https://en.wikipedia.org/wiki/GeoTIFF>`_.

    See :ref:`this page <GeoTIFFDataset-import>` for importing datasets of this
    type.
    """

    def get_dataset_importer_cls(self):
        import fiftyone.utils.geotiff as foug

        return foug.GeoTIFFDatasetImporter


class FiftyOneDataset(Dataset):
    """A disk representation of an entire
    :class:`fiftyone.core.dataset.Dataset` stored on disk in a serialized JSON
    format along with its source media.

    See :ref:`this page <FiftyOneDataset-import>` for importing datasets of
    this type, and see :ref:`this page <FiftyOneDataset-export>` for exporting
    datasets of this type.
    """

    def get_dataset_importer_cls(self):
        import fiftyone.utils.data as foud

        return foud.FiftyOneDatasetImporter

    def get_dataset_exporter_cls(self):
        import fiftyone.utils.data as foud

        return foud.FiftyOneDatasetExporter


class LegacyFiftyOneDataset(Dataset):
    """Legacy disk representation of an entire
    :class:`fiftyone.core.dataset.Dataset` stored on disk in a serialized JSON
    format along with its source media.

    Datasets of this type are read/written in the following format::

        <dataset_dir>/
            metadata.json
            samples.json
            data/
                <filename1>.<ext>
                <filename2>.<ext>
                ...
            evaluations/
                <eval_key1>.json
                <eval_key2>.json
                ...
            brain/
                <brain_key1>.json
                <brain_key2>.json
                ...

    where ``metadata.json`` is a JSON file containing metadata associated with
    the dataset, ``samples.json`` is a JSON file containing a serialized
    representation of the samples in the dataset, ``evaluations/`` contains any
    serialized :class:`fiftyone.core.evaluations.EvaluationResults` for the
    dataset, and ``brain/`` contains any serialized
    :class:`fiftyone.core.brain.BrainResults` for the dataset.

    Video datasets have an additional ``frames/`` directory that contains a
    serialized representation of the frame labels for each video in the
    dataset.

    .. note::

        See :class:`fiftyone.utils.data.importers.LegacyFiftyOneDatasetImporter` for
        parameters that can be passed to methods like
        :meth:`Dataset.from_dir() <fiftyone.core.dataset.Dataset.from_dir>` to
        customize the import of datasets of this type.

    .. note::

        See :class:`fiftyone.utils.data.exporters.LegacyFiftyOneDatasetExporter` for
        parameters that can be passed to methods like
        :meth:`SampleCollection.export() <fiftyone.core.collections.SampleCollection.export>`
        to customize the export of datasets of this type.
    """

    def get_dataset_importer_cls(self):
        import fiftyone.utils.data as foud

        return foud.LegacyFiftyOneDatasetImporter

    def get_dataset_exporter_cls(self):
        import fiftyone.utils.data as foud

        return foud.LegacyFiftyOneDatasetExporter<|MERGE_RESOLUTION|>--- conflicted
+++ resolved
@@ -277,30 +277,6 @@
         return foud.FiftyOneImageClassificationDatasetExporter
 
 
-<<<<<<< HEAD
-class FiftyOneVideoClassificationDataset(VideoClassificationDataset):
-    """A labeled dataset consisting of videos and their associated
-    temporal classification labels stored in a simple JSON format.
-
-    See :ref:`this page <FiftyOneVideoClassificationDataset-import>` for
-    importing datasets of this type, and see
-    :ref:`this page <FiftyOneVideoClassificationDataset-export>` for exporting
-    datasets of this type.
-    """
-
-    def get_dataset_importer_cls(self):
-        import fiftyone.utils.data as foud
-
-        return foud.FiftyOneVideoClassificationDatasetImporter
-
-    def get_dataset_exporter_cls(self):
-        import fiftyone.utils.data as foud
-
-        return foud.FiftyOneVideoClassificationDatasetExporter
-
-
-=======
->>>>>>> 7b5ff434
 class ImageClassificationDirectoryTree(ImageClassificationDataset):
     """A directory tree whose subfolders define an image classification
     dataset.
@@ -734,7 +710,7 @@
         return foud.DICOMDatasetImporter
 
 
-class ActivityNetDataset(VideoClassificationDataset):
+class ActivityNetDataset(FiftyOneTemporalDetectionDataset):
     """A video dataset composed of temporal activity detections loaded as
     :class:`fiftyone.core.labels.VideoClassification` labels stored in 
     `ActivityNet format <http://activity-net.org/download.html>`_.
