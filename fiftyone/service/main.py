--- conflicted
+++ resolved
@@ -231,13 +231,9 @@
 
 if not command:
     raise ValueError("No command given")
-<<<<<<< HEAD
-
-service_class = Service.find_subclass_by_name(args.service_name)
-=======
+
 if command[0].startswith("--"):
     raise ValueError("Unhandled service argument: %s" % command[0])
->>>>>>> f4a03e84
 
 if args.multi:
     client_monitor = ClientMonitor()
