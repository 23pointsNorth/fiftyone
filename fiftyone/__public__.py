"""
FiftyOne's public interface.

| Copyright 2017-2022, Voxel51, Inc.
| `voxel51.com <https://voxel51.com/>`_
|
"""
import fiftyone.core.config as _foc
import fiftyone.core.database as _fod

config = _foc.load_config()
annotation_config = _foc.load_annotation_config()
app_config = _foc.load_app_config()

_fod.establish_db_conn(config)

from .core.aggregations import (
    Aggregation,
    Bounds,
    Count,
    CountValues,
    Distinct,
    HistogramValues,
    Mean,
    Quantiles,
    Std,
    Sum,
    Values,
)
from .core.config import AppConfig
from .core.dataset import (
    Dataset,
    list_datasets,
    dataset_exists,
    load_dataset,
    delete_dataset,
    delete_datasets,
    delete_non_persistent_datasets,
    get_default_dataset_name,
    make_unique_dataset_name,
    get_default_dataset_dir,
)
from .core.expressions import (
    ViewField,
    ViewExpression,
    VALUE,
)
from .core.frame import Frame
from .core.groups import Group
from .core.labels import (
    Label,
    Attribute,
    BooleanAttribute,
    CategoricalAttribute,
    NumericAttribute,
    ListAttribute,
    Regression,
    Classification,
    Classifications,
    Detection,
    Detections,
    Polyline,
    Polylines,
    Keypoint,
    Keypoints,
    Segmentation,
    Heatmap,
    TemporalDetection,
    TemporalDetections,
    GeoLocation,
    GeoLocations,
)
from .core.metadata import (
    Metadata,
    ImageMetadata,
    VideoMetadata,
)
from .core.models import (
    apply_model,
    compute_embeddings,
    compute_patch_embeddings,
    load_model,
    Model,
    ModelConfig,
    EmbeddingsMixin,
    TorchModelMixin,
    ModelManagerConfig,
    ModelManager,
)
<<<<<<< HEAD
=======
from .core.odm import (
    DatasetAppConfig,
    KeypointSkeleton,
)
>>>>>>> e3e21af2
from .core.plots import (
    plot_confusion_matrix,
    plot_pr_curve,
    plot_pr_curves,
    plot_roc_curve,
    lines,
    scatterplot,
    location_scatterplot,
    Plot,
    ResponsivePlot,
    InteractivePlot,
    ViewPlot,
    ViewGrid,
    CategoricalHistogram,
    NumericalHistogram,
)
from .core.sample import Sample
from .core.stages import (
    Concat,
    Exclude,
    ExcludeBy,
    ExcludeFields,
    ExcludeFrames,
    ExcludeLabels,
    Exists,
    FilterField,
    FilterLabels,
    FilterKeypoints,
    Limit,
    LimitLabels,
    GeoNear,
    GeoWithin,
    GroupBy,
    MapLabels,
    Match,
    MatchFrames,
    MatchLabels,
    MatchTags,
    Mongo,
    Shuffle,
    Select,
    SelectBy,
    SelectFields,
    SelectFrames,
    SelectGroups,
    SelectGroupSlice,
    SelectLabels,
    SetField,
    Skip,
    SortBy,
    SortBySimilarity,
    Take,
    ToPatches,
    ToEvaluationPatches,
    ToClips,
    ToFrames,
)
from .core.session import (
    close_app,
    launch_app,
    Session,
)
from .core.utils import (
    pprint,
    pformat,
    ProgressBar,
)
from .core.view import DatasetView
from .utils.eval.classification import (
    evaluate_classifications,
    ClassificationResults,
    BinaryClassificationResults,
)
from .utils.eval.detection import (
    evaluate_detections,
    DetectionResults,
)
from .utils.eval.segmentation import (
    evaluate_segmentations,
    SegmentationResults,
)
from .utils.quickstart import quickstart<|MERGE_RESOLUTION|>--- conflicted
+++ resolved
@@ -87,13 +87,6 @@
     ModelManagerConfig,
     ModelManager,
 )
-<<<<<<< HEAD
-=======
-from .core.odm import (
-    DatasetAppConfig,
-    KeypointSkeleton,
-)
->>>>>>> e3e21af2
 from .core.plots import (
     plot_confusion_matrix,
     plot_pr_curve,
