--- conflicted
+++ resolved
@@ -15,12 +15,8 @@
 
 import fiftyone as fo
 import fiftyone.constants as foc
-<<<<<<< HEAD
 import fiftyone.core.database as fod
-=======
-import fiftyone.core.odm as foo
 import fiftyone.core.utils as fou
->>>>>>> e3e21af2
 
 
 logger = logging.getLogger(__name__)
