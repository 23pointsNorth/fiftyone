--- conflicted
+++ resolved
@@ -32,13 +32,10 @@
 _FFPROBE_BINARY_PATH = shutil.which("ffprobe")
 
 
-<<<<<<< HEAD
 def retry_error_codes():
     return {408, 429, 500, 502, 503, 504, 509}
 
 
-=======
->>>>>>> 0fd9affd
 async def get_metadata(session, filepath, media_type, metadata=None):
     """Gets the metadata for the given local or remote media file.
 
@@ -99,15 +96,11 @@
         else:
             # Retrieve metadata from remote source
             metadata = await read_url_metadata(session, url, is_video)
-<<<<<<< HEAD
-    except:
-=======
     except Exception as exc:
         # Immediately fail so the user knows they should install FFmpeg
         if isinstance(exc, FFprobeNotFoundException):
             raise exc
 
->>>>>>> 0fd9affd
         # Something went wrong (ie non-existent file), so we gracefully return
         # some placeholder metadata so the App grid can be rendered
         if is_video:
@@ -125,11 +118,7 @@
     aiohttp.ClientResponseError,
     factor=0.1,
     max_tries=10,
-<<<<<<< HEAD
     giveup=lambda e: e.code not in retry_error_codes(),
-=======
-    giveup=lambda e: e.code not in {408, 429, 500, 502, 503, 504, 509},
->>>>>>> 0fd9affd
     logger=None,
 )
 async def read_url_metadata(session, url, is_video):
@@ -221,7 +210,6 @@
             self._data += await self._content.read(delta)
 
 
-<<<<<<< HEAD
 @backoff.on_exception(
     backoff.expo,
     # TODO: update to appriate exception (aiohttp/request)
@@ -231,8 +219,6 @@
     giveup=lambda e: e.error_code not in HttpRetryConfig.RETRY_CODES,
     logger=None,
 )
-=======
->>>>>>> 0fd9affd
 async def get_stream_info(path, session=None):
     """Returns a :class:`eta.core.video.VideoStreamInfo` instance for the
     provided video path or URL.
@@ -267,10 +253,6 @@
 
     stdout, stderr = await proc.communicate()
 
-<<<<<<< HEAD
-    # @todo how to feed `response` into subprocess above to avoid this?
-    # We need a status code to determine whether the failure is retryable...
-
     # TODO: refactor inbound
     # if stderr and session is not None:
     #     # here we're just getting back ffprobe's stderr. They don't bubble up
@@ -289,13 +271,12 @@
     #     raise VideoURLRetryException(
     #         "ffprobe failed when retrieving external resource", http_code
     #     )
-=======
+
     # Something went wrong; if we get a retryable code when pinging the URL,
     # trigger a retry
     if stderr and session is not None:
         async with session.get(path) as response:
             response.raise_for_status()
->>>>>>> 0fd9affd
 
     if stderr:
         raise RuntimeError(stderr)
@@ -470,11 +451,7 @@
 
 
 class MetadataException(Exception):
-<<<<<<< HEAD
-    """ "Exception raised when metadata for a media file cannot be computed."""
-=======
     """Exception raised when metadata for a media file cannot be computed."""
->>>>>>> 0fd9affd
 
     pass
 
