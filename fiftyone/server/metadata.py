"""
FiftyOne Server JIT metadata utilities.

| Copyright 2017-2023, Voxel51, Inc.
| `voxel51.com <https://voxel51.com/>`_
|
"""
from enum import Enum
import logging
import requests
import shutil
import struct
import typing as t

from functools import reduce

import asyncio
import aiofiles
import aiohttp
import backoff
import strawberry as gql

import eta.core.serial as etas
import eta.core.utils as etau
import eta.core.video as etav
import fiftyone.core.labels as fol
from fiftyone.core.collections import SampleCollection
from fiftyone.utils.utils3d import OrthographicProjectionMetadata

import fiftyone.core.cache as foc
import fiftyone.core.labels as fol
import fiftyone.core.media as fom
import fiftyone.core.metadata as fome
import fiftyone.core.utils as fou
from fiftyone.core.config import HTTPRetryConfig


logger = logging.getLogger(__name__)

_ADDITIONAL_MEDIA_FIELDS = {
    fol.Heatmap: "map_path",
    fol.Segmentation: "mask_path",
    OrthographicProjectionMetadata: "filepath",
}
_FFPROBE_BINARY_PATH = shutil.which("ffprobe")


@gql.enum
class MediaType(Enum):
    image = "image"
    group = "group"
    point_cloud = "point-cloud"
    video = "video"


async def get_metadata(
    collection: SampleCollection,
    sample: t.Dict,
    media_type: t.Dict[str, t.Dict],
    metadata_cache: t.Dict[str, t.Dict[str, str]],
    url_cache: t.Dict[str, str],
    session: aiohttp.ClientSession,
):
    """Gets the metadata for the given local or remote media file.

    Args:
        collection: the collection being processed
        sample: the sample dict
        media_type: the file's media type
        metadata_cache: the metadata cache
        url_cache: the URL cache
        session: an ``aiohttp.ClientSession`` to use if necessary

    Returns:
        metadata dict
    """
    filepath = sample["filepath"]
    metadata = sample.get("metadata", None)

    opm_field, additional_fields = _get_additional_media_fields(collection)

    filepath_result, filepath_source, urls = await _create_media_urls(
        collection,
        sample,
        url_cache,
        session,
        additional_fields=additional_fields,
        opm_field=opm_field,
    )
    if filepath_result is not None:
        filepath = filepath_result

    local_only = (
        collection.media_type == fom.IMAGE
        and foc.media_cache.config.cache_app_images
    )
    if filepath_result is not None:
        filepath = filepath_result

    is_video = media_type == fom.VIDEO

    # If sufficient pre-existing metadata exists, use it
    if filepath not in metadata_cache and metadata:
        if is_video:
            width = metadata.get("frame_width", None)
            height = metadata.get("frame_height", None)
            frame_rate = metadata.get("frame_rate", None)

            if width and height and frame_rate:
                metadata_cache[filepath] = dict(
                    aspect_ratio=width / height,
                    frame_rate=frame_rate,
                )
        else:
            width = metadata.get("width", None)
            height = metadata.get("height", None)

            if width and height:
                metadata_cache[filepath] = dict(aspect_ratio=width / height)

    if filepath not in metadata_cache:
        metadata_cache[filepath] = await read_metadata(
            session, filepath, filepath_source, local_only, is_video
        )

    return dict(urls=urls, **metadata_cache[filepath])


async def read_metadata(session, filepath, filepath_url, local_only, is_video):
    try:
        if local_only or foc.media_cache.is_local_or_cached(filepath):
            # Retrieve media metadata from local disk
            local_path = await foc.media_cache._async_get_local_path(
                filepath, session, download=True
            )
            return await read_local_metadata(local_path, is_video)
        else:
            # Retrieve metadata from remote source
            return await read_url_metadata(session, filepath_url, is_video)
    except Exception as exc:
        # Immediately fail so the user knows they should install FFmpeg
        if isinstance(exc, FFmpegNotFoundException):
            raise exc

        # Something went wrong (ie non-existent file), so we gracefully
        # return some placeholder metadata so the App grid can be rendered
        if is_video:
            return dict(aspect_ratio=1, frame_rate=30)
        else:
            return dict(aspect_ratio=1)


async def read_url_metadata(session, url, is_video):
    """Calculates the metadata for the given media URL.

    Args:
        session: an ``aiohttp.ClientSession`` to use
        url: a file URL
        is_video: whether the file is a video

    Returns:
        metadata dict
    """
    if is_video:
        info = await get_stream_info(url, session=session)
        return {
            "aspect_ratio": info.frame_size[0] / info.frame_size[1],
            "frame_rate": info.frame_rate,
        }

    width, height = await get_url_image_dimensions(session, url)

    #
    # Here's an alternative that uses PIL.Image
    # Our async get_url_image_dimensions() seems to be a bit faster, so we
    # won't use this unless PIL's presumably wider range of supported image
    # formats becomes important
    #
    """
    loop = asyncio.get_event_loop()
    width, height, _ = await loop.run_in_executor(
        None, _get_url_image_dimensions, url
    )
    """

    return {"aspect_ratio": width / height}


async def read_local_metadata(local_path, is_video):
    """Calculates the metadata for the given local media path.

    Args:
        local_path: a local filepath
        is_video: whether the file is a video

    Returns:
        dict
    """
    if is_video:
        info = await get_stream_info(local_path)
        return dict(
            aspect_ratio=info.frame_size[0] / info.frame_size[1],
            frame_rate=info.frame_rate,
        )

    async with aiofiles.open(local_path, "rb") as f:
        width, height = await get_image_dimensions(f)
        return dict(aspect_ratio=width / height)


class Reader(object):
    """Asynchronous file-like reader.

    Args:
        content: a :class:`aiohttp.StreamReader`
    """

    def __init__(self, content):
        self._data = b""
        self._content = content

    async def read(self, bytes):
        data = await self._content.read(bytes)
        self._data += data
        return data

    async def seek(self, bytes):
        delta = bytes - len(self._data)
        if delta < 0:
            data = self._data[delta:]
            self._data = data[:delta]
            self._content.unread_data(data)
        else:
            self._data += await self._content.read(delta)


@backoff.on_exception(
    backoff.expo,
    aiohttp.ClientResponseError,
    factor=HTTPRetryConfig.FACTOR,
    max_tries=HTTPRetryConfig.MAX_TRIES,
    giveup=lambda e: e.status not in HTTPRetryConfig.RETRY_CODES,
    logger=None,
)
async def get_url_image_dimensions(session, url):
    url = foc._safe_aiohttp_url(url)
    async with session.get(url) as r:
        r.raise_for_status()
        return await get_image_dimensions(Reader(r.content))


@backoff.on_exception(
    backoff.expo,
    requests.exceptions.RequestException,
    factor=HTTPRetryConfig.FACTOR,
    max_tries=HTTPRetryConfig.MAX_TRIES,
    giveup=lambda e: e.response.status_code not in HTTPRetryConfig.RETRY_CODES,
    logger=None,
)
def _get_url_image_dimensions(url):
    with requests.get(url, stream=True) as r:
        r.raise_for_status()
        return fome.get_image_info(fou.ResponseStream(r))


@backoff.on_exception(
    backoff.expo,
    aiohttp.ClientResponseError,
    factor=HTTPRetryConfig.FACTOR,
    max_tries=HTTPRetryConfig.MAX_TRIES,
    giveup=lambda e: e.status not in HTTPRetryConfig.RETRY_CODES,
    logger=None,
)
async def get_stream_info(path, session=None):
    """Returns a :class:`eta.core.video.VideoStreamInfo` instance for the
    provided video path or URL.

    Args:
        path: a video filepath or URL
        session (None): a ``aiohttp.ClientSession`` to use when ``path`` is a
            URL

    Returns:
        a :class:`eta.core.video.VideoStreamInfo`
    """
    if _FFPROBE_BINARY_PATH is None:
        raise FFmpegNotFoundException(
            "You must have ffmpeg installed on your machine in order to view "
            "video datasets in the App, but we failed to find it"
        )

    proc = await asyncio.create_subprocess_exec(
        _FFPROBE_BINARY_PATH,
        "-loglevel",
        "error",
        "-show_format",
        "-show_streams",
        "-print_format",
        "json",
        "-i",
        path,
        stdout=asyncio.subprocess.PIPE,
        stderr=asyncio.subprocess.PIPE,
    )

    stdout, stderr = await proc.communicate()

    # Something went wrong; if we get a retryable code when pinging the URL,
    # trigger a retry
    if stderr and session is not None:
        url = foc._safe_aiohttp_url(path)
        async with session.get(url) as r:
            r.raise_for_status()

    if stderr:
        raise RuntimeError(stderr)

    info = etas.load_json(stdout.decode("utf8"))

    video_streams = [s for s in info["streams"] if s["codec_type"] == "video"]
    num_video_streams = len(video_streams)
    if num_video_streams == 1:
        stream_info = video_streams[0]
    elif num_video_streams == 0:
        logger.debug("No video stream found; defaulting to first stream")
        stream_info = info["streams"][0]
    else:
        logger.debug("Found multiple video streams; using first stream")
        stream_info = video_streams[0]

    format_info = info["format"]
    mime_type = etau.guess_mime_type(path)

    return etav.VideoStreamInfo(stream_info, format_info, mime_type=mime_type)


async def get_image_dimensions(input):
    """Gets the dimensions of an image from its file-like asynchronous byte
    stream.

    Args:
        input: file-like object with async read and seek methods

    Returns:
        the ``(width, height)``
    """
    height = -1
    width = -1
    data = await input.read(26)
    size = len(data)

    if (size >= 10) and data[:6] in (b"GIF87a", b"GIF89a"):
        # GIFs
        w, h = struct.unpack("<HH", data[6:10])
        width = int(w)
        height = int(h)
    elif (
        (size >= 24)
        and data.startswith(b"\211PNG\r\n\032\n")
        and (data[12:16] == b"IHDR")
    ):
        # PNGs
        w, h = struct.unpack(">LL", data[16:24])
        width = int(w)
        height = int(h)
    elif (size >= 16) and data.startswith(b"\211PNG\r\n\032\n"):
        # older PNGs
        w, h = struct.unpack(">LL", data[8:16])
        width = int(w)
        height = int(h)
    elif (size >= 2) and data.startswith(b"\377\330"):
        await input.seek(2)
        b = await input.read(1)
        while b and ord(b) != 0xDA:
            while ord(b) != 0xFF:
                b = await input.read(1)
            while ord(b) == 0xFF:
                b = await input.read(1)
            if ord(b) >= 0xC0 and ord(b) <= 0xC3:
                await input.read(3)
                tmp = await input.read(4)
                h, w = struct.unpack(">HH", tmp)
                break
            else:
                tmp = await input.read(2)
                await input.read(int(struct.unpack(">H", tmp)[0]) - 2)
            b = await input.read(1)
        width = int(w)
        height = int(h)
    elif (size >= 26) and data.startswith(b"BM"):
        # BMP
        headersize = struct.unpack("<I", data[14:18])[0]
        if headersize == 12:
            w, h = struct.unpack("<HH", data[18:22])
            width = int(w)
            height = int(h)
        elif headersize >= 40:
            w, h = struct.unpack("<ii", data[18:26])
            width = int(w)
            # as h is negative when stored upside down
            height = abs(int(h))
        else:
            raise MetadataException(
                "Unkown DIB header size: %s" % str(headersize)
            )
    elif (size >= 8) and data[:4] in (b"II\052\000", b"MM\000\052"):
        # Standard TIFF, big- or little-endian
        # BigTIFF and other different but TIFF-like formats are not
        # supported currently
        byteOrder = data[:2]
        boChar = ">" if byteOrder == "MM" else "<"
        # maps TIFF type id to size (in bytes)
        # and python format char for struct
        tiffTypes = {
            1: (1, boChar + "B"),  # BYTE
            2: (1, boChar + "c"),  # ASCII
            3: (2, boChar + "H"),  # SHORT
            4: (4, boChar + "L"),  # LONG
            5: (8, boChar + "LL"),  # RATIONAL
            6: (1, boChar + "b"),  # SBYTE
            7: (1, boChar + "c"),  # UNDEFINED
            8: (2, boChar + "h"),  # SSHORT
            9: (4, boChar + "l"),  # SLONG
            10: (8, boChar + "ll"),  # SRATIONAL
            11: (4, boChar + "f"),  # FLOAT
            12: (8, boChar + "d"),  # DOUBLE
        }
        ifdOffset = struct.unpack(boChar + "L", data[4:8])[0]

        countSize = 2
        await input.seek(ifdOffset)
        ec = await input.read(countSize)
        ifdEntryCount = struct.unpack(boChar + "H", ec)[0]
        # 2 bytes: TagId + 2 bytes: type + 4 bytes: count of values + 4
        # bytes: value offset
        ifdEntrySize = 12
        for i in range(ifdEntryCount):
            entryOffset = ifdOffset + countSize + i * ifdEntrySize
            await input.seek(entryOffset)
            tag = await input.read(2)
            tag = struct.unpack(boChar + "H", tag)[0]
            if tag == 256 or tag == 257:
                # if type indicates that value fits into 4 bytes, value
                # offset is not an offset but value itself
                type = await input.read(2)
                type = struct.unpack(boChar + "H", type)[0]
                if type not in tiffTypes:
                    raise MetadataException("Unable to read metadata")
                typeSize = tiffTypes[type][0]
                typeChar = tiffTypes[type][1]
                await input.seek(entryOffset + 8)
                value = await input.read(typeSize)
                value = int(struct.unpack(typeChar, value)[0])
                if tag == 256:
                    width = value
                else:
                    height = value
            if width > -1 and height > -1:
                break

    elif size >= 2:
        await input.seek(0)
        reserved = await input.read(2)
        if 0 != struct.unpack("<H", reserved)[0]:
            raise MetadataException("Unable to read metadata")
        format = await input.read(2)
        if 1 != struct.unpack("<H", format)[0]:
            raise MetadataException("Unable to read metadata")
        num = await input.read(2)
        num = struct.unpack("<H", num)[0]

        # http://msdn.microsoft.com/en-us/library/ms997538.aspx
        w = await input.read(1)
        h = await input.read(1)
        width = ord(w)
        height = ord(h)

    return width, height


class MetadataException(Exception):
    """Exception raised when metadata for a media file cannot be computed."""

    pass


class FFmpegNotFoundException(RuntimeError):
    """Exception raised when FFmpeg or FFprobe cannot be found."""

    pass


async def _create_media_urls(
    collection: SampleCollection,
    sample: t.Dict,
    cache: t.Dict,
    session: aiohttp.ClientSession,
    additional_fields: t.Optional[t.List[str]] = None,
    opm_field: t.Optional[str] = None,
) -> t.Dict[str, str]:
    filepath_source = None
    media_fields = collection.app_config.media_fields.copy()
    local_only = (
        collection.media_type == fom.IMAGE
        and foc.media_cache.config.cache_app_images
    )
    if additional_fields is not None:
        media_fields.extend(additional_fields)

    use_opm = (
        collection.media_type == fom.POINT_CLOUD
        or collection.media_type == fom.GROUP
    )
    opm_filepath = (
        f"{opm_field}.{_ADDITIONAL_MEDIA_FIELDS[OrthographicProjectionMetadata]}"
        if use_opm
        else None
    )
    filepath = None
    media_urls = []
    for field in media_fields:
        path = _deep_get(sample, field)
        if not path:
            continue

        if path in cache:
            if opm_filepath == field:
                filepath = path
                filepath_source = cache[path]
            elif not opm_filepath and field == "filepath":
                filepath_source = cache[path]
                filepath = path

            media_urls.append(dict(field=field, url=cache[path]))
            continue

        if local_only or foc.media_cache.is_local_or_cached(path):
            # Get local path to media on disk, downloading any uncached remote
            # files if necessary
            url = await foc.media_cache._async_get_local_path(
                path, session, download=True
            )
        else:
            # Get a URL to use to retrieve metadata (if necessary) and for the App
            # to use to serve the media
            url = foc.media_cache.get_url(path, method="GET", hours=24)

<<<<<<< HEAD
        cache[path] = url
        media_urls.append(dict(field=field, url=url))
        if opm_filepath == field:
            filepath_source = url
            filepath = path
        elif not opm_filepath and field == "filepath":
            filepath_source = url
=======
        if path not in cache:
            cache[path] = path

        if use_opm and opm_filepath == field:
            filepath_source = path
            filepath = path
        elif field == "filepath":
            filepath_source = path
>>>>>>> 5529fbe0
            filepath = path

    return filepath, filepath_source, media_urls


def _get_additional_media_fields(
    collection: SampleCollection,
) -> t.List[str]:
    additional = []
    opm_field = None
    for cls, subfield_name in _ADDITIONAL_MEDIA_FIELDS.items():
        for field_name in collection.get_field_schema(
            embedded_doc_type=cls, flat=True
        ):
            if cls == OrthographicProjectionMetadata:
                opm_field = field_name

            additional.append(f"{field_name}.{subfield_name}")

    return opm_field, additional


def _deep_get(sample, keys, default=None):
    """
    Get a value from a nested dictionary by specifying keys delimited by '.',
    similar to lodash's ``_.get()``.
    """
    return reduce(
        lambda d, key: d.get(key, default) if isinstance(d, dict) else default,
        keys.split("."),
        sample,
    )<|MERGE_RESOLUTION|>--- conflicted
+++ resolved
@@ -545,24 +545,13 @@
             # to use to serve the media
             url = foc.media_cache.get_url(path, method="GET", hours=24)
 
-<<<<<<< HEAD
         cache[path] = url
         media_urls.append(dict(field=field, url=url))
-        if opm_filepath == field:
+        if use_opm and opm_filepath == field:
             filepath_source = url
             filepath = path
-        elif not opm_filepath and field == "filepath":
+        elif field == "filepath":
             filepath_source = url
-=======
-        if path not in cache:
-            cache[path] = path
-
-        if use_opm and opm_filepath == field:
-            filepath_source = path
-            filepath = path
-        elif field == "filepath":
-            filepath_source = path
->>>>>>> 5529fbe0
             filepath = path
 
     return filepath, filepath_source, media_urls
