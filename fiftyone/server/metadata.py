--- conflicted
+++ resolved
@@ -79,18 +79,13 @@
 
     opm_field, additional_fields = _get_additional_media_fields(collection)
 
-<<<<<<< HEAD
     filepath_result, filepath_source, urls = await _create_media_urls(
-=======
-    filepath_result, filepath_source, urls = _create_media_urls(
->>>>>>> 273dedf7
         collection,
         sample,
         url_cache,
         session,
         additional_fields=additional_fields,
         opm_field=opm_field,
-<<<<<<< HEAD
     )
     if filepath_result is not None:
         filepath = filepath_result
@@ -98,8 +93,6 @@
     local_only = (
         collection.media_type == fom.IMAGE
         and foc.media_cache.config.cache_app_images
-=======
->>>>>>> 273dedf7
     )
     if filepath_result is not None:
         filepath = filepath_result
@@ -123,36 +116,12 @@
             height = metadata.get("height", None)
 
             if width and height:
-<<<<<<< HEAD
                 metadata_cache[filepath] = dict(aspect_ratio=width / height)
 
     if filepath not in metadata_cache:
         metadata_cache[filepath] = await read_metadata(
             session, filepath, filepath_source, local_only, is_video
         )
-=======
-                metadata_cache[filepath] = dict(
-                    aspect_ratio=width / height,
-                )
-
-    if filepath not in metadata_cache:
-        try:
-            # Retrieve media metadata from disk
-            metadata_cache[filepath] = await read_metadata(
-                filepath_source, is_video
-            )
-        except Exception as exc:
-            # Immediately fail so the user knows they should install FFmpeg
-            if isinstance(exc, FFmpegNotFoundException):
-                raise exc
-
-            # Something went wrong (ie non-existent file), so we gracefully
-            # return some placeholder metadata so the App grid can be rendered
-            if is_video:
-                metadata_cache[filepath] = dict(aspect_ratio=1, frame_rate=30)
-            else:
-                metadata_cache[filepath] = dict(aspect_ratio=1)
->>>>>>> 273dedf7
 
     return dict(urls=urls, **metadata_cache[filepath])
 
@@ -576,7 +545,6 @@
             # to use to serve the media
             url = foc.media_cache.get_url(path, method="GET", hours=24)
 
-<<<<<<< HEAD
         cache[path] = url
         media_urls.append(dict(field=field, url=url))
         if opm_filepath == field:
@@ -585,19 +553,6 @@
         elif not opm_filepath and field == "filepath":
             filepath_source = url
             filepath = path
-=======
-        if path not in cache:
-            cache[path] = path
-
-        if opm_filepath == field:
-            filepath_source = path
-            filepath = path
-        elif not opm_filepath and field == "filepath":
-            filepath_source = path
-            filepath = path
-
-        media_urls.append(dict(field=field, url=path))
->>>>>>> 273dedf7
 
     return filepath, filepath_source, media_urls
 
