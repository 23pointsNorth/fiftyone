--- conflicted
+++ resolved
@@ -292,10 +292,6 @@
     view = view.set_field(_LABEL_TAGS, [], _allow_missing=True)
 
     for path, field in fosu.iter_label_fields(view):
-<<<<<<< HEAD
-=======
-        path = _get_filtered_path(view, path, filtered_fields, label_tags)
->>>>>>> 5af63542
         if isinstance(field, fof.ListField) or (
             isinstance(field, fof.EmbeddedDocumentField)
             and issubclass(field.document_type, fol._HasLabelList)
@@ -681,11 +677,6 @@
     return expr
 
 
-<<<<<<< HEAD
-def _add_frame_labels_tags(path, field, view):
-    path = path[len("frames.") :]
-    items = "%s.%s" % (path, field.document_type._LABEL_LIST_FIELD)
-=======
 def _get_filtered_path(view, path, filtered_fields, label_tags):
     if label_tags is not None:
         excludes = label_tags.get("exclude", None)
@@ -712,17 +703,12 @@
         items = "%s.%s" % (path, field.document_type._LABEL_LIST_FIELD)
 
     reduce = F(items).reduce(VALUE.extend(F("tags")), [])
->>>>>>> 5af63542
     view = view.set_field(
         _LABEL_TAGS,
         F(_LABEL_TAGS).extend(
             F("frames").reduce(
-<<<<<<< HEAD
-                VALUE.extend(F(items).reduce(VALUE.extend(F("tags")), [])), []
-=======
                 VALUE.extend(F(items).exists().if_else(reduce, [])),
                 [],
->>>>>>> 5af63542
             )
         ),
         _allow_missing=True,
@@ -746,12 +732,6 @@
 
 
 def _add_labels_tags(path, field, view):
-<<<<<<< HEAD
-    items = "%s.%s" % (path, field.document_type._LABEL_LIST_FIELD)
-    view = view.set_field(
-        _LABEL_TAGS,
-        F(_LABEL_TAGS).extend(F(items).reduce(VALUE.extend(F("tags")), [])),
-=======
     items = path
     if isinstance(field, fof.ListField):
         field = field.field
@@ -769,7 +749,6 @@
             ),
             F(_LABEL_TAGS),
         ),
->>>>>>> 5af63542
         _allow_missing=True,
     )
     return view
