"""
FiftyOne Server main

| Copyright 2017-2022, Voxel51, Inc.
| `voxel51.com <https://voxel51.com/>`_
|
"""
import argparse
import os

import asyncio
from hypercorn.asyncio import serve
from hypercorn.config import Config


if os.environ.get("FIFTYONE_DISABLE_SERVICES", False):
    del os.environ["FIFTYONE_DISABLE_SERVICES"]

os.environ["FIFTYONE_SERVER"] = "1"

import fiftyone as fo
import fiftyone.constants as foc

<<<<<<< HEAD
=======
from fiftyone.server.app import app
>>>>>>> 3a52d6f8

from fiftyone.server.app import app

if __name__ == "__main__":
    parser = argparse.ArgumentParser()
    parser.add_argument("--port", type=int, default=fo.config.default_app_port)
    parser.add_argument(
        "--address", type=str, default=fo.config.default_app_address
    )
    args = parser.parse_args()
    config = Config()

    config.bind = [f"{args.address}:{args.port}"]

    config.use_reloader = foc.DEV_INSTALL
    asyncio.run(serve(app, config))<|MERGE_RESOLUTION|>--- conflicted
+++ resolved
@@ -21,11 +21,6 @@
 import fiftyone as fo
 import fiftyone.constants as foc
 
-<<<<<<< HEAD
-=======
-from fiftyone.server.app import app
->>>>>>> 3a52d6f8
-
 from fiftyone.server.app import app
 
 if __name__ == "__main__":
