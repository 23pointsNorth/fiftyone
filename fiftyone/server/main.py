--- conflicted
+++ resolved
@@ -215,8 +215,6 @@
         self.write({"frames": frames, "range": [start_frame, end_frame]})
 
 
-<<<<<<< HEAD
-=======
 class PageHandler(tornado.web.RequestHandler):
     """Page requests
 
@@ -259,7 +257,6 @@
         self.write({"results": results, "more": more})
 
 
->>>>>>> 1b442d08
 class TeamsHandler(RequestHandler):
     """Returns whether the teams button should be minimized"""
 
@@ -586,32 +583,6 @@
             clients.update({"extended_statistics"})
 
         await self.send_statistics(view, filters=filters)
-
-    @classmethod
-    async def on_sample(cls, self, sample_id, uuid):
-        state = fos.StateDescription.from_dict(StateHandler.state)
-        if state.view is not None:
-            view = state.view
-        elif state.dataset is not None:
-            view = state.dataset.view()
-
-        view = view.select(sample_id)
-
-<<<<<<< HEAD
-        results, more = await _get_sample_data(
-            cls.sample_collection(),
-            view,
-            page_length,
-            page,
-            detach_frames=False,
-=======
-        results, more = await _get_samples(
-            cls.sample_collection(), view, 1, 0, detach_frames=False
->>>>>>> 1b442d08
-        )
-        message = {"type": "sample", "sample": results[0], "uuid": uuid}
-
-        _write_message(message, app=True, only=self)
 
     @classmethod
     async def on_sample(cls, self, sample_id, uuid):
@@ -1548,10 +1519,7 @@
             (r"/frames", FramesHandler),
             (r"/filepath/(.*)", MediaHandler, {"path": ""},),
             (r"/notebook", NotebookHandler),
-<<<<<<< HEAD
-=======
             (r"/page", PageHandler),
->>>>>>> 1b442d08
             (r"/polling", PollingHandler),
             (r"/reactivate", ReactivateHandler),
             (r"/stages", StagesHandler),
