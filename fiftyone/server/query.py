"""
FiftyOne Server queries.

| Copyright 2017-2023, Voxel51, Inc.
| `voxel51.com <https://voxel51.com/>`_
|
"""
from dataclasses import asdict
from datetime import date, datetime
from enum import Enum
import logging
import os
import typing as t

import eta.core.serial as etas
import eta.core.utils as etau
import strawberry as gql
from bson import ObjectId, json_util

import fiftyone as fo
import fiftyone.brain as fob  # pylint: disable=import-error,no-name-in-module
import fiftyone.constants as foc
import fiftyone.core.context as focx
import fiftyone.core.dataset as fod
import fiftyone.core.media as fom
from fiftyone.core.odm import SavedViewDocument
import fiftyone.core.stages as fosg
from fiftyone.core.state import SampleField, serialize_fields
import fiftyone.core.uid as fou
from fiftyone.core.utils import run_sync_task
import fiftyone.core.view as fov

import fiftyone.server.aggregate as fosa
from fiftyone.server.aggregations import aggregate_resolver
from fiftyone.server.color import ColorScheme
from fiftyone.server.data import Info
from fiftyone.server.dataloader import get_dataloader_resolver
from fiftyone.server.metadata import MediaType
from fiftyone.server.paginator import Connection, get_paginator_resolver
from fiftyone.server.samples import (
    SampleFilter,
    SampleItem,
    paginate_samples,
)
<<<<<<< HEAD
from fiftyone.server.scalars import BSONArray, JSON
from fiftyone.server.stage_definitions import stage_definitions
=======
from fiftyone.server.scalars import BSON, BSONArray, JSON
>>>>>>> fceb2504
from fiftyone.server.utils import from_dict


ID = gql.scalar(
    t.NewType("ID", str),
    serialize=lambda v: str(v),
    parse_value=lambda v: ObjectId(v),
)
DATASET_FILTER = [{"sample_collection_name": {"$regex": "^samples\\."}}]
DATASET_FILTER_STAGE = [{"$match": DATASET_FILTER[0]}]


@gql.type
class Group:
    name: str
    media_type: MediaType


@gql.type
class Target:
    target: str
    value: str


@gql.type
class NamedTargets:
    name: str
    targets: t.List[Target]


@gql.interface
class RunConfig:
    cls: str


@gql.interface
class Run:
    key: str
    version: t.Optional[str]
    timestamp: t.Optional[datetime]
    config: t.Optional[RunConfig]
    view_stages: t.Optional[t.List[str]]


@gql.enum
class BrainRunType(Enum):
    similarity = "similarity"
    visualization = "visualization"


@gql.type
class BrainRunConfig(RunConfig):
    embeddings_field: t.Optional[str]
    method: t.Optional[str]
    patches_field: t.Optional[str]
    supports_prompts: t.Optional[bool]

    @gql.field
    def type(self) -> t.Optional[BrainRunType]:
        try:
            if issubclass(fob.SimilarityConfig, etau.get_class(self.cls)):
                return BrainRunType.similarity

            if issubclass(fob.VisualizationConfig, etau.get_class(self.cls)):
                return BrainRunType.visualization
        except:
            pass

        return None

    @gql.field
    def max_k(self) -> t.Optional[int]:
        config = self._create_config()
        return getattr(config, "max_k", None)

    @gql.field
    def supports_least_similarity(self) -> t.Optional[bool]:
        config = self._create_config()
        return getattr(config, "supports_least_similarity", None)

    def _create_config(self):
        try:
            cls = etau.get_class(self.cls)
            return cls(
                embeddings_field=self.embeddings_field,
                patches_field=self.patches_field,
            )
        except:
            return None


@gql.type
class BrainRun(Run):
    config: t.Optional[BrainRunConfig]


@gql.type
class EvaluationRunConfig(RunConfig):
    gt_field: t.Optional[str]
    pred_field: t.Optional[str]
    method: t.Optional[str]


@gql.type
class EvaluationRun(Run):
    config: t.Optional[EvaluationRunConfig]


@gql.type
class SavedView:
    id: t.Optional[str]
    dataset_id: t.Optional[str]
    name: t.Optional[str]
    description: t.Optional[str]
    color: t.Optional[str]
    slug: t.Optional[str]
    view_stages: t.Optional[t.List[str]]
    created_at: t.Optional[datetime]
    last_modified_at: t.Optional[datetime]
    last_loaded_at: t.Optional[datetime]

    @gql.field
    def view_name(self) -> t.Optional[str]:
        if isinstance(self, ObjectId):
            return None
        return self.name

    @gql.field
    def stage_dicts(self) -> t.Optional[BSONArray]:
        return [json_util.loads(x) for x in self.view_stages]

    @classmethod
    def from_doc(cls, doc: SavedViewDocument):
        stage_dicts = [json_util.loads(x) for x in doc.view_stages]
        data = doc.to_dict()
        data["id"] = str(data.pop("_id"))
        data["dataset_id"] = str(data.pop("_dataset_id"))
        saved_view = from_dict(data_class=cls, data=data)
        saved_view.stage_dicts = stage_dicts
        return saved_view


@gql.type
class SidebarGroup:
    name: str
    paths: t.Optional[t.List[str]]
    expanded: t.Optional[bool] = None


@gql.type
class KeypointSkeleton:
    labels: t.Optional[t.List[str]]
    edges: t.List[t.List[int]]


@gql.type
class NamedKeypointSkeleton(KeypointSkeleton):
    name: str


@gql.enum
class SidebarMode(Enum):
    all = "all"
    best = "best"
    fast = "fast"


@gql.type
class DatasetAppConfig:
    color_scheme: t.Optional[ColorScheme]
    media_fields: t.Optional[t.List[str]]
    plugins: t.Optional[JSON]
    sidebar_groups: t.Optional[t.List[SidebarGroup]]
    sidebar_mode: t.Optional[SidebarMode]
    spaces: t.Optional[JSON]

    grid_media_field: str = "filepath"
    modal_media_field: str = "filepath"


@gql.type
class Dataset:
    id: gql.ID
    name: str
    created_at: t.Optional[date]
    last_loaded_at: t.Optional[datetime]
    persistent: bool
    group_media_types: t.Optional[t.List[Group]]
    group_field: t.Optional[str]
    group_slice: t.Optional[str]
    default_group_slice: t.Optional[str]
    media_type: t.Optional[MediaType]
    parent_media_type: t.Optional[MediaType]
    mask_targets: t.List[NamedTargets]
    default_mask_targets: t.Optional[t.List[Target]]
    sample_fields: t.List[SampleField]
    frame_fields: t.Optional[t.List[SampleField]]
    brain_methods: t.Optional[t.List[BrainRun]]
    evaluations: t.Optional[t.List[EvaluationRun]]
    saved_view_slug: t.Optional[str]
    saved_views: t.Optional[t.List[SavedView]]
    version: t.Optional[str]
    view_cls: t.Optional[str]
    view_name: t.Optional[str]
    default_skeleton: t.Optional[KeypointSkeleton]
    skeletons: t.List[NamedKeypointSkeleton]
    app_config: t.Optional[DatasetAppConfig]
    info: t.Optional[JSON]

    @gql.field
    def stages(
        self, slug: t.Optional[str] = None, view: t.Optional[BSONArray] = None
    ) -> t.Optional[BSONArray]:
        if slug:
            for view in self.saved_views:
                if view.slug == slug:
                    return view.stage_dicts()

        return view or []

    @staticmethod
    def modifier(doc: dict) -> dict:
        doc["id"] = doc.pop("_id")
        doc["default_mask_targets"] = _convert_targets(
            doc.get("default_mask_targets", {})
        )
        doc["mask_targets"] = [
            NamedTargets(name=name, targets=_convert_targets(targets))
            for name, targets in doc.get("mask_targets", {}).items()
        ]
        flat = _flatten_fields([], doc.get("sample_fields", []))
        doc["sample_fields"] = flat

        doc["frame_fields"] = _flatten_fields([], doc.get("frame_fields", []))
        doc["brain_methods"] = list(doc.get("brain_methods", {}).values())
        doc["evaluations"] = list(doc.get("evaluations", {}).values())
        doc["saved_views"] = doc.get("saved_views", [])
        doc["skeletons"] = list(
            dict(name=name, **data)
            for name, data in doc.get("skeletons", {}).items()
        )
        doc["group_media_types"] = [
            Group(name=name, media_type=media_type)
            for name, media_type in doc.get("group_media_types", {}).items()
        ]
        doc["default_skeletons"] = doc.get("default_skeletons", None)
        return doc

    @classmethod
    async def resolver(
        cls,
        name: str,
        info: Info = None,
        saved_view_slug: t.Optional[str] = gql.UNSET,
        view: t.Optional[BSONArray] = None,
    ) -> t.Optional["Dataset"]:
        return await serialize_dataset(
            dataset_name=name,
            serialized_view=view,
            saved_view_slug=saved_view_slug,
            dicts=False,
        )


dataset_dataloader = get_dataloader_resolver(
    Dataset, "datasets", "name", DATASET_FILTER
)


@gql.enum
class ColorBy(Enum):
    field = "field"
    instance = "instance"
    value = "value"


@gql.enum
class Theme(Enum):
    browser = "browser"
    dark = "dark"
    light = "light"


@gql.type
class AppConfig:
    color_by: ColorBy
    color_pool: t.List[str]
    colorscale: str
    grid_zoom: int
    loop_videos: bool
    notebook_height: int
    plugins: t.Optional[JSON]
    show_confidence: bool
    show_index: bool
    show_label: bool
    show_skeletons: bool
    show_tooltip: bool
    sidebar_mode: SidebarMode
    theme: Theme
    timezone: t.Optional[str]
    use_frame_number: bool
    spaces: t.Optional[JSON]


@gql.type
class SchemaResult:
    field_schema: t.List[SampleField]
    frame_field_schema: t.List[SampleField]


@gql.type
class Query(fosa.AggregateQuery):
    aggregations = gql.field(resolver=aggregate_resolver)

    @gql.field
    def colorscale(self) -> t.Optional[t.List[t.List[int]]]:
        if fo.app_config.colorscale:
            return fo.app_config.get_colormap()

        return None

    @gql.field
    def config(self) -> AppConfig:
        d = fo.app_config.serialize()
        d["timezone"] = fo.config.timezone
        return from_dict(AppConfig, d)

    @gql.field
    def context(self) -> str:
        return focx._get_context()

    @gql.field
    def dev(self) -> bool:
        return foc.DEV_INSTALL or foc.RC_INSTALL

    @gql.field
    def do_not_track(self) -> bool:
        return fo.config.do_not_track

    dataset: Dataset = gql.field(resolver=Dataset.resolver)
    datasets: Connection[Dataset, str] = gql.field(
        resolver=get_paginator_resolver(
            Dataset, "created_at", DATASET_FILTER_STAGE, "datasets"
        )
    )

    @gql.field
    async def samples(
        self,
        dataset: str,
        view: BSONArray,
        first: t.Optional[int] = 20,
        after: t.Optional[str] = None,
        filter: t.Optional[SampleFilter] = None,
        filters: t.Optional[BSON] = None,
        extended_stages: t.Optional[BSON] = None,
        pagination_data: t.Optional[bool] = True,
    ) -> Connection[SampleItem, str]:
        return await paginate_samples(
            dataset,
            view,
            filters,
            first,
            after,
            sample_filter=filter,
            extended_stages=extended_stages,
            pagination_data=pagination_data,
        )

    @gql.field
    async def sample(
        self,
        dataset: str,
        view: BSONArray,
        filter: SampleFilter,
        filters: t.Optional[JSON] = None,
    ) -> t.Optional[SampleItem]:
        samples = await paginate_samples(
            dataset,
            view,
            filters,
            1,
            sample_filter=filter,
            pagination_data=False,
        )
        if samples.edges:
            return samples.edges[0].node

        return None

    stage_definitions = gql.field(stage_definitions)

    @gql.field
    def teams_submission(self) -> bool:
        isfile = os.path.isfile(foc.TEAMS_PATH)
        if isfile:
            submitted = etas.load_json(foc.TEAMS_PATH)["submitted"]
        else:
            submitted = False

        return submitted

    @gql.field
    def uid(self) -> str:
        uid, _ = fou.get_user_id()
        return uid

    @gql.field
    def version(self) -> str:
        return foc.VERSION

    @gql.field
    def saved_views(self, dataset_name: str) -> t.Optional[t.List[SavedView]]:
        try:
            ds = fod.load_dataset(dataset_name)
            return [
                SavedView.from_doc(view_doc)
                for view_doc in ds._doc.saved_views
            ]
        except:
            return None

    @gql.field
    def schema_for_view_stages(
        self,
        dataset_name: str,
        view_stages: BSONArray,
    ) -> SchemaResult:
        try:
            ds = fod.load_dataset(dataset_name)
            if view_stages:
                view = fov.DatasetView._build(ds, view_stages or [])

                if ds.media_type == fom.VIDEO:
                    frame_schema = serialize_fields(
                        view.get_frame_field_schema(flat=True)
                    )
                    field_schema = serialize_fields(
                        view.get_field_schema(flat=True)
                    )
                    return SchemaResult(
                        field_schema=field_schema,
                        frame_field_schema=frame_schema,
                    )

                return SchemaResult(
                    field_schema=serialize_fields(
                        view.get_field_schema(flat=True)
                    ),
                    frame_field_schema=[],
                )
            if ds.media_type == fom.VIDEO:
                frames_field_schema = serialize_fields(
                    ds.get_frame_field_schema(flat=True)
                )
                field_schema = serialize_fields(ds.get_field_schema(flat=True))
                return SchemaResult(
                    field_schema=field_schema,
                    frame_field_schema=frames_field_schema,
                )

            return SchemaResult(
                field_schema=serialize_fields(ds.get_field_schema(flat=True)),
                frame_field_schema=[],
            )
        except Exception as e:
            return SchemaResult(
                field_schema=[],
                frame_field_schema=[],
            )


def _flatten_fields(
    path: t.List[str], fields: t.List[t.Dict]
) -> t.List[t.Dict]:
    result = []
    for field in fields:
        key = field.pop("name", None)
        if key is None:
            # Issues with concurrency can cause this to happen.
            # Until it's fixed, just ignore these fields to avoid throwing hard
            # errors when loading in the app.
            logging.debug("Skipping field with no name: %s", field)
            continue
        field_path = path + [key]
        field["path"] = ".".join(field_path)
        result.append(field)

        fields = field.pop("fields", None)
        if fields:
            result = result + _flatten_fields(field_path, fields)

    return result


def _convert_targets(targets: t.Dict[str, str]) -> t.List[Target]:
    return [Target(target=k, value=v) for k, v in targets.items()]


async def serialize_dataset(
    dataset_name: str,
    serialized_view: BSONArray,
    saved_view_slug: t.Optional[str] = None,
    dicts=True,
) -> Dataset:
    def run():
        if not fod.dataset_exists(dataset_name):
            return None

        dataset = fod.load_dataset(dataset_name)
        dataset.reload()
        view_name = None
        try:
            doc = dataset._get_saved_view_doc(saved_view_slug, slug=True)
            view = dataset.load_saved_view(doc.name)
            view_name = view.name
            if serialized_view:
                for stage in serialized_view:
                    view = view.add_stage(fosg.ViewStage._from_dict(stage))
        except:
            view = fov.DatasetView._build(dataset, serialized_view or [])

        doc = dataset._doc.to_dict(no_dereference=True)
        Dataset.modifier(doc)
        data = from_dict(Dataset, doc)
        data.view_cls = None
        data.view_name = view_name
        data.saved_view_slug = saved_view_slug

        collection = dataset.view()
        if view is not None:
            data.id = ObjectId()
            if view._dataset != dataset:
                d = view._dataset._serialize()
                data.media_type = d["media_type"]
                data.view_cls = etau.get_class_name(view)

            if view.media_type != data.media_type:
                data.parent_media_type = view._parent_media_type
                data.media_type = view.media_type

            collection = view

        data.sample_fields = serialize_fields(
            collection.get_field_schema(flat=True)
        )

        data.frame_fields = serialize_fields(
            collection.get_frame_field_schema(flat=True)
        )

        if dataset.media_type == fom.GROUP:
            data.group_slice = collection.group_slice

        if dicts:
            saved_views = []
            for view in data.saved_views:
                view_dict = asdict(view)
                view_dict["view_name"] = view.view_name()
                view_dict["stage_dicts"] = view.stage_dicts()
                saved_views.append(view_dict)

            data.saved_views = saved_views

        for brain_method in data.brain_methods:
            try:
                type = brain_method.config.type().value
            except:
                type = None

            try:
                max_k = brain_method.config.max_k()
            except:
                max_k = None

            try:
                supports_least_similarity = (
                    brain_method.config.supports_least_similarity()
                )
            except:
                supports_least_similarity = None

            setattr(brain_method.config, "type", type)
            setattr(brain_method.config, "max_k", max_k)
            setattr(
                brain_method.config,
                "supports_least_similarity",
                supports_least_similarity,
            )

        return data

    return await run_sync_task(run)<|MERGE_RESOLUTION|>--- conflicted
+++ resolved
@@ -42,12 +42,8 @@
     SampleItem,
     paginate_samples,
 )
-<<<<<<< HEAD
-from fiftyone.server.scalars import BSONArray, JSON
+from fiftyone.server.scalars import BSON, BSONArray, JSON
 from fiftyone.server.stage_definitions import stage_definitions
-=======
-from fiftyone.server.scalars import BSON, BSONArray, JSON
->>>>>>> fceb2504
 from fiftyone.server.utils import from_dict
 
 
