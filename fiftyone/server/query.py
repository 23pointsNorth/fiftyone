"""
FiftyOne Server queries.

| Copyright 2017-2023, Voxel51, Inc.
| `voxel51.com <https://voxel51.com/>`_
|
"""
import typing as t
from datetime import date, datetime
from enum import Enum
import os

import asyncio
import eta.core.serial as etas
import eta.core.utils as etau
import strawberry as gql
from bson import ObjectId, json_util

import fiftyone as fo
import fiftyone.brain as fob  # pylint: disable=import-error,no-name-in-module
import fiftyone.constants as foc
import fiftyone.core.context as focx
import fiftyone.core.dataset as fod
import fiftyone.core.media as fom
from fiftyone.core.odm import SavedViewDocument
import fiftyone.core.stages as fosg
from fiftyone.core.state import SampleField, serialize_fields
import fiftyone.core.uid as fou
import fiftyone.core.view as fov

import fiftyone.server.aggregate as fosa
from fiftyone.server.aggregations import aggregate_resolver
from fiftyone.server.data import Info
from fiftyone.server.dataloader import get_dataloader_resolver
import fiftyone.server.events as fose
from fiftyone.server.metadata import MediaType
from fiftyone.server.paginator import Connection, get_paginator_resolver
from fiftyone.server.samples import (
    SampleFilter,
    SampleItem,
    paginate_samples,
)
from fiftyone.server.scalars import BSONArray, JSON
from fiftyone.server.stage_definitions import stage_definitions
from fiftyone.server.utils import from_dict


ID = gql.scalar(
    t.NewType("ID", str),
    serialize=lambda v: str(v),
    parse_value=lambda v: ObjectId(v),
)
DATASET_FILTER = [{"sample_collection_name": {"$regex": "^samples\\."}}]
DATASET_FILTER_STAGE = [{"$match": DATASET_FILTER[0]}]


@gql.type
class Group:
    name: str
    media_type: MediaType


@gql.type
class Target:
    target: str
    value: str


@gql.type
class NamedTargets:
    name: str
    targets: t.List[Target]


@gql.interface
class RunConfig:
    cls: str


@gql.interface
class Run:
    key: str
    version: t.Optional[str]
    timestamp: t.Optional[datetime]
    config: t.Optional[RunConfig]
    view_stages: t.Optional[t.List[str]]


@gql.enum
class BrainRunType(Enum):
    similarity = "similarity"
    visualization = "visualization"


@gql.type
class BrainRunConfig(RunConfig):
    embeddings_field: t.Optional[str]
    method: t.Optional[str]
    patches_field: t.Optional[str]
    supports_prompts: t.Optional[bool]

    @gql.field
    def type(self) -> t.Optional[BrainRunType]:
        try:
            if issubclass(fob.SimilarityConfig, etau.get_class(self.cls)):
                return BrainRunType.similarity

            if issubclass(fob.VisualizationConfig, etau.get_class(self.cls)):
                return BrainRunType.visualization
        except:
            pass

        return None

    @gql.field
    def max_k(self) -> t.Optional[int]:
        config = self._create_config()
        return getattr(config, "max_k", None)

    @gql.field
    def supports_least_similarity(self) -> t.Optional[bool]:
        config = self._create_config()
        return getattr(config, "supports_least_similarity", None)

    def _create_config(self):
        try:
            cls = etau.get_class(self.cls)
            return cls(
                embeddings_field=self.embeddings_field,
                patches_field=self.patches_field,
            )
        except:
            return None


@gql.type
class BrainRun(Run):
    config: t.Optional[BrainRunConfig]


@gql.type
class EvaluationRunConfig(RunConfig):
    gt_field: t.Optional[str]
    pred_field: t.Optional[str]
    method: t.Optional[str]


@gql.type
class EvaluationRun(Run):
    config: t.Optional[EvaluationRunConfig]


@gql.type
class SavedView:
    id: t.Optional[str]
    dataset_id: t.Optional[str]
    name: t.Optional[str]
    description: t.Optional[str]
    color: t.Optional[str]
    slug: t.Optional[str]
    view_stages: t.Optional[t.List[str]]
    created_at: t.Optional[datetime]
    last_modified_at: t.Optional[datetime]
    last_loaded_at: t.Optional[datetime]

    @gql.field
    def view_name(self) -> t.Optional[str]:
        if isinstance(self, ObjectId):
            return None
        return self.name

    @gql.field
    def stage_dicts(self) -> t.Optional[BSONArray]:
        return [json_util.loads(x) for x in self.view_stages]

    @classmethod
    def from_doc(cls, doc: SavedViewDocument):
        stage_dicts = [json_util.loads(x) for x in doc.view_stages]
        data = doc.to_dict()
        data["id"] = str(data.pop("_id"))
        data["dataset_id"] = str(data.pop("_dataset_id"))
        saved_view = from_dict(data_class=cls, data=data)
        saved_view.stage_dicts = stage_dicts
        return saved_view


@gql.type
class SidebarGroup:
    name: str
    paths: t.Optional[t.List[str]]
    expanded: t.Optional[bool] = None


@gql.type
class ColorSchemeStr:
    color_pool: t.Optional[t.List[str]] = None
    customized_color_settings: t.Optional[str] = None


@gql.type
class KeypointSkeleton:
    labels: t.Optional[t.List[str]]
    edges: t.List[t.List[int]]


@gql.type
class NamedKeypointSkeleton(KeypointSkeleton):
    name: str


@gql.enum
class SidebarMode(Enum):
    all = "all"
    best = "best"
    fast = "fast"


@gql.type
class DatasetAppConfig:
    media_fields: t.Optional[t.List[str]]
    plugins: t.Optional[JSON]
    sidebar_groups: t.Optional[t.List[SidebarGroup]]
    sidebar_mode: t.Optional[SidebarMode]
    modal_media_field: t.Optional[str] = gql.field(default="filepath")
    grid_media_field: t.Optional[str] = "filepath"
    spaces: t.Optional[JSON]
    color_scheme: t.Optional[ColorSchemeStr]


@gql.type
class Dataset:
    id: gql.ID
    name: str
    created_at: t.Optional[date]
    last_loaded_at: t.Optional[datetime]
    persistent: bool
    group_media_types: t.Optional[t.List[Group]]
    group_field: t.Optional[str]
    group_slice: t.Optional[str]
    default_group_slice: t.Optional[str]
    media_type: t.Optional[MediaType]
    mask_targets: t.List[NamedTargets]
    default_mask_targets: t.Optional[t.List[Target]]
    sample_fields: t.List[SampleField]
    frame_fields: t.Optional[t.List[SampleField]]
    brain_methods: t.Optional[t.List[BrainRun]]
    evaluations: t.Optional[t.List[EvaluationRun]]
    saved_view_slug: t.Optional[str]
    saved_views: t.Optional[t.List[SavedView]]
    version: t.Optional[str]
    view_cls: t.Optional[str]
    view_name: t.Optional[str]
    default_skeleton: t.Optional[KeypointSkeleton]
    skeletons: t.List[NamedKeypointSkeleton]
    app_config: t.Optional[DatasetAppConfig]
    info: t.Optional[JSON]

    @gql.field
    def stages(
        self, slug: t.Optional[str] = None, view: t.Optional[BSONArray] = None
    ) -> t.Optional[BSONArray]:
        if slug:
            for view in self.saved_views:
                if view.slug == slug:
                    return view.stage_dicts()

        return view or []

    @staticmethod
    def modifier(doc: dict) -> dict:
        doc["id"] = doc.pop("_id")
        doc["default_mask_targets"] = _convert_targets(
            doc.get("default_mask_targets", {})
        )
        doc["mask_targets"] = [
            NamedTargets(name=name, targets=_convert_targets(targets))
            for name, targets in doc.get("mask_targets", {}).items()
        ]
        flat = _flatten_fields([], doc.get("sample_fields", []))
        doc["sample_fields"] = flat

        doc["frame_fields"] = _flatten_fields([], doc.get("frame_fields", []))
        doc["brain_methods"] = list(doc.get("brain_methods", {}).values())
        doc["evaluations"] = list(doc.get("evaluations", {}).values())
        doc["saved_views"] = doc.get("saved_views", [])
        doc["skeletons"] = list(
            dict(name=name, **data)
            for name, data in doc.get("skeletons", {}).items()
        )
        doc["group_media_types"] = [
            Group(name=name, media_type=media_type)
            for name, media_type in doc.get("group_media_types", {}).items()
        ]
        doc["default_skeletons"] = doc.get("default_skeletons", None)
        return doc

    @classmethod
    async def resolver(
        cls,
        name: str,
        info: Info = None,
        saved_view_slug: t.Optional[str] = gql.UNSET,
        view: t.Optional[BSONArray] = None,
    ) -> t.Optional["Dataset"]:
        return await serialize_dataset(
            dataset_name=name,
            serialized_view=view,
            saved_view_slug=saved_view_slug,
        )


dataset_dataloader = get_dataloader_resolver(
    Dataset, "datasets", "name", DATASET_FILTER
)


@gql.enum
class ColorBy(Enum):
    field = "field"
    instance = "instance"
    value = "value"


@gql.enum
class Theme(Enum):
    browser = "browser"
    dark = "dark"
    light = "light"


@gql.type
class LabelSetting:
    name: str
    color: str


@gql.type
class CustomizeColor:
    field: str
    use_field_color: t.Optional[bool]
    field_color: t.Optional[str]
    attribute_for_color: t.Optional[str]
    use_opacity: t.Optional[bool]
    attribute_for_Opacity: t.Optional[str]
    use_label_colors: t.Optional[bool]
    label_colors: t.Optional[t.List[LabelSetting]]


@gql.type
class AppConfig:
    color_by: ColorBy
    color_pool: t.List[str]
    colorscale: str
    grid_zoom: int
    loop_videos: bool
    notebook_height: int
    plugins: t.Optional[JSON]
    show_confidence: bool
    show_index: bool
    show_label: bool
    show_skeletons: bool
    show_tooltip: bool
    sidebar_mode: SidebarMode
    theme: Theme
    timezone: t.Optional[str]
    use_frame_number: bool
    spaces: t.Optional[JSON]


@gql.type
class Query(fosa.AggregateQuery):
    aggregations = gql.field(resolver=aggregate_resolver)

    @gql.field
    def colorscale(self) -> t.Optional[t.List[t.List[int]]]:
        if fo.app_config.colorscale:
            return fo.app_config.get_colormap()

        return None

    @gql.field
    def config(self) -> AppConfig:
        config = fose.get_state().config
        d = config.serialize()
        d["timezone"] = fo.config.timezone
        return from_dict(AppConfig, d)

    @gql.field
    def context(self) -> str:
        return focx._get_context()

    @gql.field
    def dev(self) -> bool:
        return foc.DEV_INSTALL or foc.RC_INSTALL

    @gql.field
    def do_not_track(self) -> bool:
        return fo.config.do_not_track

    dataset: Dataset = gql.field(resolver=Dataset.resolver)
    datasets: Connection[Dataset, str] = gql.field(
        resolver=get_paginator_resolver(
            Dataset, "created_at", DATASET_FILTER_STAGE, "datasets"
        )
    )

    @gql.field
    async def samples(
        self,
        dataset: str,
        view: BSONArray,
        first: t.Optional[int] = 20,
        after: t.Optional[str] = None,
        filter: t.Optional[SampleFilter] = None,
    ) -> Connection[SampleItem, str]:
        return await paginate_samples(
            dataset, view, None, first, after, sample_filter=filter
        )

    @gql.field
    async def sample(
        self,
        dataset: str,
        view: BSONArray,
        filter: SampleFilter,
        index: t.Optional[int] = None,
    ) -> t.Optional[SampleItem]:
        samples = await paginate_samples(
            dataset, view, None, 1, sample_filter=filter
        )
        if samples.edges:
            return samples.edges[0].node

        return None

    stage_definitions = gql.field(stage_definitions)

    @gql.field
    def teams_submission(self) -> bool:
        isfile = os.path.isfile(foc.TEAMS_PATH)
        if isfile:
            submitted = etas.load_json(foc.TEAMS_PATH)["submitted"]
        else:
            submitted = False

        return submitted

    @gql.field
    def uid(self) -> str:
        uid, _ = fou.get_user_id()
        return uid

    @gql.field
    def version(self) -> str:
        return foc.VERSION

    @gql.field
    def saved_views(self, dataset_name: str) -> t.Optional[t.List[SavedView]]:
<<<<<<< HEAD
        try:
            ds = fod.load_dataset(dataset_name)
            return [
                SavedView.from_doc(view_doc)
                for view_doc in ds._doc.saved_views
            ]
        except:
            return None
=======
        ds = fod.load_dataset(dataset_name)
        return [
            SavedView.from_doc(view_doc)
            for view_doc in ds._doc.get_saved_views()
        ]
>>>>>>> c9f37ad3

    @gql.field
    def schema_for_view_stages(
        self, dataset_name: str, view_stages: BSONArray
    ) -> t.List[SampleField]:
        ds = fod.load_dataset(dataset_name)
        try:
            if view_stages:
                view = fov.DatasetView._build(ds, view_stages or [])

                base_schema = serialize_fields(
                    view.get_field_schema(flat=True)
                )
                if ds.media_type == fom.VIDEO:
                    # return base_schema + serialize_fields(view.get_frame_field_schema(flat=True))
                    return serialize_fields(
                        view.get_frame_field_schema(flat=True)
                    )

                return base_schema

            if ds.media_type == fom.VIDEO:
                # return base_schema + serialize_fields(ds.get_frame_field_schema(flat=True))
                return serialize_fields(ds.get_frame_field_schema(flat=True))

            return serialize_fields(ds.get_field_schema(flat=True))
        except Exception as e:
            print("failed to get schema for view stages", str(e))
            return []


def _flatten_fields(
    path: t.List[str], fields: t.List[t.Dict]
) -> t.List[t.Dict]:
    result = []
    for field in fields:
        key = field.pop("name")
        field_path = path + [key]
        field["path"] = ".".join(field_path)
        result.append(field)

        fields = field.pop("fields", None)
        if fields:
            result = result + _flatten_fields(field_path, fields)

    return result


def _convert_targets(targets: t.Dict[str, str]) -> t.List[Target]:
    return [Target(target=k, value=v) for k, v in targets.items()]


async def serialize_dataset(
    dataset_name: str,
    serialized_view: BSONArray,
    saved_view_slug: t.Optional[str] = None,
) -> Dataset:
    def run():
        if not fod.dataset_exists(dataset_name):
            return None

        dataset = fod.load_dataset(dataset_name)
        dataset.reload()
        view_name = None
        try:
            doc = dataset._get_saved_view_doc(saved_view_slug, slug=True)
            view = dataset.load_saved_view(doc.name)
            view_name = view.name
            if serialized_view:
                for stage in serialized_view:
                    view = view.add_stage(fosg.ViewStage._from_dict(stage))
        except:
            view = fov.DatasetView._build(dataset, serialized_view or [])

        doc = dataset._doc.to_dict(no_dereference=True)
        Dataset.modifier(doc)
        data = from_dict(Dataset, doc)
        data.view_cls = None
        data.view_name = view_name
        data.saved_view_slug = saved_view_slug

        collection = dataset.view()
        if view is not None:
            data.id = ObjectId()
            if view._dataset != dataset:
                d = view._dataset._serialize()
                data.media_type = d["media_type"]
                data.view_cls = etau.get_class_name(view)

            if view.media_type != data.media_type:
                data.media_type = view.media_type

            collection = view

        data.sample_fields = serialize_fields(
            collection.get_field_schema(flat=True)
        )

        data.frame_fields = serialize_fields(
            collection.get_frame_field_schema(flat=True)
        )

        if dataset.media_type == fom.GROUP:
            data.group_slice = collection.group_slice

        for brain_method in data.brain_methods:
            try:
                type = brain_method.config.type().value
            except:
                type = None

            try:
                max_k = brain_method.config.max_k()
            except:
                max_k = None

            try:
                supports_least_similarity = (
                    brain_method.config.supports_least_similarity()
                )
            except:
                supports_least_similarity = None

            setattr(brain_method.config, "type", type)
            setattr(brain_method.config, "max_k", max_k)
            setattr(
                brain_method.config,
                "supports_least_similarity",
                supports_least_similarity,
            )

        return data

    loop = asyncio.get_running_loop()

    return await loop.run_in_executor(None, run)<|MERGE_RESOLUTION|>--- conflicted
+++ resolved
@@ -456,7 +456,6 @@
 
     @gql.field
     def saved_views(self, dataset_name: str) -> t.Optional[t.List[SavedView]]:
-<<<<<<< HEAD
         try:
             ds = fod.load_dataset(dataset_name)
             return [
@@ -465,13 +464,6 @@
             ]
         except:
             return None
-=======
-        ds = fod.load_dataset(dataset_name)
-        return [
-            SavedView.from_doc(view_doc)
-            for view_doc in ds._doc.get_saved_views()
-        ]
->>>>>>> c9f37ad3
 
     @gql.field
     def schema_for_view_stages(
