"""
FiftyOne Server routes

| Copyright 2017-2023, Voxel51, Inc.
| `voxel51.com <https://voxel51.com/>`_
|
"""
from .aggregate import Aggregate
from .embeddings import EmbeddingsRoutes
from .event import Event
from .events import Events
from .fiftyone import FiftyOne
from .frames import Frames
from .media import Media
from .plugins import Plugins
from .samples import Samples
from .select import Select
from .sort import Sort
from .screenshot import Screenshot
from .tag import Tag
from .tagging import Tagging
from .values import Values
from fiftyone.operators.server import OperatorRoutes

# Starlette routes should not be created here. Please leave as tuple definitions
<<<<<<< HEAD
routes = EmbeddingsRoutes + [
    ("/aggregate", Aggregate),
    ("/event", Event),
    ("/events", Events),
    ("/fiftyone", FiftyOne),
    ("/frames", Frames),
    ("/media", Media),
    ("/plugins", Plugins),
    ("/samples", Samples),
    ("/select", Select),
    ("/sort", Sort),
    ("/screenshot/{img:str}", Screenshot),
    ("/tag", Tag),
    ("/tagging", Tagging),
    ("/values", Values),
]
=======
routes = (
    EmbeddingsRoutes
    + OperatorRoutes
    + [
        ("/aggregate", Aggregate),
        ("/event", Event),
        ("/events", Events),
        ("/fiftyone", FiftyOne),
        ("/frames", Frames),
        ("/media", Media),
        ("/plugins", Plugins),
        ("/samples", Samples),
        ("/select", Select),
        ("/sort", Sort),
        ("/stages", Stages),
        ("/screenshot/{img:str}", Screenshot),
        ("/tag", Tag),
        ("/tagging", Tagging),
        ("/values", Values),
    ]
)
>>>>>>> c9f37ad3
<|MERGE_RESOLUTION|>--- conflicted
+++ resolved
@@ -23,24 +23,6 @@
 from fiftyone.operators.server import OperatorRoutes
 
 # Starlette routes should not be created here. Please leave as tuple definitions
-<<<<<<< HEAD
-routes = EmbeddingsRoutes + [
-    ("/aggregate", Aggregate),
-    ("/event", Event),
-    ("/events", Events),
-    ("/fiftyone", FiftyOne),
-    ("/frames", Frames),
-    ("/media", Media),
-    ("/plugins", Plugins),
-    ("/samples", Samples),
-    ("/select", Select),
-    ("/sort", Sort),
-    ("/screenshot/{img:str}", Screenshot),
-    ("/tag", Tag),
-    ("/tagging", Tagging),
-    ("/values", Values),
-]
-=======
 routes = (
     EmbeddingsRoutes
     + OperatorRoutes
@@ -55,11 +37,9 @@
         ("/samples", Samples),
         ("/select", Select),
         ("/sort", Sort),
-        ("/stages", Stages),
         ("/screenshot/{img:str}", Screenshot),
         ("/tag", Tag),
         ("/tagging", Tagging),
         ("/values", Values),
     ]
-)
->>>>>>> c9f37ad3
+)