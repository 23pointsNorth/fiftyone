"""
FiftyOne Server routes

| Copyright 2017-2022, Voxel51, Inc.
| `voxel51.com <https://voxel51.com/>`_
|
"""
from .aggregate import Aggregate
<<<<<<< HEAD
from .distributions import Distributions
=======
from .aggregations import Aggregations
>>>>>>> 81f215de
from .event import Event
from .events import Events
from .fiftyone import FiftyOne
from .frames import Frames
from .media import Media
from .pin import Pin
from .plugins import Plugins
from .samples import Samples
from .select import Select
from .sort import Sort
from .stages import Stages
from .tag import Tag
from .tagging import Tagging
from .values import Values


routes = [
    ("/aggregate", Aggregate),
<<<<<<< HEAD
    ("/distributions", Distributions),
=======
    ("/aggregations", Aggregations),
>>>>>>> 81f215de
    ("/event", Event),
    ("/events", Events),
    ("/fiftyone", FiftyOne),
    ("/frames", Frames),
    ("/media", Media),
    ("/pin", Pin),
    ("/plugins", Plugins),
    ("/samples", Samples),
    ("/select", Select),
    ("/sort", Sort),
    ("/stages", Stages),
    ("/tag", Tag),
    ("/tagging", Tagging),
    ("/values", Values),
]<|MERGE_RESOLUTION|>--- conflicted
+++ resolved
@@ -6,11 +6,6 @@
 |
 """
 from .aggregate import Aggregate
-<<<<<<< HEAD
-from .distributions import Distributions
-=======
-from .aggregations import Aggregations
->>>>>>> 81f215de
 from .event import Event
 from .events import Events
 from .fiftyone import FiftyOne
@@ -29,11 +24,6 @@
 
 routes = [
     ("/aggregate", Aggregate),
-<<<<<<< HEAD
-    ("/distributions", Distributions),
-=======
-    ("/aggregations", Aggregations),
->>>>>>> 81f215de
     ("/event", Event),
     ("/events", Events),
     ("/fiftyone", FiftyOne),
