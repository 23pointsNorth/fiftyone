--- conflicted
+++ resolved
@@ -2,11 +2,8 @@
 import { connect } from "react-redux";
 import Sidebar from "../components/Sidebar";
 import { updateState } from "../actions/update";
-<<<<<<< HEAD
-=======
 import { getSocket, useSubscribe } from "../utils/socket";
 
->>>>>>> a6fc6bf7
 type Props = {
   children: ReactNode;
 };
@@ -15,33 +12,6 @@
   return { ...state, socket: state.update.socket };
 };
 
-<<<<<<< HEAD
-class App extends React.Component {
-  constructor(props: Props) {
-    super(props);
-    console.log(props);
-    const { dispatch, socket } = this.props;
-    socket.on("connect", () => console.log("connected"));
-    socket.on("disconnect", () => console.log("disconnected"));
-    socket.on("update", (data) => {
-      dispatch(updateState(data));
-    });
-  }
-
-  componentWillUnmount() {
-    //this.props.socket.disconnect();
-  }
-
-  render() {
-    const { children, update } = this.props;
-    return (
-      <>
-        <Sidebar update={update} />
-        <div style={{ marginLeft: 260 }}>{children}</div>
-      </>
-    );
-  }
-=======
 function App(props: Props) {
   const { children, dispatch, update } = props;
   const socket = getSocket("state");
@@ -57,7 +27,6 @@
       <div style={{ marginLeft: 260 }}>{children}</div>
     </>
   );
->>>>>>> a6fc6bf7
 }
 
 export default connect(mapStateToProps)(App);