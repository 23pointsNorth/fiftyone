--- conflicted
+++ resolved
@@ -239,22 +239,12 @@
     labelNames,
     labelTypes
   );
-<<<<<<< HEAD
-  const [frameLabelsActive, setFrameLabelsActive] = useRecoilState(
-    atoms.modalFrameLabelsActive
-  );
-  const globalFrameLabelsActive = useRecoilValue(atoms.frameLabelsActive);
-
-  const toggleSelectedObject = useToggleSelectionObject(atoms.selectedObjects);
-  const selectedObjectIDs = Object.keys(useRecoilValue(atoms.selectedObjects));
-
-=======
+
   const socket = getSocket(port, "state");
   const viewCounter = useRecoilValue(atoms.viewCounter);
   const [requested, requestLabels] = useFrameLabels(socket, sample._id);
   const frameData = useRecoilValue(atoms.sampleFrameData(sample._id));
   const videoLabels = useRecoilValue(atoms.sampleVideoLabels(sample._id));
->>>>>>> 158824e4
   useEffect(() => {
     mediaType === "video" && requested !== viewCounter && requestLabels();
   }, [requested]);
@@ -262,6 +252,9 @@
   useEffect(() => {
     setActiveLabels(rest.activeLabels);
   }, [rest.activeLabels]);
+
+  const toggleSelectedObject = useToggleSelectionObject(atoms.selectedObjects);
+  const selectedObjectIDs = Object.keys(useRecoilValue(atoms.selectedObjects));
 
   // save overlay options when navigating - these are restored by passing them
   // in defaultOverlayOptions when the new player is created
