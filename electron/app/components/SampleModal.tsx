--- conflicted
+++ resolved
@@ -18,15 +18,7 @@
   useResizeHandler,
   useVideoData,
 } from "../utils/hooks";
-<<<<<<< HEAD
 import { formatMetadata, stringify } from "../utils/labels";
-=======
-import {
-  formatMetadata,
-  makeLabelNameGroups,
-  stringify,
-} from "../utils/labels";
->>>>>>> 2d0515f9
 import { useToggleSelectionObject } from "../utils/selection";
 
 type Props = {
@@ -169,12 +161,7 @@
   }
 
   .select-objects-wrapper {
-<<<<<<< HEAD
-    margin-top: 1em;
-    margin-bottom: -1em;
-=======
     margin-top: -1em;
->>>>>>> 2d0515f9
   }
 `;
 
@@ -258,12 +245,7 @@
   const frameLabelNameGroups = useRecoilValue(
     selectors.labelNameGroups("frame")
   );
-<<<<<<< HEAD
   const socket = useRecoilValue(selectors.socket);
-=======
-
-  const socket = getSocket(port, "state");
->>>>>>> 2d0515f9
   const viewCounter = useRecoilValue(atoms.viewCounter);
   const [requested, requestLabels] = useVideoData(socket, sample);
   const frameData = useRecoilValue(atoms.sampleFrameData(sample._id));
@@ -278,9 +260,6 @@
   useEffect(() => {
     setActiveFrameLabels(rest.activeFrameLabels);
   }, [rest.activeFrameLabels]);
-
-  const toggleSelectedObject = useToggleSelectionObject(atoms.selectedObjects);
-  const selectedObjectIDs = Object.keys(useRecoilValue(atoms.selectedObjects));
 
   const toggleSelectedObject = useToggleSelectionObject(atoms.selectedObjects);
   const selectedObjectIDs = Object.keys(useRecoilValue(atoms.selectedObjects));
@@ -355,11 +334,8 @@
     }
   });
 
-<<<<<<< HEAD
-=======
   // store in a ref to avoid re-rendering this component when the frame number
   // changes
->>>>>>> 2d0515f9
   const frameNumberRef = useRef(null);
   useEventHandler(playerRef.current, "timeupdate", (e) => {
     frameNumberRef.current = e.data.frame_number;
@@ -542,12 +518,6 @@
       </div>
       <div className="sidebar">
         <div className="sidebar-content">
-          <div className="select-objects-wrapper">
-            <SelectObjectsMenu
-              sample={sample}
-              frameNumberRef={frameNumberRef}
-            />
-          </div>
           <h2>
             Metadata
             <span className="push-right" />
