#!/usr/bin/env python
"""
Installs FiftyOne Teams.

| Copyright 2017-2023, Voxel51, Inc.
| `voxel51.com <https://voxel51.com/>`_
|
"""
import os
from pkg_resources import DistributionNotFound, get_distribution
import re
from setuptools import setup, find_packages


VERSION = "0.12.0"


def get_version():
    if "RELEASE_VERSION" in os.environ:
        version = os.environ["RELEASE_VERSION"]
        if not version.startswith(VERSION):
            raise ValueError(
                "Release version does not match version: %s and %s"
                % (version, VERSION)
            )
        return version

    return VERSION


INSTALL_REQUIRES = [
    # third-party packages
    "aiofiles",
    "argcomplete",
    "boto3",
    "cachetools",
    "dacite>=1.6.0,<1.8.0",
    "Deprecated",
    "eventlet",
    "ftfy",
    "future",
    "hypercorn>=0.13.2,<14",
    "Jinja2>=3",
    "kaleido",
    "matplotlib",
    "mongoengine==0.24.2",
    "motor>=2.5",
    "ndjson",
    "numpy",
    "packaging",
    "pandas",
    "Pillow>=6.2",
    "plotly>=4.14",
    "pprintpp",
    "psutil",
    "pymongo>=3.12",
    "pytz",
    "PyYAML",
    "regex",
    "retrying",
    "scikit-learn",
    "scikit-image",
    "setuptools",
    "sseclient-py>=1.7.2,<2",
    "sse-starlette>=0.10.3,<1",
    "starlette==0.20.4",
    "strawberry-graphql==0.138.1",
    "tabulate",
    "xmltodict",
    "universal-analytics-python3>=1.0.1,<2",
    # teams specific
    "aiohttp",
    "backoff",
    "boto3>=1.15",
    "google-api-python-client",
    "google-cloud-storage>=1.36",
    "pysftp",
    "schedule",
    "yarl",
    "wcmatch",
    # internal packages
    "fiftyone-brain>=0.11,<0.12",
    "fiftyone-db>=0.4,<0.5",
    "voxel51-eta>=0.8.4,<0.9",
]


CHOOSE_INSTALL_REQUIRES = [
    (
        (
            "opencv-python",
            "opencv-contrib-python",
            "opencv-contrib-python-headless",
        ),
        "opencv-python-headless",
    )
]


def choose_requirement(mains, secondary):
    chosen = secondary
    for main in mains:
        try:
            name = re.split(r"[!<>=]", main)[0]
            get_distribution(name)
            chosen = main
            break
        except DistributionNotFound:
            pass

    return str(chosen)


def get_install_requirements(install_requires, choose_install_requires):
    for mains, secondary in choose_install_requires:
        install_requires.append(choose_requirement(mains, secondary))

    return install_requires


<<<<<<< HEAD
EXTRAS_REQUIREMENTS = {"desktop": ["fiftyone-desktop>=0.17.0rc1,<0.18"]}
=======
EXTRAS_REQUIREMENTS = {"desktop": ["fiftyone-desktop>=0.26.0,<0.27"]}
>>>>>>> 1bea2e8e


with open("README.md", "r") as fh:
    long_description = fh.read()


setup(
    name="fiftyone",
    version=get_version(),
    description=(
        "FiftyOne Teams: the tool for teams building high-quality datasets "
        "and computer vision models"
    ),
    author="Voxel51, Inc.",
    author_email="info@voxel51.com",
    extras_require=EXTRAS_REQUIREMENTS,
    long_description=long_description,
    long_description_content_type="text/markdown",
    packages=find_packages(
        exclude=["app", "eta", "package", "requirements", "tests", "tools"]
    )
    + ["fiftyone.recipes", "fiftyone.tutorials"],
    package_dir={
        "fiftyone.recipes": "docs/source/recipes",
        "fiftyone.tutorials": "docs/source/tutorials",
    },
    install_requires=get_install_requirements(
        INSTALL_REQUIRES, CHOOSE_INSTALL_REQUIRES
    ),
    include_package_data=True,
    classifiers=[
        "Development Status :: 4 - Beta",
        "Intended Audience :: Developers",
        "Intended Audience :: Science/Research",
        "License :: OSI Approved :: Apache Software License",
        "Topic :: Scientific/Engineering :: Artificial Intelligence",
        "Topic :: Scientific/Engineering :: Image Processing",
        "Topic :: Scientific/Engineering :: Image Recognition",
        "Topic :: Scientific/Engineering :: Information Analysis",
        "Topic :: Scientific/Engineering :: Visualization",
        "Operating System :: MacOS :: MacOS X",
        "Operating System :: POSIX :: Linux",
        "Operating System :: Microsoft :: Windows",
        "Programming Language :: Python :: 3",
        "Programming Language :: Python :: 3.7",
        "Programming Language :: Python :: 3.8",
        "Programming Language :: Python :: 3.9",
        "Programming Language :: Python :: 3.10",
    ],
    entry_points={"console_scripts": ["fiftyone=fiftyone.core.cli:main"]},
    python_requires=">=3.7",
)<|MERGE_RESOLUTION|>--- conflicted
+++ resolved
@@ -118,11 +118,7 @@
     return install_requires
 
 
-<<<<<<< HEAD
 EXTRAS_REQUIREMENTS = {"desktop": ["fiftyone-desktop>=0.17.0rc1,<0.18"]}
-=======
-EXTRAS_REQUIREMENTS = {"desktop": ["fiftyone-desktop>=0.26.0,<0.27"]}
->>>>>>> 1bea2e8e
 
 
 with open("README.md", "r") as fh:
