#!/usr/bin/env python
"""
Installs FiftyOne.

| Copyright 2017-2023, Voxel51, Inc.
| `voxel51.com <https://voxel51.com/>`_
|
"""
try:
    from importlib import metadata
except ImportError:
    import importlib_metadata as metadata

import os
import re
from setuptools import setup, find_packages


<<<<<<< HEAD
VERSION = "0.21.3"
=======
VERSION = "0.21.4"
>>>>>>> 4a829134


def get_version():
    if "RELEASE_VERSION" in os.environ:
        version = os.environ["RELEASE_VERSION"]
        if not version.startswith(VERSION):
            raise ValueError(
                "Release version does not match version: %s and %s"
                % (version, VERSION)
            )
        return version

    return VERSION


INSTALL_REQUIRES = [
    # third-party packages
    "aiofiles",
    "argcomplete",
    "boto3",
    "cachetools",
    "dacite>=1.6.0,<1.8.0",
    "Deprecated",
    "eventlet",
    "ftfy",
    "future",
    "hypercorn>=0.13.2",
    "importlib-metadata; python_version<'3.8'",
    "Jinja2>=3",
    "kaleido",
    "matplotlib",
    "mongoengine==0.24.2",
    "motor>=2.5",
    "numpy",
    "packaging",
    "pandas",
    "Pillow>=6.2",
    "plotly>=4.14",
    "pprintpp",
    "psutil",
    "pymongo>=3.12",
    "pytz",
    "PyYAML",
    "regex",
    "retrying",
    "scikit-learn",
    "scikit-image",
    "setuptools",
    "sseclient-py>=1.7.2,<2",
    "sse-starlette>=0.10.3,<1",
    "starlette>=0.24.0,<0.27",
    "strawberry-graphql==0.138.1",
    "tabulate",
    "xmltodict",
    "universal-analytics-python3>=1.0.1,<2",
    # internal packages
    "fiftyone-brain>=0.13,<0.14",
    "fiftyone-db>=0.4,<0.5",
    "voxel51-eta>=0.10,<0.11",
]


CHOOSE_INSTALL_REQUIRES = [
    (
        (
            "opencv-python",
            "opencv-contrib-python",
            "opencv-contrib-python-headless",
        ),
        "opencv-python-headless",
    )
]


def choose_requirement(mains, secondary):
    chosen = secondary
    for main in mains:
        try:
            name = re.split(r"[!<>=]", main)[0]
            metadata.version(name)
            chosen = main
            break
        except metadata.PackageNotFoundError:
            pass

    return str(chosen)


def get_install_requirements(install_requires, choose_install_requires):
    for mains, secondary in choose_install_requires:
        install_requires.append(choose_requirement(mains, secondary))

    return install_requires


EXTRAS_REQUIREMENTS = {"desktop": ["fiftyone-desktop>=0.28.2,<0.29"]}


with open("README.md", "r") as fh:
    long_description = fh.read()


setup(
    name="fiftyone",
    version=get_version(),
    description=(
        "FiftyOne: the open-source tool for building high-quality datasets "
        "and computer vision models"
    ),
    author="Voxel51, Inc.",
    author_email="info@voxel51.com",
    url="https://github.com/voxel51/fiftyone",
    extras_require=EXTRAS_REQUIREMENTS,
    license="Apache",
    long_description=long_description,
    long_description_content_type="text/markdown",
    packages=find_packages(
        exclude=["app", "eta", "package", "requirements", "tests", "tools"]
    )
    + ["fiftyone.recipes", "fiftyone.tutorials"],
    package_dir={
        "fiftyone.recipes": "docs/source/recipes",
        "fiftyone.tutorials": "docs/source/tutorials",
    },
    install_requires=get_install_requirements(
        INSTALL_REQUIRES, CHOOSE_INSTALL_REQUIRES
    ),
    include_package_data=True,
    classifiers=[
        "Development Status :: 4 - Beta",
        "Intended Audience :: Developers",
        "Intended Audience :: Science/Research",
        "License :: OSI Approved :: Apache Software License",
        "Topic :: Scientific/Engineering :: Artificial Intelligence",
        "Topic :: Scientific/Engineering :: Image Processing",
        "Topic :: Scientific/Engineering :: Image Recognition",
        "Topic :: Scientific/Engineering :: Information Analysis",
        "Topic :: Scientific/Engineering :: Visualization",
        "Operating System :: MacOS :: MacOS X",
        "Operating System :: POSIX :: Linux",
        "Operating System :: Microsoft :: Windows",
        "Programming Language :: Python :: 3",
        "Programming Language :: Python :: 3.7",
        "Programming Language :: Python :: 3.8",
        "Programming Language :: Python :: 3.9",
        "Programming Language :: Python :: 3.10",
    ],
    entry_points={"console_scripts": ["fiftyone=fiftyone.core.cli:main"]},
    python_requires=">=3.7",
)<|MERGE_RESOLUTION|>--- conflicted
+++ resolved
@@ -16,11 +16,7 @@
 from setuptools import setup, find_packages
 
 
-<<<<<<< HEAD
-VERSION = "0.21.3"
-=======
 VERSION = "0.21.4"
->>>>>>> 4a829134
 
 
 def get_version():
