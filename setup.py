#!/usr/bin/env python
"""
Installs FiftyOne.

| Copyright 2017-2023, Voxel51, Inc.
| `voxel51.com <https://voxel51.com/>`_
|
"""
try:
    from importlib import metadata
except ImportError:
    import importlib_metadata as metadata

import os
import re
from setuptools import setup, find_packages


<<<<<<< HEAD
VERSION = "0.21.1"
=======
VERSION = "0.21.2"
>>>>>>> a53b9019


def get_version():
    if "RELEASE_VERSION" in os.environ:
        version = os.environ["RELEASE_VERSION"]
        if not version.startswith(VERSION):
            raise ValueError(
                "Release version does not match version: %s and %s"
                % (version, VERSION)
            )
        return version

    return VERSION


INSTALL_REQUIRES = [
    # third-party packages
    "aiofiles",
    "argcomplete",
    "boto3",
    "cachetools",
    "dacite>=1.6.0,<1.8.0",
    "Deprecated",
    "eventlet",
    "ftfy",
    "future",
    "hypercorn>=0.13.2",
    "importlib-metadata; python_version<'3.8'",
    "Jinja2>=3",
    "kaleido",
    "matplotlib",
    "mongoengine==0.24.2",
    "motor>=2.5",
    "numpy",
    "packaging",
    "pandas",
    "Pillow>=6.2",
    "plotly>=4.14",
    "pprintpp",
    "psutil",
    "pymongo>=3.12",
    "pytz",
    "PyYAML",
    "regex",
    "retrying",
    "scikit-learn",
    "scikit-image",
    "setuptools",
    "sseclient-py>=1.7.2,<2",
    "sse-starlette>=0.10.3,<1",
    "starlette>=0.24.0,<0.27",
    "strawberry-graphql==0.138.1",
    "tabulate",
    "xmltodict",
    "universal-analytics-python3>=1.0.1,<2",
    # internal packages
    "fiftyone-brain>=0.12,<0.13",
    "fiftyone-db>=0.4,<0.5",
    "voxel51-eta>=0.10,<0.11",
]


CHOOSE_INSTALL_REQUIRES = [
    (
        (
            "opencv-python",
            "opencv-contrib-python",
            "opencv-contrib-python-headless",
        ),
        "opencv-python-headless",
    )
]


def choose_requirement(mains, secondary):
    chosen = secondary
    for main in mains:
        try:
            name = re.split(r"[!<>=]", main)[0]
            metadata.version(name)
            chosen = main
            break
        except metadata.PackageNotFoundError:
            pass

    return str(chosen)


def get_install_requirements(install_requires, choose_install_requires):
    for mains, secondary in choose_install_requires:
        install_requires.append(choose_requirement(mains, secondary))

    return install_requires


<<<<<<< HEAD
EXTRAS_REQUIREMENTS = {"desktop": ["fiftyone-desktop>=0.27.0,<0.29"]}
=======
EXTRAS_REQUIREMENTS = {"desktop": ["fiftyone-desktop>=0.28.1,<0.29"]}
>>>>>>> a53b9019


with open("README.md", "r") as fh:
    long_description = fh.read()


setup(
    name="fiftyone",
    version=get_version(),
    description=(
        "FiftyOne: the open-source tool for building high-quality datasets "
        "and computer vision models"
    ),
    author="Voxel51, Inc.",
    author_email="info@voxel51.com",
    url="https://github.com/voxel51/fiftyone",
    extras_require=EXTRAS_REQUIREMENTS,
    license="Apache",
    long_description=long_description,
    long_description_content_type="text/markdown",
    packages=find_packages(
        exclude=["app", "eta", "package", "requirements", "tests", "tools"]
    )
    + ["fiftyone.recipes", "fiftyone.tutorials"],
    package_dir={
        "fiftyone.recipes": "docs/source/recipes",
        "fiftyone.tutorials": "docs/source/tutorials",
    },
    install_requires=get_install_requirements(
        INSTALL_REQUIRES, CHOOSE_INSTALL_REQUIRES
    ),
    include_package_data=True,
    classifiers=[
        "Development Status :: 4 - Beta",
        "Intended Audience :: Developers",
        "Intended Audience :: Science/Research",
        "License :: OSI Approved :: Apache Software License",
        "Topic :: Scientific/Engineering :: Artificial Intelligence",
        "Topic :: Scientific/Engineering :: Image Processing",
        "Topic :: Scientific/Engineering :: Image Recognition",
        "Topic :: Scientific/Engineering :: Information Analysis",
        "Topic :: Scientific/Engineering :: Visualization",
        "Operating System :: MacOS :: MacOS X",
        "Operating System :: POSIX :: Linux",
        "Operating System :: Microsoft :: Windows",
        "Programming Language :: Python :: 3",
        "Programming Language :: Python :: 3.7",
        "Programming Language :: Python :: 3.8",
        "Programming Language :: Python :: 3.9",
        "Programming Language :: Python :: 3.10",
    ],
    entry_points={"console_scripts": ["fiftyone=fiftyone.core.cli:main"]},
    python_requires=">=3.7",
)<|MERGE_RESOLUTION|>--- conflicted
+++ resolved
@@ -16,11 +16,7 @@
 from setuptools import setup, find_packages
 
 
-<<<<<<< HEAD
-VERSION = "0.21.1"
-=======
 VERSION = "0.21.2"
->>>>>>> a53b9019
 
 
 def get_version():
@@ -116,11 +112,7 @@
     return install_requires
 
 
-<<<<<<< HEAD
-EXTRAS_REQUIREMENTS = {"desktop": ["fiftyone-desktop>=0.27.0,<0.29"]}
-=======
 EXTRAS_REQUIREMENTS = {"desktop": ["fiftyone-desktop>=0.28.1,<0.29"]}
->>>>>>> a53b9019
 
 
 with open("README.md", "r") as fh:
