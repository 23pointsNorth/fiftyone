--- conflicted
+++ resolved
@@ -16,11 +16,7 @@
 import shutil
 
 
-<<<<<<< HEAD
-VERSION = "0.12.3"
-=======
-VERSION = "0.21.2"
->>>>>>> 6391adff
+VERSION = "0.12.4"
 
 
 def get_version():
