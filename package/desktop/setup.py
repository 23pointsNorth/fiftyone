--- conflicted
+++ resolved
@@ -17,11 +17,7 @@
 import shutil
 
 
-<<<<<<< HEAD
-VERSION = "0.7.0"
-=======
-VERSION = "0.18.0"
->>>>>>> 7051ca1e
+VERSION = "0.8.0"
 
 
 def get_version():
