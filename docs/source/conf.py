--- conflicted
+++ resolved
@@ -64,10 +64,7 @@
     "nbsphinx",
     "sphinx_tabs.tabs",
     "sphinx_copybutton",
-<<<<<<< HEAD
     "sphinx_toolbox.collapse",
-=======
->>>>>>> e00fcffa
     "autodocsumm",
     "myst_parser",
 ]
