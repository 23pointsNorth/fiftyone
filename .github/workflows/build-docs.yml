--- conflicted
+++ resolved
@@ -53,11 +53,14 @@
         run: |
           python setup.py bdist_wheel
           pip install dist/*.whl
-<<<<<<< HEAD
-      - name: Upgrade ETA to pre-release
+      - name: Install ETA from source
+        if: ${{ !startsWith(github.ref, 'refs/heads/rel') && !startsWith(github.ref, 'refs/tags/') }}
         run: |
-          echo "Upgrading ETA because github.ref = ${{ github.ref }} (not a release)"
-          pip install --pre --extra-index-url https://test.pypi.org/simple/ -U "voxel51-eta>=0.dev0"
+          echo "Installing ETA from source because github.ref = ${{ github.ref }} (not a release)"
+          git clone https://github.com/voxel51/eta eta --depth 1 --branch develop
+          cd eta
+          python setup.py bdist_wheel
+          pip install ./dist/*.whl
       - name: Install
         run: |
           sudo apt-get install pandoc
@@ -65,16 +68,6 @@
           pip install --pre --extra-index-url https://test.pypi.org/simple/ fiftyone-brain
           pip install pycocotools tensorflow torch torchvision
           pip install -e .
-=======
-      - name: Upgrade ETA from source
-        if: ${{ !startsWith(github.ref, 'refs/heads/rel') && !startsWith(github.ref, 'refs/tags/') }}
-        run: |
-          echo "Upgrading ETA because github.ref = ${{ github.ref }} (not a release)"
-          git clone https://github.com/voxel51/eta eta --depth 1 --branch develop
-          cd eta
-          python setup.py bdist_wheel
-          pip install --force-reinstall ./dist/*.whl
->>>>>>> 1440df2b
       - name: Build docs
         run: |
           ./docs/generate_docs.bash
